# Ante

### The compile-time language

[![Build Status](https://travis-ci.org/jfecher/ante.svg?branch=master)](https://travis-ci.org/jfecher/ante)

Ante is a compiled systems language focusing on providing extreme extensibility through
the use of a compile-time API.  Using such an API, compiler extensions can be created
within the program itself, allowing for the addition of a garbage collector, ownership
system, automatic linters, etc, all in a normal library without requiring any changes
to the compiler itself.

Systems languages can traditionally be a pain to write.  To fix this, Ante provides high-level
solutions such as string interpolation, smart pointers, and pattern matching, while maintaining
the ability to interact at a lower level if needed.

## Community
- Join the official subreddit at [/r/ante](https://www.reddit.com/r/ante) for any and all discussion.  Everyone is welcome!
- Want to learn Ante?  Check out [the website](http://antelang.org/).
- Looking to contribute?  Check out [the documentation](http://antelang.org/doxygen/html/).

## Features
* Lisp-esque compile-time execution combined with an extensible compiler API
* Systems language that feels like an interpreted language
* Expression-based syntax
* Robust module system with integrated build system
* Immutability by default
* Strongly typed with a detailed algebraic type system and type inferencing
* Ability to write compiler plugins within the compiled program itself
type and issue a compile-time error if it is invalidated
    -  Diverse and powerful compile-time analysis that can be custom programmed into
any datatype creating eg. iterator invalidation, pointer-autofree, or even an ownership system.
The implementation of these features resembles that of a compiler plugin, except that it is written
into the compiled module itself.

* Programmers have just as much power over their program as the compiler does.  As an example,
here is an implementation of the goto construct in Ante

```go
//The 'ante' keyword declares compile-time values
<<<<<<< HEAD
ante global mut
    labels = Map VarNode BasicBlock ()

ante fun label: VarNode vn
    let ctxt = Ante.llvm_ctxt
    let callingFn = getParentFn <| getCallSiteBlock ()
    let lbl = LLVM.BasicBlock ctxt callingFn
    labels#vn = lbl

ante fun goto: VarNode vn
    let label = labels#vn ?
        None -> Ante.error "Cannot goto undefined label ${vn}"

    LLVM.setInsertPoint <| getCallSiteBlock ()
    LLVM.createBr label
=======
ante
    global mut labels = Map.init Str LLVM.BasicBlock

    fun goto: VarNode vn
        let label = labels.lookup vn.name ?
            None -> Ante.error "Cannot goto undefined label ${vn}"

        LLVM.setInsertPoint <| getCallSiteBlock ()
        LLVM.createBr label

    fun label: VarNode vn
        let ctxt = Ante.llvm_ctxt
        let callingFn = getParentFn <| getCallSiteBlock ()
        let lbl = LLVM.BasicBlock ctxt callingFn
        labels#vn.name = lbl
>>>>>>> 55a00757


//test it out
label begin
print "hello!"
goto begin
```

* For more information, check out tests/non_compiling/language.an for all planned features.
    - For implemented features, check out the tests directory

## Installation

### Requirements

 * `llvm` version >= 5.0.  To check which version you have, run `$ lli --version`.  To install llvm, install
the `llvm` package on your distro's package manager, eg. for Ubuntu: `$ sudo apt-get install llvm-5.0`
 * `yacc`. This is normally provided by GNU Bison - to install Bison, install the `bison` package in your
distro's package manager.

### Steps

1. Install any required packages.

2. Run `$ git clone https://github.com/jfecher/ante.git`

3. Run `$ cd ante && make`

### Trying Ante in Docker

Alternatively, you can try Ante using Docker. You can build the image using:

```
docker build . -t ante
```

and then start it with:

```
docker run -it ante
```

At this point you can install nano/vim/emacs to get an editor and using the compiler/REPL (in /home/ante/ante) to write some code and run it.
If you wish you can share volume between your host and the container so you will be able to use an editor already installed on your computer and keep the sources files you have written even if the container is deleted. 
Be cautious though, as doing wild thing in your container may affect your host filesystem.

Finally, you can add the Ante compiler to your path for your convenience using:

```
export PATH="/home/ante:$PATH"
```<|MERGE_RESOLUTION|>--- conflicted
+++ resolved
@@ -38,23 +38,6 @@
 
 ```go
 //The 'ante' keyword declares compile-time values
-<<<<<<< HEAD
-ante global mut
-    labels = Map VarNode BasicBlock ()
-
-ante fun label: VarNode vn
-    let ctxt = Ante.llvm_ctxt
-    let callingFn = getParentFn <| getCallSiteBlock ()
-    let lbl = LLVM.BasicBlock ctxt callingFn
-    labels#vn = lbl
-
-ante fun goto: VarNode vn
-    let label = labels#vn ?
-        None -> Ante.error "Cannot goto undefined label ${vn}"
-
-    LLVM.setInsertPoint <| getCallSiteBlock ()
-    LLVM.createBr label
-=======
 ante
     global mut labels = Map.init Str LLVM.BasicBlock
 
@@ -70,7 +53,6 @@
         let callingFn = getParentFn <| getCallSiteBlock ()
         let lbl = LLVM.BasicBlock ctxt callingFn
         labels#vn.name = lbl
->>>>>>> 55a00757
 
 
 //test it out
