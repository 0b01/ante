--- conflicted
+++ resolved
@@ -62,12 +62,8 @@
 v4.push 8
 v4.push 9
 
-<<<<<<< HEAD
 assert (v3 = v4)
 
 v3.swap_last 1
 print v3
-=======
-assert (v3 == v4)
-print "tests passed: ${tests_passed}"
->>>>>>> 55a00757
+print "tests passed: ${tests_passed}"