`
        Ante is an multi paradigm language which includes various elements from
    functional, imperative, and object oriented paradigms.  Each 
    line of code is a statement ending in a newline character.  Expressions 
    such as 3 * (4 + 5) may be part of a statement, but are not valid alone.
    Whitespace is also significant if it is at the beginning of a line.  Blocks
    are marked by an increase in indentation, and ended by an unindentation.
    An indentation is always either four spaces, or a single tab.

        Philosophy
    If something can be done compile time, then it should be.  In other words, 
    constant folding should be employed whenever possible.  If a 1500 line 
    program only produces the output "Hello World" then that will be the only 
    thing compiled into the binary.
`

`
    The following is an example of an import statement.  It is importing The
    modules math, io, str, op, and c_ffi which are some of the currently planned modules.
`
import "math", "io", "string", "op", "c_ffi"
`
    Arbitrary strings, string arrays, or even functions returning these values can be 
    imported as long as they can be resolved compile time.
`
import stuff()


~This is an example of a single line comment

`
        Variables
    Variables are declared with any modifiers (such as dyn to indicate a
    dynamic typing) followed by the variable's type and identifier in the 
    following syntax:
    
    [modifiers] [type] [identifier]
    
    Below is the declaration of a variable, myVar, with a dynamic typing,
    meaning it can be set to any value and its type will change accordingly.
    By default, dynamic variables are set to the i8 type.
`
dyn myVar
print(typeof(myVar)) ~output: dynamic i8

`
    types can also be assigned to variables, below are the primitive types
    initialized to their default values
`

i8  myI8  = 0    ~8bit integer
i16 myI16 = 0
i32 myI32 = 0
i64 myI64 = 0

u8  myU8  = 0    ~8bit unsigned integer
u16 myU16 = 0
u32 myU32 = 0
u64 myU64 = 0

isz myIsz = 0    ~Signed pointer size
usz myUsz = 0    ~Unsigned pointer size

f32 myF32 = 0.0  ~32bit float
f64 myF64 = 0.0

c8  myC8  = ''   ~ASCII char \0
c32 myC32 = ''   ~UTF-32 char \0

bool myBool = false

`
    Any primitive value can also be typecasted to any other primitive type, or
    even completely redefined to that type.
`

print(i32 4.99)  ~output: 4
f32 n = 43.876
i32 n

~NOTE: the .. below is the string concat operator
print(typeof(n) .. " " .. n)  ~output: i32 43

`
        Operators
    Ante includes the following operators:

    binary:
        +  addition
        -  subtraction
        *  multiplication
        /  division
        %  remainder

        .. inclusive range
        ^. exclusive startpoint range
        .^ exclusive endpoint range
        ^^ exclusive range

        <  less than
        >  greater than
        <= less than or equal to
        >= greater than or equal to
        == equal to 
        != not equal to
        && logical and
        || logical or

    unary:
        -  negative
        !  logical not
        *  pointer dereference
        &  address of
`

`
        Arrays

    The syntax for declaring arrays is shown below.  The array arr
    declared below is an array of 30 integers, each initialized to 1

    The syntax for declaring an array is: 
        
        [type]\[size\] name

    NOTE: if size does not evaluate to an integer, the program will halt
          with a TypeMismatchError.  To avoid this, it is best to only use
          integer variables and constants in this expression.
`
i32[30] arr = 1

~Each element of an array can also be initialized individually
f32[5] assortedNums = 9, -76, 3.14159265, 2^8, 1 + 2*(6-3)

`
    Each element of an array can be accessed individually by index.  Negative
    indexes work backwards from the end of the array, so arr[-1] will always
    yield the last element of arr.
`
assortedNums[0] += assortedNums[1]
print(assortedNums[0] .. ", " .. assortedNums[-2])

~output: -67, 256

`
    Array initializer lists can also be surrounded by [ and ].  This is preferable
    when dealing with multidimensional arrays or tuples.
`
i32[2][2] box = [1, 2], [3, 4]


`
    The size of an array can also be dynamically edited.  The following syntax
    should always be used when expanding or restricting an array.
`
arr += 2
arr -= 3 ~Note: this will throw an exception if the array's size becomes < 0

`
        Tuples
    In addition to arrays, there are also tuples.  Unlike arrays, tuples can
    be mixed and matched with several types, but each must be stated beforehand.
`
i8, f32 tup = 44, 44.0

~NOTE: c32*[2] is an array of two strings, each having a char size of 32.
i8[30], c32*[2] anotherTuple = arr, ["This tuple contains", "two arrays"]

`
    This restriction does not apply when making a dynamic variable of course
`
dyn dynTuple = 46, "Fourty-six", 46.0

~A pointer to a tuple
(i32, i32)* tupPtr = &(0, 0)

`
    When a tuple is printed, each of its values are individually printed, with
    parenthesis enclosing them all.
`
print(dynTuple)
~output: (46, Fourty-six, 46)

`
        Functions

    Functions in ante each have their own scope in addition to the scopes they
    inherit (in this case, only the global scope).  Variables created in
    functions are all local variables by default, however they can be
    exported into the global scope with the export keyword.

    Below is the declaration of a function, printMsg.  It takes no parameters
    and returns no value.  It is important to note that unlike many c based
    languages, blocks are denoted by changes in indentation rather than
    opening and closing brackets.
`
void printMsg:
    print("Hello World!")

`
    This add function takes in two parameters, augend and addend, and returns
    a num value.
`
f64 add: f64 augend, f64 addend
    return augend + addend

`
    The function below takes in a variable amount of parameters, as denoted by
    the elipses.  Since _params always contains a tuple of each parameter of
    the function, all the params are passed to the print keyword, with an
    additional newline passed at the end.
`

void println: ...
    print(_params, '\n')

`
    Here is the syntax for calling functions:
`
println("Test #", add(3, 43))
~output: Tuple(2: Test #, 46)

`
        Pathogen infections and Cleanse
    Pathogen is a modifier given to a function which can never be evaluated
    compile time.  Examples include io functions such as print and read.  When
    called within another function, the pathogen function infects that function
    as well, making it a pathogen function without the need to explicitely
    declare it as such.  The implicit pathogen function is said to be infected.
    The pathogen modifier is usually only used in rare cases such as defining your 
    own print function without utilizing the std api, or using an external c api.  
    While less common, the pathogen modifier may be used for variables, classes, enums, etc.
`
pathogen void myPrint: c32* msg
    i32 i = 4 + 2
    system("echo '" .. msg .. "'") ~note: system is already a pathogen function

~Because the following function uses the pathogen myPrint, it cannot be
~eliminated from the final binary, and is said to be infected.
void printMsg:
    myPrint("Hello World!")

~To use a pathogen function without the host becoming infected, the keyword cleanse
~is used when calling a pathogen or infected function.  This compile time evaluation
~of pathogen functions can be useful in several applications, such as loading an image
~into a variable or class representing it without the need to search for it during runtime,
~and eliminating the need to include the raw image as an asset in production.
Image* compileTimeLoadImg:
    File *f = new File("path/to/image.png")
    u8[] imgData
    cleanse f.readAll(imgData) ~Reads all of the image data into data at compile time
    return new Image(imgData)

~Conversely, to infect a non-pathogen function, the infect keyword may be used.
~Note that only the infected instance of the function is evaluated during runtime.
Image* runTimeLoadImg:
    return infect compileTimeLoadImg()

~Values can also be infected if set equal to the return value of a pathogen function
Image* myImg = runTimeLoadImg()
someFunction(myImg) ~This instance of someFunction is infected since an infected parameter is used.


`
        Ct
    The keyword ct is used to indicate control flow which is only to be
    evaluated at compile time, and should never be compiled.  Ct can be used
    for many things, including printing out a message during compile time,
    assuring a function argument is valid, checking for possible integer
    overflow, etc.  Additionaly, they have the power to throw a possible
    exception, stopping compilation immediately.
`

`
    The following function takes two parameters, and if m is negative, prints
    a hint to the programmer during compilation.
    ~NOTE: a better method of ensuring m is positive is using the where
           statement discussed later.
`
f64 calculateForce: f64 m, f64 a
    ct
        if m < 0
            myPrint("calculateForce: mass cannot be negative!")
    return m*a

i8 add: i8 a, i8 b
    ct ~Only check for a possible overflow during compilation, otherwise just run with it
        i16 c = a
        i16 d = b
        if c + d > 255 or c + d < -256
            print("Likely integer overflow in add function.")
    return a + b


`
        C FFI
    The c foreign function interface is implemented within the c_ffi module.
`
import c_ffi("path/to/file.h", ["functions", "to", "import"])


~Or, every function can be imported using * as the filename.
import c_ffi("some/other/file.h", "*")

import c_ffi("stdio.h", "putchar")

putchar(72)
putchar(105)
putchar(10)
~output: Hi

`
        Loops

    Ante has three kinds of loops: while, do while, and for.
    The while loop runs while the following expression is true.  The do while
    loop runs once then runs while its following expression is true.  The for 
    loop loops through each element of an array or range.
`
while true
    print("I loop forever")


do
    print("I only loop once")
while false

f32 total
for f32 n in arr
    total += n

`
        Ranges
    Ranges are created by the .. operator and are lazily evaluated by default.
    Since they can be used in expressions, they are often very useful, particularly
    in for loops.
`

~Print 1 to 10 inclusive
for i32 i in 1..10
    print(i)

~print all odd numbers in the range of 1-19
for i32 i in 2*(1..10)-1
    print(i)

~To double the range without also doubling the step, just double the endpoint
~print all numbers from 1-20 inclusive
for i32 i in 1 .. 2*10 
    print(i)

~Loop through each index in the array
for i32 i in 0 .^ size(array)
    print(array[i])

`
    .. inclusive range
    .^ exclusive endpoint
    ^. exclusive startpoint
    ^^ exclusive range
`

i32[10] naturalNums

range r = 0 .^ 10

for i32 i in r
    naturalNums[i] = i+1


`
        -> and ;;
    -> and ;; can be used to manually insert indent and unindent tokens
    respectively.  -> is commonly used in single line blocks, but ;; is much
    more rare, being added to simplify the declaration of enums within a data
    declaration with multiple fields.  Both -> and ;; change the indentation level
    in addition to issuing the token.  Doing so with -> ensures an unindent token
    is automatically issued once a statement is encountered on the same line as
    the one containing the ->.  With a ;; an Unindent is introduced followed by
    an Indent if the next statement returns to the normal level.
`
if 5 > 2 -> print("5 is greater than 2")
else     -> print("Invalid laws of mathematics, please try again in an alternate universe")

for f32 f in arr -> print(f)

f32 subtract: f32 a, f32 b -> return a - b

~While these can be nested, overnesting should be avoided as it leads to clutter.
data Integer -> i32 i, void _init: i32 a -> i = a;; u8 byte

~compared to
data Integer
    i32 i

    void _init: i32 a
        i = a

    u8 byte

`
        Data declarations
    In ante, all datatypes are declared through the data keyword by mixing and matching
    previously declared types.  The data keyword expects the name of the datatype afterwards 
    followed by a block of type expressions and an optional name for each field.  Without 
    naming each field, that field can be indexed like a tuple.
`

~Declare coord, a datatype consisting of three f64s named x, y, and z.
~NOTE: multiple variables of the same type can be declared by seperating the names with spaces.
~      if an = is encountered afterwards, each of the variables will be set to that value.
data Coord
    f64 x y z
<<<<<<< HEAD
=======

~Declare char, a datatype that can contain an ASCII or UTF-32 char
data char
    c8|c32 c

~Each newline is equivilent to a , and signals a tuple type.
data Coord2D
    f32 x
    f32 y

~Anonymous fields can be declared simply by neglecting to give each field a name.  Anonymous
~fields can only be accessed with [], and are essentially aliased tuples.
data Q1Coord
    u32
    u32

Q1Coord myQ1C = 2, 3
>>>>>>> 43ed1a38

~Each datatype containing more than one field is internally represented by a tuple, so they
~Can be created in a similar fashion.
Coord coord = 100, -50, 66.7
print(coord.y)  ~output: -50

~To access a specific field of an anonymous datatype in an expression, it must be casted to
~the desired type.
f64 y = Coord(100, -50, 66.7).y

~Set p1 p2 and p3 to 0, 0
i32,i32 p1 p2 p3 = 0, 0

`
        Classes
    Class-like data structures can be declared by simply including methods within the
    data declaration.  These methods are associated methods and do not add to the size of
    the datatype, but are linked to it at compile-time.  These methods are each within a namespace
    that is the name of the datatype, but cannot be accessed without an initialization of the
    datatype if they take self as a parameter.
`
data Animal
    u16 age
    c8* species
    c8* name

`
    Create a static function init that creates a new instance of an animal.
`
    Animal init: u16 age, c8* species name
        return Animal(age, species, name)
        
`
    Create a non-static method taking self as a parameter.  This function cannot be used as 
    Animal.printInfo, it must be called on a previously initialized Animal.
`
    void printInfo: self
        print(self.name .. " is a/an " .. self.species .. " and is " .. self.age .. " year(s) old.\n")

`
    The new keyword can be used to allocate and initialize memory to be stored in a
    pointer type.
`
Animal* clifford = new Animal.init(7, "magnum rubrum canis", "Clifford")


`
    Datatypes can also inherit from other datatypes with the : operator.
`
data Person : Animal
    c8* job

    Person init: u16 age, c8* job name
        Person ret = Animal.init(age, "Homo sapien", name)
        ret.job = job
        return ret

`
    This function obscures the printInfo declared in the Animal type.
`
    void printInfo: self*
        print(self.name .. " is " .. self.age .. " years old and is a(n) " .. self.job)


`
    Methods of the same name can also be overloaded if they take different amounts or types of variables.
`
    void printInfo: self*, bool showAge
        if showAge
            print(self.name .. " is " .. self.age .. " years old and is a(n) " .. self.job)
        else
            print(self.name .. " is a(n) " .. self.job)


Person john = Person.init(44, "electrician", "John")
john.printInfo() ~output: John is 44 years old and is a(n) electrician

`
        Modifiers
    Modifiers modify the behaviour of a particular instance of a variable, and 
    are listed before its type.  The visibility modifiers pub, pro, and pri are 
    short for public, protected, and private respectively.  Pri variables can only
    be accessed by associated methods within the data declaration or impls.  Pub 
    variables are the default and can be accessed from anywhere.  Pro variables can
    be accessed by the datatype and any inheriting datatypes.  Another common modifier 
    is const to declare a constant variable.

    Modifiers can be placed before a variable or function, or alternatively
    can be placed before a new block to modify everything within the block
`
data Statistics
    ~declare secretData as a private variable, only able to be accessed
    ~from within member functions (methods).
    pri f64 secretData

    pro const f32 pi = 3.14159265
    
    pub i32 varCount

    ~Alternatively, you can also use modifiers before a block:
    pub
        f64 getData: self*
            return self.secretData ~not so secret anymore

        c8* getStatus: self*
            if self.secretData > 10
                return "Good"
            else
                return "Not so good"

    pri f64 doCalculations: self*, f64 mData
            return mData * self.secretData / self.varCount

    ~Because the init function is declared within the datatype, it can access private members.
    Statistics init: i32[] mData
        Statistics ret = `secretData =`0, `varCount =`0
        for i32 i in mData
            ret.secretData += mData / ret.pi
            ret.varCount += 1
        return ret

`
        Type Specifications, Generics, Where, and Operator Overloading
    Type specifications in ante are a powerful way to specialize a class or function
    to a specific usage.  In its most general case, it can be used in much the same
    way as generics or templates in other object oriented languages.  To declare a type
    specification for a class, parenthesis are used after the class name.  Within the
    parenthesis a type is binded to a name, and an optional boolean expression which
    must be able to be evaluated at compile time.  For functions, the keyword where is
    used followed by the name of the type in question and a boolean statment validating
    that the type is valid for the function.
`
~For functions, the where keyword always comes at the end of the list of parameters.
~where statements are evaluated at compile time whenever possible.  If the expression after
~where evaluates to false, an error is thrown.
const c32[][] actions = "walk", "talk", "stand"

c32[] getAction: u8 action  where action >= 0 && action <= 3
    return actions[action]


~Here is the calculateForce function from earlier
f64 calculateForce: f64 m, f64 a
    ct
        if m < 0
            myPrint("calculateForce: mass cannot be negative!")

    return m*a

~and this is its equivilent using where
f64 calculateForce: f64 m, f64 a  where m >= 0
    return m*a

calculateForce(-54, 2)
`
Exception thrown when the where condition is not met:

function calculateForce: f64 m, f64 a requires the condition
m >= 0
which was not met for input value m = -54
`

`
        Generic Functions
    Generic Functions can be a powerfull tool to recompile a function for a given
    argument (usually a type) during compile time.  Generic parameters are specified
    between < and > after the function's name.
`
~Generics can be explicit
bool greater<type T>: T t1, T t2
    return t1 > t2

~Or implicit and raise an error if the given parameter is not valid.
bool cmp<T>: T t1, T t2
    if t1 < t2 -> return -1
    return t1 > t2

cmp(3, 4) ~valid
cmp((1, 2, 3), (4, 5, 6)) ~invalid: tuple i32[3] type is not valid for operator <
cmp(3, "three") ~invalid: types must be the same for function cmp


~The syntax for type specifications in a class is somewhat similar.
~In the Angle class, each time it is initialized, a bool is specified as true if the
~angle is in radians, false otherwise.  This determines how Angle is compiled and
~cannot be changed after initialization.
data Angle<bool isRadians>
    f32 angle

    if isRadians
        u8 getQuadrant: self
            return angle / (3.14159265 / 4) % 4 + 1
    else
        u8 getQuadrant: self
            return angle / 90 % 4 + 1
~usage:
Angle<true> a1 = 3.14159265 * 2 / 3
Angle<false> a2 = 120
assert(a1.getQuadrent() == a2.getQuadrent())

`
    The use of type specifications eliminates the need to store excess metadata about
    the object to be checked each time a function runs as well as encouraging classes
    to be more specialized without having several copies of otherwise very similar
    classes, eg. having a AngleDegrees and AngleRadians class seperate then having
    to worry about them interacting properly.  In this usage, type specifications
    act by creating a parent class Angle, and two child classes, Angle<true>, and
    Angle<False>, which correspond to AngleRadians and AngleDegrees.
`


`
    To use type specifications as generics, simply specify a type as a specification.
`
data MySmartPtr<type T>
    T* rawPtr
    bool owner

    void op("new"): T val
        rawPtr = alloc(val)
        owner = true

    void op("drop"):
        if owner
            free(rawPtr)

    MySmartPtr<T> trait("clone"): self
        MySmartPtr<T> clone = self
        clone.owner = false
        return clone

    ~Note that to avoid ambiguity when overloading the unary * operator,
    ~deref can be used as the parameter for the op function.  If "*" is
    ~used, the only factor differentiating it from the binary * is that
    ~the unary * function does not take any parameters.
    T op("deref"):
        return *rawPtr

    T** op("&"):
        return &rawPtr

~where can also be used to check the type specification
data ChessPiece<String piece> where searchFor(piece, ["pawn", "knight", "king"]) != -1
    u8 x
    u8 y
    
    ChessPiece<piece> init: u8 x, u8 y
        return ChessPiece<piece>(x, y)
    
    if piece == "pawn" 
        bool validateMove: u8 x2, u8 y2
            return x == x2 && abs(y - y2) == 1

    elif piece == "knight"
        bool validateMove: u8 x2, u8 y2
            if abs(x - x2) == 1
                return abs(y - y2) == 2
            return abs(x - x2) == 2 && abs(y - y2) == 1
    
    elif piece == "king"
        bool validateMove: u8 x2, u8 y2
            return abs(x - x2) <= 1 && abs(y - y2) <= 1


ChessPiece<"knight"> knight = ChessPiece(2, 3)
assert(validateMove(3, 5))

`
        Operator Overloading and Infix Functions
    Note that the cmp example above requires that the operator < is implemented for
    the two objects.  To do this we must implement operator overloading.  In the
    following example, the class Point is created and overloads the > and < operators,
    and creates the new infix function cmp for comparisons.
`
data Point
    pub i32 x, y

    `
        Now to implement the < operator. Each operator is declared as a function 
        with the name generated by the function op which is imported from the 
        op module. This function requires the operator in question in string form.  Invalid
        operators will throw a compile-time error.  Note that since operators are declared
        within classes, operators for primitive datatypes cannot be redefined.
    `
    bool op('<'): self, Point rVal
        if self.x < rVal.x
            return 1
        return self.y < rVal.y

    bool op('>'): self, Point rVal
        if x > rVal.x
            return 1
        return y > rVal.y

    `
            Infix functions
    
        Infix functions are declared by calling the 'infix' function.  This
        function takes one parameter, the name of your function.  The precedence
        of an infix function is extremely high, as if both parametrs were surrounded
        by parenthesis.  The example  4^6 plus 3%9 would be parsed as (4^(6 plus 3))%9
    `

    ~An example of a generic comparison function
    ~Note that this function uses the > and < operators
    ~declared earlier in this class.
    i8 infix('cmp'): self, Point rVal
        if self < rVal -> return -1
        return self > rVal


Point origin = 0, 0
Point topRight = 3, 4

print(origin < topRight)
print(origin > topRight)

print(origin cmp topRight)
`output
true
false
-1
5
`

`
        Implementations
    The impl keyword can be used to extend any type with additional methods, 
    but no new instance data can be added for congregate datatypes.  A common 
    usage of this would be extending an API to implement a function or even inherit
    from an additional parent class as long as it has no instance data.
`
impl Point : SomeAdditionalTrait
    ~implement new methods
    bool op("=="): self, Point p2
        return self.x == p2.x && self.y == p2.y

impl thing : Drawable<S>

~Implementations can also be used for primitive types
impl i32, i32
    void swap: self
        i32 tmp = self[0]
        self[0] = self[1]
        self[1] = tmp

trait Drawable<S>
    void draw: self*, S surface
    
    void clear: self*

    void useColor: u32 r g b

    void useSurface: self*, S surface
        self.surface = surface

    S getSurface: self*
        return self.surface

i32, i32 point = (3, 4).swap()
assert(point[0] == 4 && point[1] == 3)

~The only limitation on implementations is that it cannot be used for pointer types.
~Pointers will be automatically dereferenced if their dereferenced type has a valid
~implementation, otherwise a compilation error will result.

impl c32* ~invalid
    c32* addInitials: self
        return self .. " -JF"

impl c32[] ~valid
    c32[] addInitials: self
        return self .. " -JF"


c32* ptrQuote = "implementations cannot be used for pointer types"
 
~Compilation error since c32 has no function addInitials:
ptrQuote = ptrQuote.addInitials()

c32[] ptrQuote ~convert to array
ptrQuote.addInitials() ~valid

`
    NOTE: because string literals have the type c32[], the following is valid:

    c32* ptrQuote = "implementations cannot be used for pointer types".addInitials()
`


`
        Pattern Matching
    Pattern matching can be accomplished with the match keyword.
    This attempts to match the input value to any valid type or
    value it comes across.  Each candidate is indented relative
    to the match keyword, and their associated statements are
    indented relative to themselves.  To save space for short
    statements, it is reccomended to use the -> token.
`

i8 testInt = 3
match testInt
    1 -> print("Yup, its one")
    2 -> print("It's actually two")
    3 -> print("Nope, it's three")
    4 .. 10 -> print("It's between 4 and 10 inclusive")
    _ -> print("It's not one, two, or three, or in the range 4-10")
~output: Nope, it's three

~In this example, match is used to determine Joe's class
Person joe = Person(32, "Programmer", "Joe")
match joe
    Point  -> print("Joe is a point")
    Animal -> print("Joe is an Animal")
    Person -> print("Joe is a Person")
    _      -> print("I don't know what Joe is")
~output: Joe is an Animal
~This is because the Person class inherits from the Animal
~class, so the Animal cast to joe was the first valid cast

data MyString
    c32* s
    u32 len

MyString testStr = "Test", 4

match testStr
    MyString("Test", 3)
        print("This will not be matched")
    MyString("Testing", 4)
        print("This will not be matched either")
    MyString("Test", 4")
        print("This will be matched")


~Match can also be used in expressions
c32* s = match 2
    0 -> "zero"
    1 -> "one"
    2 -> "two"
    _ -> "other"
`
        Enums
    Where data declares a named type, enums declare named
    values.  The values declared are represented by integers
    internally.  The specific integer for each value can also
    be manually set using the assignment operator.
    
    The values within an anonymous enum are exported into the global
    namespace.  Values within a named enum are exported under
    the namespace of the same name.

    Note that since enums only declare named values, they do
    not yet have an associated type, but can still be used
    as integers.  To declare a type, use a data declaration
    in combination with an enum.

    Indentation is required after the enum keyword in an anonymous enum,
    or after its name in a named enum.
`

~Export each suit into the namespace Suit
~NOTE: since Suit is not declared as data, it is not its own type.
enum Suit -> Diamonds, Hearts, Spades, Clubs

print(Suit.Spades)  ~output: 2

data Card
    u8 number
    i32 suit

Card fourOfHearts = 4, Suit.Hearts
i32 suit = (Card(3, Suit.Hearts)).suit
~Enums are automatically assigned values, but can also be manually assigned with the
~ = operator after the first operand.  Each consecutive member will have a value equal
~ to its distance from the fist + the first's value.
enum Numbers
    One   = 1
    Two~  = 2 (inferred)
    Three~= 3
    Four~ = 4
    Five~ = 5

~   number = 3
i32 number = Three

~Alternatively, if the first and second's value are given then each consecutive member
~Is incremented by their difference instead of 1.
~Note the double indentation after enum.  The -> after EvenNumbers increments the
~indentation level by 1, and enum requires another.
data EvenNumbers -> enum
        Two = 2
        Four = 4
        Six~ = 6
        Eight~ = 8, and so on
        Ten, Twelve, Fourteen

~           evenNumber = 12
EvenNumbers evenNumber = EvenNumbers.Twelve

`
        Pointers
    Pointers are created by adding an * after the datatype.
    Since pointers are considered part of the datatype, the
    syntax [type] *[name] is not valid.
`


i32 five = 5
i32* ptrToFive = &five
~The unary & operator gets the location of the value 5

~The new keyword automatically allocates data for a class or struct and calls its
~constructor if it has one.
Card* tod = new Card(3, Suit.Diamonds)

~alternatively, data can be manually allocated.  The following is equivilent
~to the statement above
Card* tod = malloc(sizeof(Card))
*tod = Card(3, Suit.Diamonds)

~In addition to the malloc function from the c library, there is the alloc
~function which can fully allocate a pointer, and set it equal to a value.
Card* foh = alloc(Card(5, Suit.Hearts))

~Allocate example with size sizeof(5) and initialize it to the value 5
u8* example = alloc(5)

~Raw pointers must be manually freed with the free function
free(ptrToFive)
free(tod)
free(foh)

~For this reason, it is reccomended to instead use the ptr class which
~Has every relevant operator properly overloaded.
~The ptr class is automatically freed when it goes out of scope, and
~keeps track of the amount of references with little overhead.

u8 byte = 255
ptr<i32> pByte = ptr(new byte)

ptr<i32> pByte2 = ptr(new pByte)
pByte2 = 128

print(*pByte)

~Pointers are also used to create strings as char arrays
~Since there are multiple sizes of chars, the dfeault
~encoding (from single byte to 4 byte UTF-8) can be specified.
~The default encoding for string literals is 4 byte UTF-8
c32* str = "Hello World!"
c8[] msg = "Condensed String"

`
        Automatic dereferencing.
    When accessing a member function through a pointer to an object,
    dereferences are automatically added, eliminating the need for a
    seperate member accessor operator for pointers (-> in c like
    languages).
`
data PtrExample
    c8[] msg

    void printMsg:
        print(msg)

PtrExample ex1 = msg
PtrExample* ex2 = new ex1
PtrExample** ex3 = new ex2

ex1.printMsg() ~No pointer, so no dereferencing is necessary
ex2.printMsg() ~(*ex2).printMsg()
ex3.printMsg() ~(**ex3).printMsg()

`
        Pointers and Arrays
    Internally, pointers are stored the same way as arrays.
    They only differ based on the operators used on them.  Conversions
    between array and pointer are zero cost, they simply change how they
    interact with operators or impls.
`

~Both of these strings are stored as pointers to the first c32.
c32*  ptrStr = "str"
c32[] arrStr = "str"

`
    += operator
    
    Pointers:
        increments the address pointed to by b bytes, where b
        is the integer result of the evaluated expression.  
    Arrays:
        expands the array by b additional indexes.  Each index is
        uninitialized and will contain garbage data.
`
ptrStr += 1
arrStr += 1

`
    [] operator

    Same behaviour in pointers and arrays.  Fetches the element 
    at address pointer + b*sizeof(element), where b is the integer
    expression evaluated between [ and ].  Bounds checking is
    not employed at runtime for either.
`
assert(ptrStr[0] == arrStr[0])

`
    Implementations

    Pointers:
        In order to preserve auto dereferencing, impls cannot be declared
        for arbitrary pointer types.

    Arrays:
        Impls are perfectly valid for array types, including arrays of
        pointer types, despite sharing the same structure in memory.  
        To use array impls with a pointer, the pointer should be casted 
        to an array type.
`
impl c32[]
    void reverse: self, u32 len
        c32[] rev = malloc((len+1) * 4)
        for u32 i in len ^. 0
            rev[i] = this[len-i-1]
        self = rev

arrStr.reverse() ~valid

`
ptrStr.reverse()  <- compilation error.  To make this work, a cast should be added

c32[] ptrStr
ptrStr.reverse

`

`
        Function pointers
    To declare a function pointer, the following syntax is used:

    returnType(paramType1, paramType2, ...) name

    Notice the absence of the *, which is implied since it is not
    possible in ante to store a function on the stack.
`
~Some functions to point to:
f32 mul: f32 a, f32 b -> return a * b
f32 div: f32 a, f32 b -> return a / b

~This function takes one parameter, a function pointer 
~that takes two f32s as parameters and returns one as well.
f32 doOperation: f32(f32, f32) opFunc
    return opFunc(6, 4)

~our function pointer
f32(f32, f32) fnPtr = mul

assert(doOperation(fnPtr) == 24)

fnPtr = div
assert(doOperation(fnPtr) == 1.5)


`
        Algebraic datatypes
    Algebraic datatypes can be declared with the type keyword.
    Any other type can be combined to form an algebraic types.
    The | operator indicates that the type can be either the
    preceeding or the proceeding type.  To combine types in
    an and fashion, tuples can be used.

`

~declare a type str that can be a char pointer of any size
data str -> c8* | c32*

~declare a type coord that can be an integer or float tuple
~NOTE: the precedence of | is greater than that of ,
data coord -> (i32, i32) | (f64, f64)

data Maybe<T>
    T | enum -> None

~declare a list type that is a tuple with two indices, the first
~being the value type, and the second being the next List node.
data tList<type T> -> T, Maybe<List<T>*>

~alternatively, type declarations can name each member of the
~tuple, mimicking a struct.
data List<type T>
    T val
    Maybe<List<T>*> next

data Vec<T>
    T[] mem
    u32 len
    u32 cap

List<u8> numsList = 1, &(2, &(3, None)))

`
        Multiline expressions/statements
    Expressions are normally terminated by a newline
    character, but can be extended by adding a backslash
    right before the newline as the final character.  The
    backslash can be used in any expression or statement
    to tell the lexer to ignore the newline.
`
data num -> i8  | i16 | i32 | i64 \
          | u8  | u16 | u32 | u64 \
          | f32 | f64


data int -> i8  \
          | i16 \
          | i32 \
          | i64

`
        Error Handling
    Functions that can return an error can declare their
    return type as the desired type | error type.  When
    Checking for errors, the operator ? can be used.  This
    operator checks if the value implements the Error trait.
    If so, it returns from the method, otherwise, the value
    is not changed.
`
data MyErr : Error<E>
    c32* desc
    c32* detail
    E* cause

    ~required by Error trait
    MyErr<E> fromErr: E err
        return err.desc, err.detail, err.cause

    ~required by Error trait
    c32* desc: self*
        return msg

    ~required by Error trait
    E* cause: self*
        return cause

    ~required by Error trait
    c32* detail: self*
        return self.detail


~This function takes three parameters: two i32s and
~a function that can return a String or StrErr
i32|MyErr errFunc: i32 a b, (String|StrErr)() fn
    ~Try to open a file, and if no FileErr is found
    ~Then write Just a test, otherwise wrap the error
    ~In type MyErr (using fromErr()), and return it.
    openFile("test")?.write("Just a test")

    ~ ? can also be chained
    Parser.init()?.parseInt("32")?.map(fn)?.show()


`
        Experimental
    These features are being proposed or considered
    but are not yet known to be of enough value to
    include in the language.
`
macro pstr: ident i
    pub const c32* $i = "p"
    print($i)

pstr!(g)
~output: p

macro double: expr e
    (($e) * 2)

print(double!(2 + 3))

macro or:  -> ||
macro and: -> &&

~possible scoped macros
c32* getTokenType: c32 t
    macro isLetter: c32 i
        (i >= 65 && i <= 90 || i >= 97 && i <= 122)

    if isLetter(t)
        return "ident"
    else
        return "not an ident"

~the macro below would not be valid since isLetter would have gone out of scope.
if isLetter('a')
    print("a is a letter")


~possible new c_ffi syntax
pathogen void c_ffi("putchar"): u8

~lambda functions
lambda: i32 x -> return x + 50
|i32 x| -> return x + 50

i32(i32, i32) addFn = |i32 x, i32 y| -> return x + y
i32(i32, i32) addFn = |x, y| -> return x + y

~alternate c_ffi declaration
pathogen void* c_ffi("malloc"): u32 size

~syntax change for type casts to distinguish them from declarations
f32 f = 7 as f32
f32 f = (f32)7
f32 f = f32 cast 7
f32 f = 7 cast f32

~threading and concurrency support
async void printMsg: str msg
    print(msg)

sync for i32 i in arr
    print(i)

f32 f = await someFunction()

~pssible ternary operator
f32 f = x+2 if x > 0 else x-2

f32 f = if x > 0
    x + 2
else
    x - 2

f32 f = x > 0 ? x + 2 : x - 2

~Smart pointers by default, raw pointers made with raw modifier
raw i32* rawPtr = &3

~Is keyword/operator for matching types or values
assert(3 is i32)
assert(5 is 5)
~Could be called as the comparison for match statements

~Allow/force names in data declarations to precede types
data Vec<T>
    mem: T[]
    len: u32
    cap: u32

data List<type T>
    val: T
    next: List<T> | enum -> end

~vs
data List<type T>
    T val
    List<T> | enum -> end
    next

~or
data List<type T>
    T val
    List<T> | enum -> end;; next

~New enum syntax to simplify named enums in data
data Numbers -> enum(One, Two, Three)

data Numbers -> enum{One, Two, Three} num

~Original for comparison:
data Numbers -> enum -> One, Two, Three;; num


`
        Keywords
primitive datatypes:
    i8
    i16
    i32
    i64
    u8
    u16
    u32
    u64
    isz
    usz
    f32
    f64
    c8
    c16
    c32
    c64
    bool 
    void

constants:
    true 
    false

statements:
    if 
    elif 
    else 
    import 
    match
    
loops: 
    for
    in 
    do 
    while
    continue 
    break

modifiers:
    pub 
    pri 
    pro 
    const 
    impl
    dyn
    pathogen

datatypes:
    data
    enum

other:
    where
    infect
    cleanse
    ct
`

`
        Unused Symbols
@
#
$
\
|
?

`


`
        Reserved Variables

_args
    stores the command line arguments of the program

_argc
    contains the amount of command line arguments given

_params
    tuple containing each parameter of the current function

_paramc
    amount of parameters in the current function
`

`
        Reserved Functions
_init
    Can be declared within a class to be automatically called
    when creating a new instance of the class.

_deinit
    Can be declared within a class to be automatically called
    when the class goes out of scope.
`<|MERGE_RESOLUTION|>--- conflicted
+++ resolved
@@ -411,12 +411,13 @@
 ~      if an = is encountered afterwards, each of the variables will be set to that value.
 data Coord
     f64 x y z
-<<<<<<< HEAD
-=======
 
 ~Declare char, a datatype that can contain an ASCII or UTF-32 char
 data char
     c8|c32 c
+
+char c = 'a'
+assert(c.c is c32)
 
 ~Each newline is equivilent to a , and signals a tuple type.
 data Coord2D
@@ -430,7 +431,7 @@
     u32
 
 Q1Coord myQ1C = 2, 3
->>>>>>> 43ed1a38
+print(myQ1C[1]) ~output: 3
 
 ~Each datatype containing more than one field is internally represented by a tuple, so they
 ~Can be created in a similar fashion.
