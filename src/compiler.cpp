--- conflicted
+++ resolved
@@ -1319,6 +1319,9 @@
 TypedValue* handleTypeCastPattern(Compiler *c, MatchNode *mn, TypedValue *lval, TypeCastNode *tn, DataType *tagTy, DataType *parentTy){
     //If this is a generic type cast like Some 't, the 't must be bound to a concrete type first
     auto *tagtycpy = copy(tagTy->tyn);
+    
+    //This is a pattern of the match _ with expr, so if that is mutable this should be too
+    tagtycpy->copyModifiersFrom(lval->type.get());
 
     auto tcr = c->typeEq(parentTy->tyn.get(), lval->type.get());
 
@@ -1416,41 +1419,8 @@
 
             auto *parentTy = c->lookupType(tagTy->getParentUnionName());
             ci = ConstantInt::get(*c->ctxt, APInt(8, parentTy->getTagVal(tn->typeExpr->typeName), true));
-<<<<<<< HEAD
+            
             handleTypeCastPattern(c, this, lval, tn, tagTy, parentTy);
-=======
-
-
-            if(VarNode *v = dynamic_cast<VarNode*>(tn->rval.get())){
-                auto *alloca = c->builder.CreateAlloca(lval->getType());
-                c->builder.CreateStore(lval->val, alloca);
-
-                //If this is a generic type cast like Some 't, the 't must be bound to a concrete type first
-                auto *tagtycpy = copy(tagTy->tyn);
-                
-                //bindGenericToType(structty, lval->type->params);
-                auto tcr = c->typeEq(parentTy->tyn.get(), lval->type.get());
-
-                if(tcr->res == TypeCheckResult::SuccessWithTypeVars)
-                    bindGenericToType(tagtycpy, tcr->bindings);
-                else if(tcr->res == TypeCheckResult::Failure)
-                    return c->compErr("Cannot bind pattern of type " + typeNodeToColoredStr(parentTy->tyn.get()) +
-                            " to matched value of type " + typeNodeToColoredStr(lval->type), tn->rval->loc);
-               
-                //cast it from (<tag type>, <largest union member type>) to (<tag type>, <this union member's type>)
-                auto *tupTy = StructType::get(*c->ctxt, {Type::getInt8Ty(*c->ctxt), c->typeNodeToLlvmType(tagtycpy)});
-
-                //This is a pattern of the match _ with expr, so if that is mutable this should be too
-                tagtycpy->copyModifiersFrom(lval->type.get());
-
-                auto *cast = c->builder.CreateBitCast(alloca, tupTy->getPointerTo());
-                auto *tup = c->builder.CreateLoad(cast);
-                auto *extract = new TypedValue(c->builder.CreateExtractValue(tup, 1), tagtycpy);
-                c->stoVar(v->name, new Variable(v->name, extract, c->scope));
-            }else{
-                return c->compErr("pattern typecast's rval is not a identifier", tn->rval->loc);
-            }
->>>>>>> 7f90c119
 
         //single type pattern:  None
         }else if(TypeNode *tn = dynamic_cast<TypeNode*>(mbn->pattern.get())){
