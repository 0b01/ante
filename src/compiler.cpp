#include "compiler.h"
#include "parser.h"

using namespace llvm;

/*
 *  Translates an individual type in token form to an llvm::Type
 */
Type* translateType(int tokTy, string typeName = "")
{
    switch(tokTy){
        case Tok_UserType: //TODO: implement
            return Type::getVoidTy(getGlobalContext());
        case Tok_I8:  case Tok_U8:  return Type::getInt8Ty(getGlobalContext());
        case Tok_I16: case Tok_U16: return Type::getInt16Ty(getGlobalContext());
        case Tok_I32: case Tok_U32: return Type::getInt32Ty(getGlobalContext());
        case Tok_I64: case Tok_U64: return Type::getInt64Ty(getGlobalContext());
        case Tok_Isz: return Type::getVoidTy(getGlobalContext()); //TODO: implement
        case Tok_Usz: return Type::getVoidTy(getGlobalContext()); //TODO: implement
        case Tok_F32: return Type::getFloatTy(getGlobalContext());
        case Tok_F64: return Type::getDoubleTy(getGlobalContext());
        case Tok_C8:  return Type::getVoidTy(getGlobalContext()); //TODO: implement
        case Tok_C32: return Type::getVoidTy(getGlobalContext()); //TODO: implement
        case Tok_Bool:return Type::getInt1Ty(getGlobalContext());
        case Tok_Void:return Type::getVoidTy(getGlobalContext());
    }
    return nullptr;
}

<<<<<<< HEAD
void compileStmtList(Node *nList, Compiler *c, Module *m)
{
    while(nList){
        nList->compile(c, m);
        nList = nList->next.get();
    }
}

void IntLitNode::compile(Compiler *c, Module *m){}
=======
Value* IntLitNode::compile(Compiler *c, Module *m)
{   //TODO: unsigned int with APUInt
    return ConstantInt::get(getGlobalContext(), APInt(64, val, true));
}
>>>>>>> 01b39d12

Value* FltLitNode::compile(Compiler *c, Module *m)
{
    return ConstantFP::get(getGlobalContext(), APFloat(APFloat::IEEEquad, val));
}

Value* BoolLitNode::compile(Compiler *c, Module *m)
{
    return ConstantInt::get(getGlobalContext(), APInt(1, val, true));
}

Value* TypeNode::compile(Compiler *c, Module *m){}

Value* StrLitNode::compile(Compiler *c, Module *m){}

/*
 *  Compiles an operation along with its lhs and rhs
 *
 *  TODO: type checking
 *  TODO: CreateExactUDiv for when it is known there is no remainder
 *  TODO: CreateFcmpOEQ vs CreateFCmpUEQ
 */
Value* BinOpNode::compile(Compiler *c, Module *m)
{
    Value *lhs = lval->compile(c, m);
    Value *rhs = rval->compile(c, m);

    switch(op){
        case '+': return c->builder.CreateAdd(lhs, rhs, "fAddTmp");
        case '-': return c->builder.CreateSub(lhs, rhs, "fSubTmp");
        case '*': return c->builder.CreateMul(lhs, rhs, "fMulTmp");
        case '/': return c->builder.CreateSDiv(lhs, rhs, "fDivTmp");
        case '%': return c->builder.CreateSRem(lhs, rhs, "fModTmp");
        case '<': return c->builder.CreateICmpULT(lhs, rhs, "fLtTmp");
        case '>': return c->builder.CreateICmpUGT(lhs, rhs, "fGtTmp");
        case '^': return c->builder.CreateXor(lhs, rhs, "xorTmp");
        case '.': break;
        case Tok_Eq: return c->builder.CreateICmpEQ(lhs, rhs, "fCmpEqTmp");
        case Tok_NotEq: return c->builder.CreateICmpNE(lhs, rhs, "fCmpNeTmp");
        case Tok_LesrEq: return c->builder.CreateICmpULE(lhs, rhs, "fLeTmp");
        case Tok_GrtrEq: return c->builder.CreateICmpUGE(lhs, rhs, "fGeTmp");
        case Tok_Or: break;
        case Tok_And: break;
    }
    
    return nullptr;
}

<<<<<<< HEAD
void RetNode::compile(Compiler *c, Module *m)
{
    Value *ret = ConstantFP::get(getGlobalContext(), APFloat(0.5));
    c->builder.CreateRet(ret);
}

void IfNode::compile(Compiler *c, Module *m)
{
    
}
=======
Value* RetNode::compile(Compiler *c, Module *m)
{
    return c->builder.CreateRet(expr->compile(c, m));
}

Value* IfNode::compile(Compiler *c, Module *m){}
>>>>>>> 01b39d12

Value* NamedValNode::compile(Compiler *c, Module *m){}

Value* VarNode::compile(Compiler *c, Module *m){}

Value* FuncCallNode::compile(Compiler *c, Module *m){}

Value* VarDeclNode::compile(Compiler *c, Module *m){}

Value* VarAssignNode::compile(Compiler *c, Module *m){}


Value* FuncDeclNode::compile(Compiler *c, Module *m)
{
    //vector<llvm::Type*> paramTypes{2, Type::getDoubleTy(getGlobalContext())};
    TypeNode *retNode = (TypeNode*)type.get();
    Type *retType = translateType(retNode->type, retNode->typeName);

    TypeNode *paramTyNode = (TypeNode*)params.get()->typeExpr.get();
    Type *paramsType = translateType(paramTyNode->type, paramTyNode->typeName);

    FunctionType *ft = FunctionType::get(retType, paramsType, false);
    Function *f = Function::Create(ft, Function::ExternalLinkage, name, m);

    BasicBlock *bb = BasicBlock::Create(getGlobalContext(), "entry", f);
    c->builder.SetInsertPoint(bb);

<<<<<<< HEAD
    compileStmtList(child.get(), c, m);
=======
    if(child.get()) child->compile(c, m);

    if(retNode->type == Tok_Void){
        c->builder.CreateRetVoid();
    }
    
    puts("function: ");
    m->dump();
    puts("endFunction.");

>>>>>>> 01b39d12
    verifyFunction(*f);
    return f;
}


Value* DataDeclNode::compile(Compiler *c, Module *m){}



void IntLitNode::exec(){}

void FltLitNode::exec(){}

void BoolLitNode::exec(){}

void TypeNode::exec(){}

void StrLitNode::exec(){}

void BinOpNode::exec(){}

void RetNode::exec(){}

void IfNode::exec(){}

void VarNode::exec(){}

void NamedValNode::exec(){}

void FuncCallNode::exec(){}

void VarDeclNode::exec(){}

void VarAssignNode::exec(){}

void FuncDeclNode::exec(){}

void DataDeclNode::exec(){}



void IntLitNode::print()
{
    cout << val;
}

void FltLitNode::print()
{
    cout << val;
}

void BoolLitNode::print()
{
    if(val)
        cout << "true";
    else
        cout << "false";
}

void StrLitNode::print()
{
    cout << '"' << val << '"';
}

void TypeNode::print()
{
    if(type == Tok_Ident || type == Tok_UserType){
        cout << "Type: " << typeName;
    }else{
        cout << "Type: ";
        ante::lexer::printTok(type);
    }
}

void BinOpNode::print()
{
    putchar('(');
    if(lval) lval->print();
    putchar(' ');
    if(IS_LITERAL(op))
        cout << (char)op;
    else
        cout << TOK_TYPE_STR(op);
    putchar(' ');
    if(rval) rval->print();
    puts(")");
}

void RetNode::print()
{
    cout << "return ";
    if(expr) expr->print();
    putchar('\n');
}

void IfNode::print()
{
    cout << "if ";
    if(condition) condition->print();
    cout << "\nthen\n";
    if(child) child->print();
    cout << "EndIf\n";
}

void NamedValNode::print()
{
    cout << "{NamedValNode " << name << '}';
}

void VarNode::print()
{
    cout << name;
}

void FuncCallNode::print()
{
    cout << "fnCall " << name << " called with params (";
    if(params) params->print();
    cout << ")\n";
}

void VarDeclNode::print()
{
    cout << "varDecl " << name << " = ";
    if(expr) expr->print();
    else cout << "(undef)";
    putchar('\n');
}

void VarAssignNode::print()
{
    cout << "varAssign ";
    if(var) var->print();
    cout << " = ";
    if(expr) expr->print();
    else cout << "(undef)";
    putchar('\n');
}

void FuncDeclNode::print()
{
    cout << "function " << name << " declared of ";
    type->print();
    puts("With params: ");
    if(params) params->print();
    puts("FuncBody:");
    if(child.get()) child.get()->print();
    puts("EndFunc");
}

void DataDeclNode::print()
{
    cout << "Data " << name << "Declared\n";
    if(child.get()) child.get()->print();
    puts("");
}

void Compiler::compile()
{
    Node *n = ast.get();
    while(n){
        n->compile(this, module.get());
        n = n->next.get();
    }
    module->dump();
}<|MERGE_RESOLUTION|>--- conflicted
+++ resolved
@@ -27,7 +27,6 @@
     return nullptr;
 }
 
-<<<<<<< HEAD
 void compileStmtList(Node *nList, Compiler *c, Module *m)
 {
     while(nList){
@@ -36,13 +35,10 @@
     }
 }
 
-void IntLitNode::compile(Compiler *c, Module *m){}
-=======
 Value* IntLitNode::compile(Compiler *c, Module *m)
 {   //TODO: unsigned int with APUInt
     return ConstantInt::get(getGlobalContext(), APInt(64, val, true));
 }
->>>>>>> 01b39d12
 
 Value* FltLitNode::compile(Compiler *c, Module *m)
 {
@@ -91,25 +87,12 @@
     return nullptr;
 }
 
-<<<<<<< HEAD
-void RetNode::compile(Compiler *c, Module *m)
-{
-    Value *ret = ConstantFP::get(getGlobalContext(), APFloat(0.5));
-    c->builder.CreateRet(ret);
-}
-
-void IfNode::compile(Compiler *c, Module *m)
-{
-    
-}
-=======
 Value* RetNode::compile(Compiler *c, Module *m)
 {
     return c->builder.CreateRet(expr->compile(c, m));
 }
 
 Value* IfNode::compile(Compiler *c, Module *m){}
->>>>>>> 01b39d12
 
 Value* NamedValNode::compile(Compiler *c, Module *m){}
 
@@ -137,10 +120,7 @@
     BasicBlock *bb = BasicBlock::Create(getGlobalContext(), "entry", f);
     c->builder.SetInsertPoint(bb);
 
-<<<<<<< HEAD
     compileStmtList(child.get(), c, m);
-=======
-    if(child.get()) child->compile(c, m);
 
     if(retNode->type == Tok_Void){
         c->builder.CreateRetVoid();
@@ -150,7 +130,6 @@
     m->dump();
     puts("endFunction.");
 
->>>>>>> 01b39d12
     verifyFunction(*f);
     return f;
 }
