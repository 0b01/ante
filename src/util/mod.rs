//! util/mod.rs - Various utility functions used throughout the compiler.
//! Mostly consists of convenience functions for iterators such as `fmap`.
use std::fmt::Display;

#[macro_use]
pub mod logging;
pub mod timing;
pub mod trustme;

/// Equivalent to .iter().map(f).collect()
pub fn fmap<T, U, F>(iterable: T, f: F) -> Vec<U>
    where 
    T: IntoIterator,
    F: FnMut(T::Item) -> U
{
    iterable.into_iter().map(f).collect()
}

/// What a name! Iterate the array, mapping each element with a function that returns a pair
/// of a value and a vector. Accumulate the results in two separate vectors, the second of
/// which is flattened from all the second-element vectors found so far.
pub fn fmap_mut_pair_flatten_second<T, Ret1, Ret2, F>(array: &mut [T], mut f: F) -> (Vec<Ret1>, Vec<Ret2>)
    where F: FnMut(&mut T) -> (Ret1, Vec<Ret2>)
{
    let mut ret1 = Vec::with_capacity(array.len());
    let mut ret2 = Vec::with_capacity(array.len());
    for elem in array.iter_mut() {
        let (elem1, mut vec) = f(elem);
        ret1.push(elem1);
        ret2.append(&mut vec);
    }
    (ret1, ret2)
}

/// Equivalent to option.as_ref().unwrap().clone()
pub fn unwrap_clone<T: Clone>(option: &Option<T>) -> T {
    option.as_ref().unwrap().clone()
}

/// Transmute a f64 to a u64 so it can be hashed
pub fn reinterpret_as_bits(x: f64) -> u64 {
    unsafe { std::mem::transmute(x) }
}

/// Transmute a u64 back into a f64 to get the value of a FloatLiteral
pub fn reinterpret_from_bits(x: u64) -> f64 {
    unsafe { std::mem::transmute(x) }
}

/// Convert each element to a String and join them with the given delimiter
pub fn join_with<T: Display>(vec: &[T], delimiter: &str) -> String {
<<<<<<< HEAD
    fmap(&vec, |t| format!("{}", t)).join(delimiter)
}

/// Indent each line of the given string by `spaces_count` spaces
pub fn indent(s: &str, spaces_count: usize, indent_first_line: bool) -> String {
    let mut ret = String::new();
    let mut lines = s.lines();
    let indent = " ".repeat(spaces_count);

    if let Some(first) = lines.next() {
        if indent_first_line {
            ret += &indent;
        }
        ret += first;
        ret += "\n";
    }

    for line in lines {
        ret += &indent;
        ret += line;
        ret += "\n";
    }

    // remove extra newline at the end
    if !ret.is_empty() {
        ret.pop();
    }

    ret
=======
    fmap(vec, |t| format!("{}", t)).join(delimiter)
>>>>>>> ce7ff6e0
}<|MERGE_RESOLUTION|>--- conflicted
+++ resolved
@@ -49,8 +49,7 @@
 
 /// Convert each element to a String and join them with the given delimiter
 pub fn join_with<T: Display>(vec: &[T], delimiter: &str) -> String {
-<<<<<<< HEAD
-    fmap(&vec, |t| format!("{}", t)).join(delimiter)
+    fmap(vec, |t| format!("{}", t)).join(delimiter)
 }
 
 /// Indent each line of the given string by `spaces_count` spaces
@@ -79,7 +78,4 @@
     }
 
     ret
-=======
-    fmap(vec, |t| format!("{}", t)).join(delimiter)
->>>>>>> ce7ff6e0
 }