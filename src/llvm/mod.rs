//! llvm/mod.rs - Defines the LLVM backend for ante's codegen pass.
//! Currently, there are no other backends, but in the future the codegen
//! pass may have the choice between several backends for e.g. faster debug builds.
//!
//! The codegen pass follows the lifetime inference pass, and is the final pass of
//! the compiler. The goal of this pass is to produce native code that is executable
//! by a computer. The majority of this pass is implemented via the CodeGen trait
//! which walks the Ast with a Generator for context. This walk starts in the main
//! function and lazily codegens each Definition that is used so that only what is
//! used is actually compiled into the resulting binary. Once this walk is finished
//! the resulting inkwell::Module is optimized then linked with gcc.
//!
//! Note that ante currently does whole program compilation - the entire program
//! is compiled into a single inkwell::Module which can then be optimized later.
//! Any libraries need to have their source code included anyway since ante does
//! not have a stable ABI.
//!
//! The reccomended starting point while reading through this pass is the `run`
//! function which is called directly from `main`. This function sets up the
//! Generator, walks the Ast, then optimizes and links the resulting Module.
use crate::cache::{ ModuleCache, DefinitionInfoId, DefinitionKind, VariableId };
use crate::nameresolution::builtin::BUILTIN_ID;
use crate::lexer::token::IntegerKind;
use crate::parser::{ ast, ast::Ast };
use crate::types::{ self, TypeVariableId, TypeBinding, TypeInfoId, DEFAULT_INTEGER_TYPE };
use crate::types::typechecker::{ self, TypeBindings };
use crate::types::traits::RequiredImpl;
use crate::types::typed::Typed;
use crate::util::{ fmap, trustme, reinterpret_from_bits, timing };

use inkwell::module::{ Module, Linkage };
use inkwell::builder::Builder;
use inkwell::basic_block::BasicBlock;
use inkwell::context::Context;
use inkwell::values::{ AggregateValue, BasicValueEnum, BasicValue, CallableValue, FunctionValue, InstructionOpcode };
use inkwell::types::{ BasicTypeEnum, BasicType };
use inkwell::AddressSpace;
use inkwell::targets::{ RelocMode, CodeModel, FileType, TargetTriple };
use inkwell::OptimizationLevel;
use inkwell::passes::{PassManager, PassManagerBuilder};
use inkwell::targets::{InitializationConfig, Target, TargetMachine };

<<<<<<< HEAD
use std::collections::{ HashMap, HashSet };
=======
use std::collections::{ HashMap, HashSet, BTreeMap };
>>>>>>> ce7ff6e0
use std::convert::TryFrom;
use std::path::{ Path, PathBuf };
use std::process::Command;

mod builtin;
mod decisiontree;

/// The (code) Generator provides all the needed context for generating LLVM IR
/// while walking the Ast.
#[derive(Debug)]
pub struct Generator<'context> {
    context: &'context Context,
    module: Module<'context>,
    builder: Builder<'context>,

    /// Cache of already compiled, monomorphised definitions
    definitions: HashMap<(DefinitionInfoId, types::Type), BasicValueEnum<'context>>,

    /// Cache of mappings from types::Type to LLVM types
    types: HashMap<(types::TypeInfoId, Vec<types::Type>), BasicTypeEnum<'context>>,

    /// Compile-time mapping of variable -> definition for impls that were resolved
    /// after type inference. This is needed for definitions that are polymorphic in
    /// the impls they may use within.
    impl_mappings: HashMap<VariableId, DefinitionInfoId>,

    /// A stack of the current typevar bindings during monomorphisation. Unlike normal bindings,
    /// these are meant to be easily undone. Since ante doesn't support polymorphic recursion,
    /// we also don't have to worry about encountering the same typevar with a different
    /// monomorphisation binding.
    monomorphisation_bindings: Vec<TypeBindings>,

    /// Contains all the definition ids that should be automatically dereferenced because they're
    /// either stored locally in an alloca or in a global.
    auto_derefs: HashSet<DefinitionInfoId>,

    current_function_info: Option<DefinitionInfoId>,
}

/// Codegen the given Ast, producing a binary file at the given path.
pub fn run<'c>(path: &Path, ast: &Ast<'c>, cache: &mut ModuleCache<'c>, show_ir: bool,
    run_program: bool, delete_binary: bool, optimization_level: &str)
{
    timing::start_time("LLVM codegen");

    let context = Context::create();
    let module_name = path_to_module_name(path);

    let module = context.create_module(&module_name);

    let target_triple = TargetMachine::get_default_triple();
    module.set_triple(&target_triple);
    let mut codegen = Generator {
        context: &context,
        module,
        builder: context.create_builder(),
        definitions: HashMap::new(),
        types: HashMap::new(),
        impl_mappings: HashMap::new(),
        monomorphisation_bindings: vec![HashMap::new()],
        auto_derefs: HashSet::new(),
        current_function_info: None,
    };

    // Codegen main, and all functions reachable from it
    codegen.codegen_main(ast, cache);

    codegen.module.verify().map_err(|error| {
        codegen.module.print_to_stderr();
        eprintln!("{}", error);
    }).unwrap();

    timing::start_time("LLVM optimization");
    codegen.optimize(optimization_level);

    // --emit-llvm: Dump the LLVM-IR of the generated module to stderr.
    // Useful to debug codegen
    if show_ir {
        codegen.module.print_to_stderr();
    }

    let binary_name = module_name_to_program_name(&module_name);

    timing::start_time("Linking");
    codegen.output(module_name, &binary_name, &target_triple, &codegen.module);

    // --run: compile and run the program
    if run_program {
        let program_command = PathBuf::from("./".to_string() + &binary_name);
        Command::new(&program_command).spawn().unwrap().wait().unwrap();
    }

    // --delete-binary: remove the binary after running the program to
    // avoid littering a testing directory with temporary binaries
    if delete_binary {
        std::fs::remove_file(binary_name).unwrap();
    }
}

fn path_to_module_name(path: &Path) -> String {
    path.with_extension("").to_string_lossy().into()
}

fn module_name_to_program_name(module: &str) -> String {
    if cfg!(target_os = "windows") {
        PathBuf::from(module).with_extension("exe").to_string_lossy().into()
    } else {
        PathBuf::from(module).with_extension("").to_string_lossy().into()
    }
}

fn remove_forall(typ: &types::Type) -> &types::Type {
    match typ {
        types::Type::ForAll(_, t) => t,
        _ => typ,
    }
}

/// The type to bind most typevars to if they are still unbound when we codegen them.
const UNBOUND_TYPE: types::Type =
    DEFAULT_INTEGER_TYPE;
    // types::Type::Primitive(types::PrimitiveType::UnitType);

fn to_optimization_level(optimization_argument: &str) -> OptimizationLevel {
    match optimization_argument {
        "1" => OptimizationLevel::Less,
        "2" => OptimizationLevel::Default,
        "3" => OptimizationLevel::Aggressive,
        _ => OptimizationLevel::None,
    }
}

fn to_size_level(optimization_argument: &str) -> u32 {
    match optimization_argument {
        "s" => 1,
        "z" => 2,
        _ => 0,
    }
}

impl<'g> Generator<'g> {
    fn codegen_main<'c>(&mut self, ast: &Ast<'c>, cache: &mut ModuleCache<'c>) {
        let i32_type = self.context.i32_type();
        let main_type = i32_type.fn_type(&[], false);
        let function = self.module.add_function("main", main_type, Some(Linkage::External));
        let basic_block = self.context.append_basic_block(function, "entry");

        self.builder.position_at_end(basic_block);

        ast.codegen(self, cache);

        let success = i32_type.const_int(0, true);
        self.build_return(success.into());
    }

    /// Optimize the current inkwell::Module.
    /// optimization_argument is one of "0", "1", "2", "3", "s", or "z"
    fn optimize(&self, optimization_argument: &str) {
        let config = InitializationConfig::default();
        Target::initialize_native(&config).unwrap();
        let pass_manager_builder = PassManagerBuilder::create();

        let optimization_level = to_optimization_level(optimization_argument);
        let size_level = to_size_level(optimization_argument);
        pass_manager_builder.set_optimization_level(optimization_level);
        pass_manager_builder.set_size_level(size_level);

        let pass_manager = PassManager::create(());
        pass_manager_builder.populate_module_pass_manager(&pass_manager);
        pass_manager.run_on(&self.module);

        // Do LTO optimizations afterward mosty for function inlining
        let link_time_optimizations = PassManager::create(());
        pass_manager_builder.populate_lto_pass_manager(&link_time_optimizations, false, true);
        link_time_optimizations.run_on(&self.module);
    }

    /// Output the current module to a file and link with gcc.
    fn output(&self, module_name: String, binary_name: &str, target_triple: &TargetTriple, module: &Module) {
        // generate the bitcode to a .bc file
        let path = Path::new(&module_name).with_extension("o");
        let target = Target::from_triple(&target_triple).unwrap();
        let target_machine = target.create_target_machine(&target_triple, "x86-64", "+avx2",
                OptimizationLevel::None, RelocMode::PIC, CodeModel::Default).unwrap();

        target_machine.write_to_file(&module, FileType::Object, &path).unwrap();

        // call gcc to compile the bitcode to a binary
        let output = "-o".to_string() + binary_name;
        let mut child = Command::new("gcc")
            .arg(path.to_string_lossy().as_ref())
            .arg("-Wno-everything")
            .arg("-O0")
            .arg("-lm")
            .arg(output)
            .spawn().unwrap();

        // remove the temporary bitcode file
        child.wait().unwrap();
        std::fs::remove_file(path).unwrap();
    }

    /// Returns the BasicValueEnum found for a given id, type pair.
    /// Note that the Type is needed in addition to the DefinitionInfoId
    /// since in the presence of monomorphisation the same DefinitionInfoId
    /// can be monomorphised to several different values depending on the type needed.
    fn lookup<'c>(&mut self, id: DefinitionInfoId, typ: &types::Type, cache: &mut ModuleCache<'c>) -> Option<BasicValueEnum<'g>> {
        let typ = self.follow_bindings(typ, cache);
        self.definitions.get(&(id, typ)).map(|value| *value)
    }

    /// Return the inkwell function we're currently inserting into
    fn current_function(&self) -> FunctionValue<'g> {
        self.current_block().get_parent().unwrap()
    }

    /// Return the llvm block we're currently inserting into
    fn current_block(&self) -> BasicBlock<'g> {
        self.builder.get_insert_block().unwrap()
    }

    /// Append a new BasicBlock into the current function and set it
    /// as the current insert point.
    fn insert_into_new_block(&self, block_name: &str) -> BasicBlock<'g> {
        let current_function = self.current_function();
        let block = self.context.append_basic_block(current_function, block_name);
        self.builder.position_at_end(block);
        block
    }

    /// Create a new function with the given name and type and set
    /// its entry block as the current insert point. Returns the
    /// pointer to the function.
    fn function<'c>(&mut self, name: &str, typ: &types::Type,
        environment: &BTreeMap<DefinitionInfoId, DefinitionInfoId>,
        cache: &mut ModuleCache<'c>) -> (FunctionValue<'g>, BasicValueEnum<'g>)
    {
        let typ = self.follow_bindings(typ, cache);
        let function_type = self.convert_type(&typ, cache); //.into_pointer_type().get_element_type();

        if self.is_closure_type(&typ, cache) {
            return self.closure(name, typ, function_type, environment, cache)
        }

        // Functions in ante are usually represented as function pointers or
        // a pair of a function pointer and its environment (in the case of a closure).
        // This raw function type here is an actual llvm::FunctionType, not a pointer type.
        let raw_function_type = function_type.into_pointer_type().get_element_type().into_function_type();

        let function = self.module.add_function(name, raw_function_type, Some(Linkage::Internal));
        let function_pointer = function.as_global_value().as_pointer_value().into();

        if let Some(id) = self.current_function_info {
            self.definitions.insert((id, typ), function_pointer);
            self.current_function_info = None;
        }

        let basic_block = self.context.append_basic_block(function, "entry");
        self.builder.position_at_end(basic_block);
        (function, function_pointer)
    }

    /// Create a new closure with the given name and type and set
    /// its entry block as the current insert point. Returns the
    /// function value - which is a pair of (function_pointer, environment).
    fn closure<'c>(&mut self, name: &str, typ: types::Type, closure_type: BasicTypeEnum<'g>,
        environment: &BTreeMap<DefinitionInfoId, DefinitionInfoId>, cache: &mut ModuleCache<'c>) -> (FunctionValue<'g>, BasicValueEnum<'g>)
    {
        // Extract the raw llvm::FunctionType, from a (llvm::FunctionType*, EnvironmentType) pair
        let function_pointer_type = closure_type.into_struct_type().get_field_type_at_index(0).unwrap();
        let raw_function_type = function_pointer_type.into_pointer_type().get_element_type().into_function_type();

        let function = self.module.add_function(name, raw_function_type, Some(Linkage::Internal));
        let function_pointer = function.as_global_value().as_pointer_value().into();

        let function_value = self.construct_closure(function_pointer, environment, cache);

        if let Some(id) = self.current_function_info {
            self.definitions.insert((id, typ), function_value);
            self.current_function_info = None;
        }

        let basic_block = self.context.append_basic_block(function, "entry");
        self.builder.position_at_end(basic_block);
        (function, function_value)
    }

    fn construct_closure<'c>(&mut self, function_pointer: BasicValueEnum<'g>,
        environment: &BTreeMap<DefinitionInfoId, DefinitionInfoId>, cache: &mut ModuleCache<'c>) -> BasicValueEnum<'g>
    {
        let mut types = vec![function_pointer.get_type()];
        let mut values = vec![function_pointer];

        for (&from, _) in environment {
            let typ = cache.definition_infos[from.0].typ.as_ref().unwrap().clone();
            let value = self.codegen_definition(from, &typ, cache);
            types.push(value.get_type());
            values.push(value);
        }

        self.tuple(values, types)
    }

    /// Inserts any required instructions at the beginning of a function before any of its
    /// body is compiled. Currently, this only consists of unpacking a closure's environment
    /// tuple parameter and binding the values to other variables for the body to use.
    fn codegen_function_prelude<'c>(&mut self, function: FunctionValue<'g>, closure_environment: &BTreeMap<DefinitionInfoId, DefinitionInfoId>,
        cache: &mut ModuleCache<'c>)
    {
        let mut environment_parameter = function.get_last_param().unwrap();

        for (i, (_, &closure_parameter)) in closure_environment.iter().enumerate() {
            if i == closure_environment.len() - 1 {
                let typ = cache.definition_infos[closure_parameter.0].typ.clone().unwrap();
                let typ = self.follow_bindings(&typ, cache);

                self.bind_definition_pattern(closure_parameter, typ, environment_parameter, cache);
            } else {
                let name = &cache.definition_infos[closure_parameter.0].name;
                let element_value = self.builder.build_extract_value(environment_parameter.into_struct_value(), 0, name).unwrap();

                let typ = cache.definition_infos[closure_parameter.0].typ.clone().unwrap();
                let typ = self.follow_bindings(&typ, cache);
                self.bind_definition_pattern(closure_parameter, typ, element_value, cache);

                environment_parameter = self.builder.build_extract_value(environment_parameter.into_struct_value(), 1, "environment").unwrap();
            }
        }
    }

    fn add_required_impls(&mut self, required_impls: &[RequiredImpl]) {
        for required_impl in required_impls {
            // TODO: This assert is failing in builtin_int for some reason.
            // It may be the case that this assert was wrong to begin with and
            // there _should_ be multiple bindings for a given origin.
            // assert!(!self.impl_mappings.contains_key(&required_impl.origin), "impl_mappings already had a mapping for {:?}", required_impl.origin);
            self.impl_mappings.insert(required_impl.origin, required_impl.binding);
        }
    }

    fn remove_required_impls<'c>(&mut self, required_impls: &[RequiredImpl]) {
        for required_impl in required_impls {
            self.impl_mappings.remove(&required_impl.origin);
        }
    }

    /// Codegen a given definition unless it has been already.
    /// If it has been already codegen'd, return the cached value instead.
    fn codegen_definition<'c>(&mut self, id: DefinitionInfoId, typ: &types::Type, cache: &mut ModuleCache<'c>) -> BasicValueEnum<'g> {
        let mut value = match self.lookup(id, typ, cache) {
            Some(value) => value,
<<<<<<< HEAD
            None => self.monomorphise(id, typ, cache)
=======
            None => self.monomorphise(id, typ, cache).unwrap()
        };

        if self.auto_derefs.contains(&id) {
            let name = &cache.definition_infos[id.0].name;
            value = self.builder.build_load(value.into_pointer_value(), name);
>>>>>>> ce7ff6e0
        }

        value
    }

    /// Get the DefinitionInfoId this variable should point to. This is usually
    /// given by variable.definition but in the case of static trait dispatch,
    /// self.impl_mappings may be set to bind a given variable id to another
    /// definition. This is currently only done for trait functions/values to
    /// point them to impls that actually have definitions.
    fn get_definition_id<'c>(&self, variable: &ast::Variable<'c>) -> DefinitionInfoId {
        self.impl_mappings.get(&variable.id.unwrap())
            .copied().unwrap_or(variable.definition.unwrap())
    }

    /// Monomorphise and compile the Definition for a given DefinitionInfoId.
    /// This pushes the monomorphisation bindings to the context then simply
    /// recurses into the definition node, popping the bindings when finished.
    fn monomorphise<'c>(&mut self, id: DefinitionInfoId, typ: &types::Type, cache: &mut ModuleCache<'c>) -> BasicValueEnum<'g> {
        let definition_info = &mut cache.definition_infos[id.0];
        let definition_info = trustme::extend_lifetime(definition_info);
        let definition_type = remove_forall(definition_info.typ.as_ref().unwrap());

        let typ = self.follow_bindings(typ, cache);

        let bindings = typechecker::try_unify(&typ, definition_type, definition_info.location, cache)
            .map_err(|error| eprintln!("{}", error))
            .expect("Unification error during monomorphisation");

        self.monomorphisation_bindings.push(bindings);

        // Compile the definition with the bindings in scope. Each definition is expected to
        // add itself to Generator.definitions
        let value = match &definition_info.definition {
            Some(DefinitionKind::Definition(definition)) => {
                self.codegen_monomorphise(*definition, cache);
                match self.lookup(id, &typ, cache) {
                    Some(value) => value,
                    None => unreachable!("No definition found for {} : {} after compiling {}",
                        definition_info.name, typ.display(cache), definition),
                }
            }
            Some(DefinitionKind::Extern(_)) => {
                self.codegen_extern(id, &typ, cache)
            }
            Some(DefinitionKind::TypeConstructor { name, tag }) => {
                self.codegen_type_constructor(name, tag, &typ, cache)
            },
            Some(DefinitionKind::TraitDefinition(_)) => {
                unreachable!("There is no code in a trait definition that can be codegen'd.\n\
<<<<<<< HEAD
                    No cached impl for {}: {}", definition_info.name, typ.display(cache))
            },
            Some(DefinitionKind::Parameter) => {
                unreachable!("There is no code to (lazily) codegen for parameters.\n\
                    Encountered while compiling {}: {}", definition_info.name, typ.display(cache))
            },
            Some(DefinitionKind::MatchPattern) => {
                unreachable!("There is no code to (lazily) codegen for match patterns.\n
                    Encountered while compiling {}: {}", definition_info.name, typ.display(cache))
            },
            None => unreachable!("No definition for {}", definition_info.name),
=======
                             No cached impl for {} {}: {}", definition.name, id.0, typ.display(cache))
            },
            Some(DefinitionKind::Parameter) => {
                unreachable!("There is no code to (lazily) codegen for parameters.\n\
                             Encountered while compiling {} {}: {}", definition.name, id.0, typ.display(cache))
            },
            Some(DefinitionKind::MatchPattern) => {
                unreachable!("There is no code to (lazily) codegen for match patterns.\n
                             Encountered while compiling {} {}: {}", definition.name, id.0, typ.display(cache))
            },
            None => unreachable!("No definition for {} {}", definition.name, id.0),
>>>>>>> ce7ff6e0
        };

        self.monomorphisation_bindings.pop();
        value
    }

    fn find_binding<'c, 'b, 'd>(&'b self, id: TypeVariableId, default: &'b types::Type, cache: &'b ModuleCache<'c>) -> &'b types::Type {
        use types::TypeBinding::*;
        use types::Type::*;

        match &cache.type_bindings[id.0] {
            Bound(TypeVariable(id))
            | Bound(Ref(id)) => self.find_binding(*id, default, cache),
            Bound(binding) => binding,
            Unbound(..) => {
                for bindings in self.monomorphisation_bindings.iter().rev() {
                    if let Some(binding) = bindings.get(&id) {
                        return binding;
                    }
                }
                default
            },
        }
    }

    fn empty_closure_environment<'c>(&self, environment: &types::Type, cache: &ModuleCache<'c>) -> bool {
        self.follow_bindings(environment, cache).is_unit(cache)
    }

    fn is_closure_type<'c>(&self, typ: &types::Type, cache: &ModuleCache<'c>) -> bool {
        match typ {
            types::Type::Function(function) => !self.empty_closure_environment(&function.environment, cache),
            _ => false,
        }
    }

    fn size_of_struct_type<'c>(&mut self, info: &types::TypeInfo, fields: &[types::Field<'c>],
        args: &[types::Type], cache: &ModuleCache<'c>) -> usize
    {
        let bindings = typechecker::type_application_bindings(info, args);

        fields.iter().map(|field| {
            let field_type = typechecker::bind_typevars(&field.field_type, &bindings, cache);
            self.size_of_type(&field_type, cache)
        }).sum()
    }

    fn size_of_union_type<'c>(&mut self, info: &types::TypeInfo, variants: &[types::TypeConstructor<'c>],
        args: &[types::Type], cache: &ModuleCache<'c>) -> usize
    {
        let bindings = typechecker::type_application_bindings(info, args);

        match self.find_largest_union_variant(variants, &bindings, cache) {
            None => 0, // Void type
            Some(variant) => {
                // The size of a union is the size of its largest field, plus 1 byte for the tag
                variant.iter().map(|field| self.size_of_type(field, cache)).sum::<usize>() + 1
            }
        }
    }

    fn size_of_user_defined_type<'c>(&mut self, id: TypeInfoId, args: &[types::Type], cache: &ModuleCache<'c>) -> usize {
        let info = &cache.type_infos[id.0];
        assert_eq!(info.args.len(), args.len(), "Kind error during llvm code generation");

        use types::TypeInfoBody::*;
        match &info.body {
            Union(variants) => self.size_of_union_type(info, variants, args, cache),
            Struct(fields, _) => self.size_of_struct_type(info, fields, args, cache),

            // Aliases should be desugared prior to codegen
            Alias(_) => unreachable!(),
            Unknown => unreachable!(),
        }
    }

    fn size_of_type<'c>(&mut self, typ: &types::Type, cache: &ModuleCache<'c>) -> usize {
        use types::Type::*;
        use types::PrimitiveType::*;
        match typ {
            Primitive(IntegerType(kind)) => self.integer_bit_count(*kind, cache) as usize / 8,
            Primitive(FloatType) => 8,
            Primitive(CharType) => 1,
            Primitive(BooleanType) => 1,
            Primitive(UnitType) => 1,
            Primitive(Ptr) => Self::ptr_size(),

            Function(..) => Self::ptr_size(),

            TypeVariable(id) => {
                let binding = self.find_binding(*id, &UNBOUND_TYPE, cache).clone();
                self.size_of_type(&binding, cache)
            },

            UserDefinedType(id) => self.size_of_user_defined_type(*id, &[], cache),

            TypeApplication(typ, args) => {
                match typ.as_ref() {
                    UserDefinedType(id) => self.size_of_user_defined_type(*id, args, cache),
                    _ => unreachable!("Kind error inside size_of_type"),
                }
            },

            Ref(_) => Self::ptr_size(),

            ForAll(_, typ) => self.size_of_type(typ, cache),
        }
    }

    fn convert_primitive_type<'c>(&mut self, typ: &types::PrimitiveType, cache: &ModuleCache<'c>) -> BasicTypeEnum<'g> {
        use types::PrimitiveType::*;
        match typ {
            IntegerType(kind) => self.context.custom_width_int_type(self.integer_bit_count(*kind, cache)).into(),
            FloatType => self.context.f64_type().into(),
            CharType => self.context.i8_type().into(),
            BooleanType => self.context.bool_type().into(),
            UnitType => self.context.bool_type().into(),
            Ptr => unreachable!("Kind error during code generation"),
        }
    }

    fn convert_struct_type<'c>(&mut self, id: TypeInfoId, info: &types::TypeInfo, fields: &[types::Field<'c>],
        args: Vec<types::Type>, cache: &ModuleCache<'c>) -> BasicTypeEnum<'g>
    {
        let bindings = typechecker::type_application_bindings(info, &args);

        let typ = self.context.opaque_struct_type(&info.name);
        self.types.insert((id, args), typ.into());

        let fields = fmap(fields, |field| {
            let field_type = typechecker::bind_typevars(&field.field_type, &bindings, cache);
            self.convert_type(&field_type, cache)
        });

        typ.set_body(&fields, false);
        typ.into()
    }

    /// Given a list of TypeConstructors representing each variant of a sum type,
    /// find the largest variant in memory (with the given type bindings for any type variables)
    /// and return its field types.
    fn find_largest_union_variant<'c>(&mut self, variants: &[types::TypeConstructor<'c>], bindings: &TypeBindings,
        cache: &ModuleCache<'c>) -> Option<Vec<types::Type>>
    {
        let variants: Vec<Vec<types::Type>> = fmap(variants, |variant| {
            fmap(&variant.args, |arg| typechecker::bind_typevars(arg, &bindings, cache))
        });

        variants.into_iter().max_by_key(|variant|
            variant.iter().map(|arg| self.size_of_type(arg, cache)).sum::<usize>())
    }

    fn convert_union_type<'c>(&mut self, id: TypeInfoId, info: &types::TypeInfo, variants: &[types::TypeConstructor<'c>],
        args: Vec<types::Type>, cache: &ModuleCache<'c>) -> BasicTypeEnum<'g>
    {
        let bindings = typechecker::type_application_bindings(info, &args);

        let typ = self.context.opaque_struct_type(&info.name);
        self.types.insert((id, args), typ.into());

        if let Some(variant) = self.find_largest_union_variant(variants, &bindings, cache) {
            let mut fields = vec![self.tag_type()];
            for typ in variant {
                fields.push(self.convert_type(&typ, cache));
            }
            typ.set_body(&fields, false);
        }

        typ.into()
    }

    fn convert_user_defined_type<'c>(&mut self, id: TypeInfoId, args: Vec<types::Type>, cache: &ModuleCache<'c>) -> BasicTypeEnum<'g> {
        let info = &cache.type_infos[id.0];
        assert_eq!(info.args.len(), args.len(), "Kind error during llvm code generation");

        if let Some(typ) = self.types.get(&(id, args.clone())) {
            return *typ;
        }

        use types::TypeInfoBody::*;
        let typ = match &info.body {
            Union(variants) => self.convert_union_type(id, info, variants, args, cache),
            Struct(fields, _) => self.convert_struct_type(id, info, fields, args, cache),

            // Aliases should be desugared prior to codegen
            Alias(_) => unreachable!(),
            Unknown => unreachable!(),
        };

        typ
    }

    /// Converts the given type into a BasicTypeEnum.
    ///
    /// This needs to mutate self in order to remember each struct type that
    /// has been converted to avoid creating multiple versions of the same
    /// struct type in the resulting LLVM IR.
    fn convert_type<'c>(&mut self, typ: &types::Type, cache: &ModuleCache<'c>) -> BasicTypeEnum<'g> {
        use types::Type::*;
        use types::PrimitiveType::Ptr;

        match typ {
            Primitive(primitive) => self.convert_primitive_type(primitive, cache),

            Function(function) => {
                let mut parameters = fmap(&function.parameters, |typ| self.convert_type(typ, cache));
                let return_type = self.convert_type(&function.return_type, cache);
                let mut environment = None;

                if !self.empty_closure_environment(&function.environment, cache) {
                    let environment_parameter = self.convert_type(&function.environment, cache);
                    parameters.push(environment_parameter);
                    environment = Some(environment_parameter);
                }

                let function_pointer = return_type.fn_type(&parameters, function.is_varargs)
                    .ptr_type(AddressSpace::Generic).into();

                match environment {
                    None => function_pointer,
                    Some(environment) => {
                        self.context.struct_type(&[function_pointer, environment], false).into()
                    }
                }
            },

            TypeVariable(id) => self.convert_type(&self.find_binding(*id, &UNBOUND_TYPE, cache).clone(), cache),

            UserDefinedType(id) => self.convert_user_defined_type(*id, vec![], cache),

            TypeApplication(typ, args) => {
                let args = fmap(args, |arg| self.follow_bindings(arg, cache));
                let typ = self.follow_bindings(typ, cache);

                match &typ {
<<<<<<< HEAD
                    Ref(_) => {
                        assert_eq!(args.len(), 1);
=======
                    Primitive(Ptr) 
                    | Ref(_) => {
                        assert!(args.len() == 1);
>>>>>>> ce7ff6e0
                        self.convert_type(&args[0], cache).ptr_type(AddressSpace::Generic).into()
                    },
                    UserDefinedType(id) => self.convert_user_defined_type(*id, args, cache),
                    _ => {
                        unreachable!("Type {} requires 0 type args but was applied to {:?}", typ.display(cache), args);
                    }
                }
            },

            Ref(_) => {
                unreachable!("Kind error during llvm codegen. Attempted to translate a `ref` without a type argument into an llvm::Type")
            },

            ForAll(_, typ) => self.convert_type(typ, cache),
        }
    }

    fn unit_value(&self) -> BasicValueEnum<'g> {
        // TODO: compile () to void, mainly higher-order functions, struct/tuple
        // indexing, and pattern matching need to be addressed for this.
        let i1 = self.context.bool_type();
        i1.const_int(0, false).into()
    }

    fn ptr_size() -> usize {
        std::mem::size_of::<*const i8>()
    }

    /// Returns the size in bits of this integer.
    ///
    /// Will bind the integer to an i32 if this integer is an IntegerKind::Inferred
    /// that has not already been bound to a concrete type.
    fn integer_bit_count<'c>(&mut self, int_kind: IntegerKind, cache: &ModuleCache<'c>) -> u32 {
        use IntegerKind::*;
        use types::{ Type::Primitive, PrimitiveType::IntegerType };

        match int_kind {
            I8 | U8 => 8,
            I16 | U16 => 16,
            I32 | U32 => 32,
            I64 | U64 => 64,
            Isz | Usz => Self::ptr_size() as u32 * 8,
            Unknown => unreachable!("Unknown integer kind in integer_bit_count"),
            Inferred(id) => {
                match self.find_binding(id, &UNBOUND_TYPE, cache) {
                    Primitive(IntegerType(kind)) => {
                        let kind = *kind;
                        self.integer_bit_count(kind, cache)
                    },
                    typ if typ == &UNBOUND_TYPE => {
                        // bind to i32 by default
                        self.monomorphisation_bindings.last_mut().unwrap().insert(id, DEFAULT_INTEGER_TYPE);
                        32
                    }
                    typ => unreachable!("Inferred integer is bound to non-integer type: {}", typ.display(cache)),
                }
            }
        }
    }

    /// Returns whether this type is unsigned (and therefore whether it should be sign-extended).
    ///
    /// Will bind the integer to an i32 if this integer is an IntegerKind::Inferred
    /// that has not already been bound to a concrete type.
    fn is_unsigned_integer<'c>(&mut self, int_kind: IntegerKind, cache: &ModuleCache<'c>) -> bool {
        use IntegerKind::*;
        use types::{ Type::Primitive, PrimitiveType::IntegerType };

        match int_kind {
            I8 | I16 | I32 | I64 | Isz => false,
            U8 | U16 | U32 | U64 | Usz => true,
            Unknown => unreachable!("Unknown integer kind in is_unsigned_integer"),
            Inferred(id) => {
                match self.find_binding(id, &UNBOUND_TYPE, cache) {
                    Primitive(IntegerType(kind)) => {
                        let kind = *kind;
                        self.is_unsigned_integer(kind, cache)
                    },
                    typ if typ == &UNBOUND_TYPE => {
                        // bind to i32 by default
                        self.monomorphisation_bindings.last_mut().unwrap().insert(id, DEFAULT_INTEGER_TYPE);
                        false
                    }
                    typ => unreachable!("Inferred integer is bound to non-integer type: {}", typ.display(cache)),
                }
            }
        }
    }

    fn integer_value<'c>(&mut self, value: u64, kind: IntegerKind, cache: &ModuleCache<'c>) -> BasicValueEnum<'g> {
        let bits = self.integer_bit_count(kind, cache);
        let unsigned = self.is_unsigned_integer(kind, cache);
        self.context.custom_width_int_type(bits).const_int(value, unsigned).as_basic_value_enum()
    }

    fn char_value(&self, value: u64) -> BasicValueEnum<'g> {
        self.context.i8_type().const_int(value, true).into()
    }

    fn bool_value(&self, value: bool) -> BasicValueEnum<'g> {
        self.context.bool_type().const_int(value as u64, true).into()
    }

    fn float_value(&self, value: f64) -> BasicValueEnum<'g> {
        self.context.f64_type().const_float(value).into()
    }

    /// Perform codegen for a string literal. This will create a global
    /// value for the string itself, and return a struct of the pointer
    /// to this data and its length.
    fn string_value<'c>(&mut self, contents: &str, cache: &ModuleCache<'c>) -> BasicValueEnum<'g> {
        let literal = self.context.const_string(contents.as_bytes(), true);
        let global = self.module.add_global(literal.get_type(), None, "string_literal");
        global.set_initializer(&literal);
        let value = global.as_pointer_value();
        let cstring_type = self.context.i8_type().ptr_type(AddressSpace::Generic);
        let cast = self.builder.build_pointer_cast(value, cstring_type, "string_cast");

        let string_type = types::Type::UserDefinedType(types::STRING_TYPE);
        let string_type = self.convert_type(&string_type, cache).into_struct_type();
        let length = self.context.i32_type().const_int(contents.len() as u64, false);

        string_type.const_named_struct(&[cast.into(), length.into()]).into()
    }

    /// Follow all the type variables contained within this type, returning a new Type
    /// with those variables replaced with what they're bound to.
    /// Compared with ModuleCache::follow_bindings, this also uses any type bindings
    /// contained within our monomorphisation_bindings map.
    fn follow_bindings<'c>(&self, typ: &types::Type, cache: &ModuleCache<'c>) -> types::Type {
        use types::Type::*;
        match typ {
            Primitive(primitive) => Primitive(*primitive),

            Function(function) => {
                let parameters = fmap(&function.parameters, |parameter| self.follow_bindings(parameter, cache));
                let return_type = Box::new(self.follow_bindings(&function.return_type, cache));
                let environment = Box::new(self.follow_bindings(&function.environment, cache));
                let is_varargs = function.is_varargs;
                Function(types::FunctionType { parameters, return_type, environment, is_varargs })
            },

            TypeVariable(id) => self.follow_bindings(self.find_binding(*id, &UNBOUND_TYPE, cache), cache),

            UserDefinedType(id) => UserDefinedType(*id),

            TypeApplication(typ, args) => {
                let typ = self.follow_bindings(typ, cache);
                let args = fmap(args, |arg| self.follow_bindings(arg, cache));
                TypeApplication(Box::new(typ), args)
            },

            Ref(lifetime) => {
                let default = Ref(*lifetime);
                let binding = self.find_binding(*lifetime, &default, cache);

                // Since we default to the same ref, recursing again can lead to infinte
                // recursion if the binding returned was the default
                if *binding != default {
                    self.follow_bindings(binding, cache)
                } else {
                    default
                }
            }

            // unwrap foralls
            ForAll(_, typ) => self.follow_bindings(typ, cache),
        }
    }

    fn bind_definition_pattern<'c>(&mut self, id: DefinitionInfoId, typ: types::Type, mut value: BasicValueEnum<'g>, cache: &mut ModuleCache<'c>) {
        let definition = &cache.definition_infos[id.0];
        if definition.mutable {
            let alloca = self.builder.build_alloca(value.get_type(), &definition.name);
            self.builder.build_store(alloca, value);
            self.auto_derefs.insert(id);
            value = alloca.as_basic_value_enum();
        }

        self.definitions.insert((id, typ), value);
    }

    fn bind_irrefutable_pattern<'c>(&mut self, ast: &Ast<'c>, value: BasicValueEnum<'g>, cache: &mut ModuleCache<'c>) {
        use { ast::LiteralKind, Ast::* };
        match ast {
            Literal(literal) => {
                assert_eq!(literal.kind, LiteralKind::Unit)
                // pass, we don't need to actually do any assignment when ignoring unit values
            },
            Variable(variable) => {
                let id = variable.definition.unwrap();
                let typ = self.follow_bindings(variable.typ.as_ref().unwrap(), cache);
                self.bind_definition_pattern(id, typ, value, cache);
            },
            TypeAnnotation(annotation) => {
                self.bind_irrefutable_pattern(annotation.lhs.as_ref(), value, cache);
            },
            // Match a pair pattern
            FunctionCall(call) if call.is_pair_constructor() => {
                for (i, element) in call.args.iter().enumerate() {
                    let element_value = self.builder.build_extract_value(value.into_struct_value(), i as u32, "extract").unwrap();
                    self.bind_irrefutable_pattern(element, element_value, cache);
                }
            },
            _ => {
                unreachable!();
            }
        }
    }

    // codegen a Definition that should be monomorphised.
    // Really all definitions should be monomorphised, this is just used as a wrapper so
    // we only compilie function definitions when they're used at their call sites so that
    // we have all the monomorphisation bindings in scope.
    //
    // This function does not return the value of the definition to force callers to retrieve
    // the value via the self.definitions map. This is because callers often call this to get
    // the value for monomorphising a given variable a, but this variable may be defined in
    // a definition like `(a, b) = ...` where the value returned by the definition is not actually
    // the value of a. Since this function will bind each pattern the correct value, callers only
    // need to retrieve this value from self.definitions themselves.
    fn codegen_monomorphise<'c>(&mut self, definition: &ast::Definition<'c>, cache: &mut ModuleCache<'c>) {
        // If we're defining a lambda, give the lambda info on DefinitionInfoId so that it knows
        // what to name itself in the IR and so recursive functions can properly codegen without
        // attempting to re-compile themselves over and over.
        match (definition.pattern.as_ref(), definition.expr.as_ref()) {
            (Ast::Variable(variable), Ast::Lambda(_)) => {
                self.current_function_info = Some(variable.definition.unwrap());
            }
            _ => (),
        }

        let value = definition.expr.codegen(self, cache);
        self.bind_irrefutable_pattern(definition.pattern.as_ref(), value, cache);
    }

    // Is this a (possibly generalized) function type?
    // Used when to differentiate extern C functions/values when compiling Extern declarations.
    fn is_function_type<'c>(&self, typ: &types::Type, cache: &ModuleCache<'c>) -> bool {
        use types::Type::*;
        let typ = self.follow_bindings(typ, cache);
        match typ {
            Function(..) => true,
            ForAll(_, typ) => self.is_function_type(typ.as_ref(), cache),
            _ => false,
        }
    }

    fn codegen_extern<'c>(&mut self, id: DefinitionInfoId, typ: &types::Type, cache: &mut ModuleCache<'c>) -> BasicValueEnum<'g> {
        // extern definitions should only be declared once - never duplicated & monomorphised.
        // For this reason their value is always stored with the Unit type in the definitions map.
        if let Some(value) = self.lookup(id, &UNBOUND_TYPE, cache) {
            self.definitions.insert((id, typ.clone()), value);
            return value;
        }

        let llvm_type = self.convert_type(typ, cache);
        let name = &cache.definition_infos[id.0].name;

        let global = if self.is_function_type(typ, cache) {
            let function_type = llvm_type.into_pointer_type().get_element_type().into_function_type();
            self.module.add_function(name, function_type, Some(Linkage::External)).as_global_value().as_basic_value_enum()
        } else {
            self.auto_derefs.insert(id);
            self.module.add_global(llvm_type, None, name).as_basic_value_enum()
        };

        // Insert the global for both the current type and the unit type
        self.definitions.insert((id, typ.clone()), global);
        self.definitions.insert((id, UNBOUND_TYPE.clone()), global);
        global
    }

    fn codegen_type_constructor<'c>(&mut self, name: &str, tag: &Option<u8>, typ: &types::Type, cache: &mut ModuleCache<'c>) -> BasicValueEnum<'g> {
        use types::Type::*;
        let typ = self.follow_bindings(typ, cache);
        match &typ {
            Function(function_type) => {
                let caller_block = self.current_block();
                let (function, function_pointer) = self.function(name, &typ, &BTreeMap::new(), cache);

                let mut elements = vec![];
                let mut element_types = vec![];

                if let Some(tag) = tag {
                    let tag_value = self.tag_value(*tag);
                    elements.push(tag_value);
                    element_types.push(tag_value.get_type());
                }

                for parameter in function.get_param_iter() {
                    elements.push(parameter);
                    element_types.push(parameter.get_type());
                }

                let tuple = self.tuple(elements, element_types);
                let value = self.reinterpret_cast(tuple, &function_type.return_type, cache);

                self.build_return(value);
                self.builder.position_at_end(caller_block);

                function_pointer
            },
            // Since this is not a function type, we know it has no bundled data and we can
            // thus ignore the additional type arguments, extract the tag value, and
            // reinterpret_cast to the appropriate type.
            UserDefinedType(_) | TypeApplication(_, _) => {
                let value = tag.map_or(self.unit_value(), |tag| self.tag_value(tag));
                self.reinterpret_cast(value, &typ, cache)
            },
            ForAll(_, typ) => {
                self.codegen_type_constructor(name, tag, &typ, cache)
            },
            _ => unreachable!("Type constructor's type is neither a Function or a  UserDefinedType, {}: {}", name, typ.display(cache)),
        }
    }

    /// Does the given llvm instruction terminate its BasicBlock?
    /// This currently only checks for cases that can actually occur
    /// while codegening an arbitrary Ast node.
    fn current_instruction_is_block_terminator(&self) -> bool {
        let instruction = self.current_block().get_last_instruction();
        match instruction.map(|instruction| instruction.get_opcode()) {
            Some(InstructionOpcode::Return) => true,
            Some(InstructionOpcode::Unreachable) => true,
            _ => false,
        }
    }

    fn build_return(&mut self, return_value: BasicValueEnum<'g>) {
        if !self.current_instruction_is_block_terminator() {
            self.builder.build_return(Some(&return_value));
        }
    }

    /// It is an error in llvm to insert a block terminator (like a br) after
    /// the block has already ended from another block terminator (like a return).
    ///
    /// Since returns can happen within a branch, this function should be used to
    /// check that the branch hasn't yet terminated before inserting a br after
    /// a then/else branch, pattern match, or looping construct.
    fn codegen_branch<'c>(&mut self, branch: &ast::Ast<'c>, end_block: BasicBlock<'g>,
        cache: &mut ModuleCache<'c>) -> Option<(BasicBlock<'g>, BasicValueEnum<'g>)>
    {
        let branch_value = branch.codegen(self, cache);
        let branch_block = self.current_block();

        if self.current_instruction_is_block_terminator() {
            None
        } else {
            self.builder.build_unconditional_branch(end_block);
            Some((branch_block, branch_value))
        }
    }

    /// Returns the type of a tag in an unoptimized tagged union
    fn tag_type(&self) -> BasicTypeEnum<'g> {
        self.context.i8_type().as_basic_type_enum()
    }

    /// Returns the value of a tag for a given variant of a tagged union
    fn tag_value(&self, tag: u8) -> BasicValueEnum<'g> {
        self.context.i8_type().const_int(tag as u64, false).as_basic_value_enum()
    }

    fn reinterpret_cast_llvm_type<'c>(&mut self, value: BasicValueEnum<'g>, target_type: BasicTypeEnum<'g>) -> BasicValueEnum<'g> {
        let source_type = value.get_type();
        let alloca = self.builder.build_alloca(source_type, "alloca");
        self.builder.build_store(alloca, value);

        let target_type = target_type.ptr_type(AddressSpace::Generic);
        let cast = self.builder.build_pointer_cast(alloca, target_type, "cast");
        self.builder.build_load(cast, "union_cast")
    }

    fn reinterpret_cast<'c>(&mut self, value: BasicValueEnum<'g>, target_type: &types::Type, cache: &mut ModuleCache<'c>) -> BasicValueEnum<'g> {
        let target_type = self.convert_type(target_type, cache);
        self.reinterpret_cast_llvm_type(value, target_type)
    }

    fn tuple<'c>(&mut self, elements: Vec<BasicValueEnum<'g>>, element_types: Vec<BasicTypeEnum<'g>>) -> BasicValueEnum<'g> {
        let tuple_type = self.context.struct_type(&element_types, false);

        // LLVM wants the const elements to be included in the struct literal itself.
        // Attempting to do build_insert_value would a const value will return the struct as-is
        // without mutating the existing struct.
        let const_elements = fmap(&elements, |element| {
            if Self::is_const(*element) {
                *element
            } else {
                Self::undef_value(element.get_type())
            }
        });

        let mut tuple = tuple_type.const_named_struct(&const_elements).as_aggregate_value_enum();

        // Now insert all the non-const values
        for (i, element) in elements.into_iter().enumerate() {
            if !Self::is_const(element) {
                tuple = self.builder.build_insert_value(tuple, element, i as u32, "insert").unwrap();
            }
        }

        tuple.as_basic_value_enum()
    }

    fn is_const(value: BasicValueEnum<'g>) -> bool {
        match value {
            BasicValueEnum::ArrayValue(array) => array.is_const(),
            BasicValueEnum::FloatValue(float) => float.is_const(),
            BasicValueEnum::IntValue(int) => int.is_const(),
            BasicValueEnum::PointerValue(pointer) => pointer.is_const(),
            BasicValueEnum::StructValue(_) => false,
            BasicValueEnum::VectorValue(vector) => vector.is_const(),
        }
    }

    fn undef_value(typ: BasicTypeEnum<'g>) -> BasicValueEnum<'g> {
        match typ {
            BasicTypeEnum::ArrayType(array) => array.get_undef().into(),
            BasicTypeEnum::FloatType(float) => float.get_undef().into(),
            BasicTypeEnum::IntType(int) => int.get_undef().into(),
            BasicTypeEnum::PointerType(pointer) => pointer.get_undef().into(),
            BasicTypeEnum::StructType(tuple) => tuple.get_undef().into(),
            BasicTypeEnum::VectorType(vector) => vector.get_undef().into(),
        }
    }

    #[allow(dead_code)]
    fn print_to_stderr(value: BasicValueEnum<'g>) {
        match value {
            BasicValueEnum::ArrayValue(array) => array.print_to_stderr(),
            BasicValueEnum::FloatValue(float) => float.print_to_stderr(),
            BasicValueEnum::IntValue(int) => int.print_to_stderr(),
            BasicValueEnum::PointerValue(pointer) => pointer.print_to_stderr(),
            BasicValueEnum::StructValue(tuple) => tuple.print_to_stderr(),
            BasicValueEnum::VectorValue(vector) => vector.print_to_stderr(),
        }
    }

    fn get_field_index<'c>(&self, field_name: &str, typ: &types::Type, cache: &ModuleCache<'c>) -> u32 {
        use types::Type::*;
        match self.follow_bindings(typ, cache) {
            UserDefinedType(id) => {
                cache.type_infos[id.0].find_field(field_name).map(|(i, _)| i).unwrap()
            },
            TypeVariable(id) => {
                match &cache.type_bindings[id.0] {
                    TypeBinding::Bound(_) => unreachable!("Type variable {} is bound but its binding wasn't found by follow_bindings", id.0),
                    TypeBinding::Unbound(..) => unreachable!("Type variable {} is unbound", id.0),
                }
            },
            _ => {
                unreachable!("get_field_index called with a type that clearly doesn't have a {} field: {}", field_name, typ.display(cache));
            }
        }
    }

    /// Create an 'Extract' llvm instruction to extract the value of a field out of a
    /// struct or tuple value
    fn extract_field(&mut self, collection: BasicValueEnum<'g>, field_index: u32, field_name: &str) -> BasicValueEnum<'g> {
        let collection = collection.into_struct_value();
        self.builder.build_extract_value(collection, field_index, field_name).unwrap()
    }

    /// Creates a GEP instruction and Load which emulate a single Extract instruction but
    /// delays the Load as long as possible to make assigning to this as an l-value easier later on.
    fn gep_at_index(&mut self, load: BasicValueEnum<'g>, field_index: u32, field_name: &str) -> BasicValueEnum<'g> {
        let instruction = load.as_instruction_value().unwrap();
        assert_eq!(instruction.get_opcode(), InstructionOpcode::Load);

        let pointer = instruction.get_operand(0).unwrap().left().unwrap().into_pointer_value();

        let gep = self.builder.build_struct_gep(pointer, field_index, field_name).unwrap();
        self.builder.build_load(gep, field_name)
    }
}

trait CodeGen<'g, 'c> {
    fn codegen(&self, generator: &mut Generator<'g>, cache: &mut ModuleCache<'c>) -> BasicValueEnum<'g>;
}

impl<'g, 'c> CodeGen<'g, 'c> for Ast<'c> {
    fn codegen(&self, generator: &mut Generator<'g>, cache: &mut ModuleCache<'c>) -> BasicValueEnum<'g> {
        dispatch_on_expr!(self, CodeGen::codegen, generator, cache)
    }
}

impl<'g, 'c> CodeGen<'g, 'c> for ast::Literal<'c> {
    fn codegen(&self, generator: &mut Generator<'g>, cache: &mut ModuleCache<'c>) -> BasicValueEnum<'g> {
        self.kind.codegen(generator, cache)
    }
}

impl <'g, 'c> CodeGen<'g, 'c> for ast::LiteralKind {
    fn codegen(&self, generator: &mut Generator<'g>, cache: &mut ModuleCache<'c>) -> BasicValueEnum<'g> {
        match self {
            ast::LiteralKind::Char(c) => generator.char_value(*c as u64),
            ast::LiteralKind::Bool(b) => generator.bool_value(*b),
            ast::LiteralKind::Float(f) => generator.float_value(reinterpret_from_bits(*f)),
            ast::LiteralKind::Integer(i, kind) => generator.integer_value(*i, *kind, cache),
            ast::LiteralKind::String(s) => generator.string_value(s, cache),
            ast::LiteralKind::Unit => generator.unit_value(),
        }
    }
}

impl<'g, 'c> CodeGen<'g, 'c> for ast::Variable<'c> {
    fn codegen(&self, generator: &mut Generator<'g>, cache: &mut ModuleCache<'c>) -> BasicValueEnum<'g> {
        let required_impls = &cache.trait_bindings[self.trait_binding.unwrap().0].required_impls.clone();
        generator.add_required_impls(&required_impls);

        // The definition to compile is either the corresponding impl definition if this
        // variable refers to a trait function, or otherwise it is the regular definition of this variable.
        let id = generator.get_definition_id(self);
        let value = generator.codegen_definition(id, self.typ.as_ref().unwrap(), cache);

        generator.remove_required_impls(&required_impls);
        value
    }
}

impl<'g, 'c> CodeGen<'g, 'c> for ast::Lambda<'c> {
    fn codegen(&self, generator: &mut Generator<'g>, cache: &mut ModuleCache<'c>) -> BasicValueEnum<'g> {
        let function_name = match &generator.current_function_info {
            Some(id) => cache.definition_infos[id.0].name.clone(),
            None => "lambda".to_string(),
        };

        let caller_block = generator.current_block();
        let function_type = self.typ.as_ref().unwrap();
        let (function, function_value) = generator.function(&function_name, function_type, &self.closure_environment, cache);

        // Bind each parameter node to the nth parameter of `function`
        for (i, parameter) in self.args.iter().enumerate() {
            let value = function.get_nth_param(i as u32).unwrap();
            generator.bind_irrefutable_pattern(parameter, value, cache);
        }

        generator.codegen_function_prelude(function, &self.closure_environment, cache);

        let return_value = self.body.codegen(generator, cache);

        generator.build_return(return_value);
        generator.builder.position_at_end(caller_block);

        function_value
    }
}

impl<'g, 'c> CodeGen<'g, 'c> for ast::FunctionCall<'c> {
    fn codegen(&self, generator: &mut Generator<'g>, cache: &mut ModuleCache<'c>) -> BasicValueEnum<'g> {
        match self.function.as_ref() {
            Ast::Variable(variable) if variable.definition == Some(BUILTIN_ID) => {
                // TODO: improve this control flow so that the fast path of normal function calls
                // doesn't have to check the rare case of a builtin function call.
                builtin::call_builtin(&self.args, generator)
            },
            _ => {
                // TODO: Code smell: args currently must be compiled before the function in case
                // they contain polymorphic integer literals which still need to be defaulted
                // to i32. This can happen if a top-level definition like `a = Some 2` is
                // generalized.
<<<<<<< HEAD
                let args = fmap(&self.args, |arg| arg.codegen(generator, cache));

                let function_pointer = self.function.codegen(generator, cache).into_pointer_value();
=======
                let mut args = fmap(&self.args, |arg| arg.codegen(generator, cache));
                let function = self.function.codegen(generator, cache);

                let function_pointer = if function.is_struct_value() {
                    args.push(generator.extract_field(function, 1, "environment"));
                    generator.extract_field(function, 0, "closure")
                } else {
                    function
                }.into_pointer_value();

>>>>>>> ce7ff6e0
                let function = CallableValue::try_from(function_pointer).unwrap();
                generator.builder.build_call(function, &args, "")
                    .try_as_basic_value().left().unwrap()
            },
        }
    }
}

impl<'g, 'c> CodeGen<'g, 'c> for ast::Definition<'c> {
    fn codegen(&self, generator: &mut Generator<'g>, cache: &mut ModuleCache<'c>) -> BasicValueEnum<'g> {
        match self.expr.as_ref() {
            // If the value is a function we can skip it and come back later to only compile it
            // when it is actually used. This saves the optimizer some work since we won't ever
            // have to search for and remove unused functions.
            Ast::Lambda(_) => (),
            _ => {
                let value = self.expr.codegen(generator, cache);
                generator.bind_irrefutable_pattern(self.pattern.as_ref(), value, cache);
            },
        }
        generator.unit_value()
    }
}

impl<'g, 'c> CodeGen<'g, 'c> for ast::If<'c> {
    fn codegen(&self, generator: &mut Generator<'g>, cache: &mut ModuleCache<'c>) -> BasicValueEnum<'g> {
        let condition = self.condition.codegen(generator, cache);

        let current_function = generator.current_function();
        let then_block = generator.context.append_basic_block(current_function, "then");
        let end_block = generator.context.append_basic_block(current_function, "end_if");

        if let Some(otherwise) = &self.otherwise {
            // Setup conditional jump
            let else_block = generator.context.append_basic_block(current_function, "else");
            generator.builder.build_conditional_branch(condition.into_int_value(), then_block, else_block);

            generator.builder.position_at_end(then_block);
            let then_option = generator.codegen_branch(&self.then, end_block, cache);

            generator.builder.position_at_end(else_block);
            let else_option = generator.codegen_branch(otherwise, end_block, cache);

            // Create phi at the end of the if beforehand
            generator.builder.position_at_end(end_block);

            // Some of the branches may have terminated early. We need to check each case to
            // determine which we should add to the phi or if we should even create a phi at all.
            match (then_option, else_option) {
                (Some((then_branch, then_value)), Some((else_branch, else_value))) => {
                    let phi = generator.builder.build_phi(then_value.get_type(), "if_result");
                    phi.add_incoming(&[(&then_value, then_branch), (&else_value, else_branch)]);
                    phi.as_basic_value()
                }
                (Some((_, then_value)), None) => then_value,
                (None, Some((_, else_value))) => else_value,
                (None, None) => {
                    generator.builder.build_unreachable();

                    // Block is unreachable but we still need to return an undef value.
                    // If we return None the compiler would crash while compiling
                    // `2 + if true return "uh" else return "oh"`
                    let if_result_type = generator.convert_type(self.get_type().unwrap(), cache);
                    Generator::undef_value(if_result_type)
                },
            }
        } else {
            generator.builder.build_conditional_branch(condition.into_int_value(), then_block, end_block);

            generator.builder.position_at_end(then_block);
            generator.codegen_branch(&self.then, end_block, cache);

            generator.builder.position_at_end(end_block);
            generator.unit_value()
        }
    }
}

impl<'g, 'c> CodeGen<'g, 'c> for ast::Match<'c> {
    fn codegen(&self, generator: &mut Generator<'g>, cache: &mut ModuleCache<'c>) -> BasicValueEnum<'g> {
        generator.codegen_tree(self.decision_tree.as_ref().unwrap(), self, cache)
    }
}

impl<'g, 'c> CodeGen<'g, 'c> for ast::TypeDefinition<'c> {
    fn codegen(&self, generator: &mut Generator<'g>, _cache: &mut ModuleCache<'c>) -> BasicValueEnum<'g> {
        generator.unit_value()
    }
}

impl<'g, 'c> CodeGen<'g, 'c> for ast::TypeAnnotation<'c> {
    fn codegen(&self, generator: &mut Generator<'g>, cache: &mut ModuleCache<'c>) -> BasicValueEnum<'g> {
        self.lhs.codegen(generator, cache)
    }
}

impl<'g, 'c> CodeGen<'g, 'c> for ast::Import<'c> {
    fn codegen(&self, generator: &mut Generator<'g>, _cache: &mut ModuleCache<'c>) -> BasicValueEnum<'g> {
        generator.unit_value()
    }
}

impl<'g, 'c> CodeGen<'g, 'c> for ast::TraitDefinition<'c> {
    fn codegen(&self, generator: &mut Generator<'g>, _cache: &mut ModuleCache<'c>) -> BasicValueEnum<'g> {
        generator.unit_value()
    }
}

impl<'g, 'c> CodeGen<'g, 'c> for ast::TraitImpl<'c> {
    fn codegen(&self, generator: &mut Generator<'g>, _cache: &mut ModuleCache<'c>) -> BasicValueEnum<'g> {
        generator.unit_value()
    }
}

impl<'g, 'c> CodeGen<'g, 'c> for ast::Return<'c> {
    fn codegen(&self, generator: &mut Generator<'g>, cache: &mut ModuleCache<'c>) -> BasicValueEnum<'g> {
        let value = self.expression.codegen(generator, cache);
        generator.builder.build_return(Some(&value));
        value
    }
}

impl<'g, 'c> CodeGen<'g, 'c> for ast::Sequence<'c> {
    fn codegen(&self, generator: &mut Generator<'g>, cache: &mut ModuleCache<'c>) -> BasicValueEnum<'g> {
        assert!(!self.statements.is_empty());

        for statement in self.statements.iter().take(self.statements.len() - 1) {
            statement.codegen(generator, cache);
        }

        self.statements.last().unwrap().codegen(generator, cache)
    }
}

impl<'g, 'c> CodeGen<'g, 'c> for ast::Extern<'c> {
    fn codegen(&self, generator: &mut Generator<'g>, _cache: &mut ModuleCache<'c>) -> BasicValueEnum<'g> {
        generator.unit_value()
    }
}

impl<'g, 'c> CodeGen<'g, 'c> for ast::MemberAccess<'c> {
    fn codegen(&self, generator: &mut Generator<'g>, cache: &mut ModuleCache<'c>) -> BasicValueEnum<'g> {
        let lhs = self.lhs.codegen(generator, cache);
        let index = generator.get_field_index(&self.field, self.lhs.get_type().unwrap(), cache);

        // If our lhs is a load from an alloca, create a GEP instead of extracting directly.
        // This will delay the load as long as possible which makes this easier to detect
        // as a valid l-value in ast::Assignment::codegen.
        match lhs.as_instruction_value().map(|instr| instr.get_opcode()) {
            Some(InstructionOpcode::Load) => generator.gep_at_index(lhs, index, &self.field),
            _ => generator.extract_field(lhs, index, &self.field),
        }
    }
}

impl<'g, 'c> CodeGen<'g, 'c> for ast::Assignment<'c> {
    fn codegen(&self, generator: &mut Generator<'g>, cache: &mut ModuleCache<'c>) -> BasicValueEnum<'g> {
        let lhs = self.lhs.codegen(generator, cache);
        let lhs_instruction = lhs.as_instruction_value().unwrap();

        assert_eq!(lhs_instruction.get_opcode(), InstructionOpcode::Load);

        let lhs = lhs_instruction.get_operand(0).unwrap().left().unwrap().into_pointer_value();
        let rhs = self.rhs.codegen(generator, cache);
        generator.builder.build_store(lhs, rhs);
        generator.unit_value()
    }
}<|MERGE_RESOLUTION|>--- conflicted
+++ resolved
@@ -40,11 +40,7 @@
 use inkwell::passes::{PassManager, PassManagerBuilder};
 use inkwell::targets::{InitializationConfig, Target, TargetMachine };
 
-<<<<<<< HEAD
-use std::collections::{ HashMap, HashSet };
-=======
 use std::collections::{ HashMap, HashSet, BTreeMap };
->>>>>>> ce7ff6e0
 use std::convert::TryFrom;
 use std::path::{ Path, PathBuf };
 use std::process::Command;
@@ -396,16 +392,12 @@
     fn codegen_definition<'c>(&mut self, id: DefinitionInfoId, typ: &types::Type, cache: &mut ModuleCache<'c>) -> BasicValueEnum<'g> {
         let mut value = match self.lookup(id, typ, cache) {
             Some(value) => value,
-<<<<<<< HEAD
             None => self.monomorphise(id, typ, cache)
-=======
-            None => self.monomorphise(id, typ, cache).unwrap()
         };
 
         if self.auto_derefs.contains(&id) {
             let name = &cache.definition_infos[id.0].name;
             value = self.builder.build_load(value.into_pointer_value(), name);
->>>>>>> ce7ff6e0
         }
 
         value
@@ -456,31 +448,17 @@
             },
             Some(DefinitionKind::TraitDefinition(_)) => {
                 unreachable!("There is no code in a trait definition that can be codegen'd.\n\
-<<<<<<< HEAD
-                    No cached impl for {}: {}", definition_info.name, typ.display(cache))
+                             No cached impl for {} {}: {}", definition_info.name, id.0, typ.display(cache))
             },
             Some(DefinitionKind::Parameter) => {
                 unreachable!("There is no code to (lazily) codegen for parameters.\n\
-                    Encountered while compiling {}: {}", definition_info.name, typ.display(cache))
+                             Encountered while compiling {} {}: {}", definition_info.name, id.0, typ.display(cache))
             },
             Some(DefinitionKind::MatchPattern) => {
                 unreachable!("There is no code to (lazily) codegen for match patterns.\n
-                    Encountered while compiling {}: {}", definition_info.name, typ.display(cache))
-            },
-            None => unreachable!("No definition for {}", definition_info.name),
-=======
-                             No cached impl for {} {}: {}", definition.name, id.0, typ.display(cache))
-            },
-            Some(DefinitionKind::Parameter) => {
-                unreachable!("There is no code to (lazily) codegen for parameters.\n\
-                             Encountered while compiling {} {}: {}", definition.name, id.0, typ.display(cache))
-            },
-            Some(DefinitionKind::MatchPattern) => {
-                unreachable!("There is no code to (lazily) codegen for match patterns.\n
-                             Encountered while compiling {} {}: {}", definition.name, id.0, typ.display(cache))
-            },
-            None => unreachable!("No definition for {} {}", definition.name, id.0),
->>>>>>> ce7ff6e0
+                             Encountered while compiling {} {}: {}", definition_info.name, id.0, typ.display(cache))
+            },
+            None => unreachable!("No definition for {} {}", definition_info.name, id.0),
         };
 
         self.monomorphisation_bindings.pop();
@@ -566,7 +544,7 @@
             Primitive(CharType) => 1,
             Primitive(BooleanType) => 1,
             Primitive(UnitType) => 1,
-            Primitive(Ptr) => Self::ptr_size(),
+            Primitive(PtrType) => Self::ptr_size(),
 
             Function(..) => Self::ptr_size(),
 
@@ -598,7 +576,7 @@
             CharType => self.context.i8_type().into(),
             BooleanType => self.context.bool_type().into(),
             UnitType => self.context.bool_type().into(),
-            Ptr => unreachable!("Kind error during code generation"),
+            PtrType => unreachable!("Kind error during code generation"),
         }
     }
 
@@ -680,7 +658,7 @@
     /// struct type in the resulting LLVM IR.
     fn convert_type<'c>(&mut self, typ: &types::Type, cache: &ModuleCache<'c>) -> BasicTypeEnum<'g> {
         use types::Type::*;
-        use types::PrimitiveType::Ptr;
+        use types::PrimitiveType::PtrType;
 
         match typ {
             Primitive(primitive) => self.convert_primitive_type(primitive, cache),
@@ -716,14 +694,9 @@
                 let typ = self.follow_bindings(typ, cache);
 
                 match &typ {
-<<<<<<< HEAD
-                    Ref(_) => {
-                        assert_eq!(args.len(), 1);
-=======
-                    Primitive(Ptr) 
+                    Primitive(PtrType) 
                     | Ref(_) => {
                         assert!(args.len() == 1);
->>>>>>> ce7ff6e0
                         self.convert_type(&args[0], cache).ptr_type(AddressSpace::Generic).into()
                     },
                     UserDefinedType(id) => self.convert_user_defined_type(*id, args, cache),
@@ -1287,11 +1260,6 @@
                 // they contain polymorphic integer literals which still need to be defaulted
                 // to i32. This can happen if a top-level definition like `a = Some 2` is
                 // generalized.
-<<<<<<< HEAD
-                let args = fmap(&self.args, |arg| arg.codegen(generator, cache));
-
-                let function_pointer = self.function.codegen(generator, cache).into_pointer_value();
-=======
                 let mut args = fmap(&self.args, |arg| arg.codegen(generator, cache));
                 let function = self.function.codegen(generator, cache);
 
@@ -1302,7 +1270,6 @@
                     function
                 }.into_pointer_value();
 
->>>>>>> ce7ff6e0
                 let function = CallableValue::try_from(function_pointer).unwrap();
                 generator.builder.build_call(function, &args, "")
                     .try_as_basic_value().left().unwrap()
