//! parser/mod.rs - This file defines parsing, the second phase of the compiler.
//! The goal of parsing is to take the `Vec<Token>` output from the lexing phase
//! and validate the grammar/syntax of the program. If the syntax is invalid,
//! a parse error is printed out. Otherwise, the resulting Ast is returned and
//! the compiler moves onto the name resolution pass.
//!
//! This parser itself is built up from parser combinators. The basic combinators
//! (as well as the parser! macro) are defined in the parser/combinators.rs module.
//! These combinators backtrack by default though !<- can be used to prevent backtracking
//! to speed up parsing.
//!
//! This file makes heavy use of the parser! macro which combines parsers in a
//! sequence, threading the `input` parameter between each step, returning early if
//! there was an error, and handles getting the starting and end Locations for the
//! current parse rule, and union-ing them. This resulting Location for the whole
//! rule is accessible via the location/loc parameter.
#[macro_use]
mod combinators;
mod error;

#[macro_use]
pub mod ast;
pub mod pretty_printer;
mod desugar;

use crate::lexer::token::Token;
use ast::{ Ast, Type, Trait, TypeDefinitionBody };
use error::{ ParseError, ParseResult };
use crate::error::location::Location;
use combinators::*;

type AstResult<'a, 'b> = ParseResult<'a, 'b, Ast<'b>>;

/// The entry point to parsing. Parses an entire file, printing any
/// error found, or returns the Ast if there was no error.
pub fn parse<'a, 'b>(input: Input<'a, 'b>) -> Result<Ast<'b>, ParseError<'b>> {
    let result = parse_file(input);
    if let Err(error) = &result {
        eprintln!("{}", error);
    }
    result
}

/// A file is a sequence of statements, separated by newlines.
pub fn parse_file<'a, 'b>(input: Input<'a, 'b>) -> Result<Ast<'b>, ParseError<'b>> {
    let (input, _, _) = maybe_newline(input)?;
    let (input, ast, _) = statement_list(input)?;
    let (input, _, _) = maybe_newline(input)?;
    let _ = expect(Token::EndOfInput)(input)?;
    Ok(ast)
}

fn maybe_newline<'a, 'b>(input: Input<'a, 'b>) -> ParseResult<'a, 'b, Option<Token>> {
    maybe(expect(Token::Newline))(input)
}

parser!(statement_list loc =
    first <- statement;
    rest <- many0(pair( expect(Token::Newline), statement ));
    if rest.is_empty() {
        first
    } else {
        let mut statements = Vec::with_capacity(rest.len() + 1);
        statements.push(first);
        for (_, b) in rest.into_iter() {
            statements.push(b);
        }
        Ast::sequence(statements, loc)
    }
);

fn statement<'a, 'b>(input: Input<'a, 'b>) -> AstResult<'a, 'b> {
    match input[0].0 {
        Token::ParenthesisLeft |
        Token::Identifier(_) => or(&[definition, assignment, expression], &"statement")(input),
        Token::Type => or(&[type_definition, type_alias], &"statement")(input),
        Token::Import => import(input),
        Token::Trait => trait_definition(input),
        Token::Impl => trait_impl(input),
        Token::Return => return_expr(input),
        Token::Extern => parse_extern(input),
        Token::Given => definition(input),
        _ => expression(input),
    }
}

fn definition<'a, 'b>(input: Input<'a, 'b>) -> AstResult<'a, 'b> {
    raw_definition(input).map(|(input, definition, location)|
            (input, Ast::Definition(definition), location))
}

fn raw_definition<'a, 'b>(input: Input<'a, 'b>) -> ParseResult<'a, 'b, ast::Definition<'b>> {
    or(&[function_definition, variable_definition], &"definition")(input)
}

parser!(function_definition location -> 'b ast::Definition<'b> =
<<<<<<< HEAD
    given <- maybe(refinements);
    name <- irrefutable_pattern_argument;
    args <- many1(irrefutable_pattern_argument);
=======
    name <- pattern_argument;
    args <- many1(pattern_argument);
>>>>>>> ce7ff6e0
    return_type <- maybe(function_return_type);
    _ <- expect(Token::Equal);
    body !<- block_or_statement;
    ast::Definition {
        pattern: Box::new(name),
        expr: Box::new(Ast::lambda(args, return_type, body, given, location)),
        mutable: false,
        location,
        level: None,
        info: None,
        typ: None,
    }
);

parser!(refinements location =
    _ <- expect(Token::Given);
    expr <- expression;
    _ <- maybe_newline;
    expr
);

parser!(varargs location -> 'b () =
    _ <- expect(Token::Range);
    _ <- expect(Token::MemberAccess);
    ()
);

parser!(function_return_type location -> 'b ast::Type<'b> =
    _ <- expect(Token::Colon);
    typ <- parse_type;
    typ
);

parser!(variable_definition location -> 'b ast::Definition<'b> =
    name <- pattern;
    _ <- expect(Token::Equal);
    mutable <- maybe(expect(Token::Mut));
    expr !<- block_or_statement;
    ast::Definition {
        pattern: Box::new(name),
        expr: Box::new(expr),
        mutable: mutable.is_some(),
        location,
        level: None,
        info: None,
        typ: None,
    }
);

parser!(assignment location =
    lhs <- expression;
    _ <- expect(Token::Assignment);
    rhs !<- expression;
    Ast::assignment(lhs, rhs, location)
);

fn pattern<'a, 'b>(input: Input<'a, 'b>) -> AstResult<'a, 'b> {
    or(&[
       pattern_pair,
       type_annotation_pattern,
       pattern_function_call,
       pattern_argument,
    ], &"pattern")(input)
}

// TODO: There's a lot of repeated parsing done in patterns due to or combinators
// being used to express the pair -> type annotation -> call -> argument  lattice.
parser!(pattern_pair loc =
    first <- or(&[type_annotation_pattern, pattern_function_call, pattern_argument], "pattern");
    _ <- expect(Token::Comma);
    rest !<- pattern;
    Ast::function_call(Ast::operator(Token::Comma, loc), vec![first, rest], loc)
);

parser!(type_annotation_pattern loc =
    lhs <- or(&[pattern_function_call, pattern_argument], "pattern");
    _ <- expect(Token::Colon);
    rhs <- parse_type;
    Ast::type_annotation(lhs, rhs, loc)
);

fn parenthesized_irrefutable_pattern<'a, 'b>(input: Input<'a, 'b>) -> AstResult<'a, 'b> {
    parenthesized(or(&[operator, pattern], "pattern"))(input)
}

parser!(type_definition loc =
    _ <- expect(Token::Type);
    name <- typename;
    args <- many0(identifier);
    _ <- expect(Token::Equal);
    body !<- type_definition_body;
    Ast::type_definition(name, args, body, loc)
);

parser!(type_alias loc =
    _ <- expect(Token::Type);
    name <- typename;
    args <- many0(identifier);
    _ <- expect(Token::Is);
    body !<- parse_type;
    Ast::type_definition(name, args, TypeDefinitionBody::AliasOf(body), loc)
);

fn type_definition_body<'a, 'b>(input: Input<'a, 'b>) -> ParseResult<'a, 'b, ast::TypeDefinitionBody<'b>> {
    match input[0].0 {
        Token::Indent => or(&[union_block_body, struct_block_body], &"type_definition_body")(input),
        Token::Pipe => union_inline_body(input),
        _ => struct_inline_body(input),
    }
}

parser!(union_variant loc -> 'b (String, Vec<Type<'b>>, Location<'b>) =
    _ <- expect(Token::Pipe);
    variant !<- typename;
    args !<- many0(basic_type);
    (variant, args, loc)
);

parser!(union_block_body _loc -> 'b ast::TypeDefinitionBody<'b> =
    _ <- expect(Token::Indent);
    variants <- delimited_trailing(union_variant, expect(Token::Newline));
    _ !<- expect(Token::Unindent);
    TypeDefinitionBody::UnionOf(variants)
);

parser!(union_inline_body _loc -> 'b ast::TypeDefinitionBody<'b> =
    variants <- many1(union_variant);
    TypeDefinitionBody::UnionOf(variants)
);

parser!(struct_field loc -> 'b (String, Type<'b>, Location<'b>) =
    field_name <- identifier;
    _ !<- expect(Token::Colon);
    field_type !<- parse_type_no_pair;
    (field_name, field_type, loc)
);

parser!(struct_block_body _loc -> 'b ast::TypeDefinitionBody<'b> =
    _ <- expect(Token::Indent);
    fields <- delimited_trailing(struct_field, expect(Token::Newline));
    _ !<- expect(Token::Unindent);
    TypeDefinitionBody::StructOf(fields)
);

parser!(struct_inline_body _loc -> 'b ast::TypeDefinitionBody<'b> =
    fields <- delimited(struct_field, expect(Token::Comma));
    TypeDefinitionBody::StructOf(fields)
);

parser!(import loc =
    _ <- expect(Token::Import);
    path <- delimited(typename, expect(Token::MemberAccess));
    Ast::import(path, loc)
);

parser!(trait_definition loc =
    _ <- expect(Token::Trait);
    name !<- typename;
    args !<- many1(identifier);
    _ !<- maybe(expect(Token::RightArrow));
    fundeps !<- many0(identifier);
    body <- maybe(trait_body);
    Ast::trait_definition(name, args, fundeps, body.unwrap_or(vec![]), loc)
);

parser!(trait_body loc -> 'b Vec<ast::TypeAnnotation<'b>> =
    _ <- expect(Token::With);
    body <- or(&[trait_body_block, trait_body_single], "trait body");
    body
);

parser!(trait_body_single loc -> 'b Vec<ast::TypeAnnotation<'b>> =
    body <- declaration;
    vec![body]
);

parser!(trait_body_block loc -> 'b Vec<ast::TypeAnnotation<'b>> =
    _ <- expect(Token::Indent);
    body !<- delimited_trailing(declaration, expect(Token::Newline));
    _ !<- expect(Token::Unindent);
    body
);

parser!(declaration loc -> 'b ast::TypeAnnotation<'b> =
    lhs <- pattern_argument;
    _ <- expect(Token::Colon);
    rhs !<- parse_type;
    ast::TypeAnnotation { lhs: Box::new(lhs), rhs, location: loc, typ: None }
);

parser!(trait_impl loc =
    _ <- expect(Token::Impl);
    name !<- typename;
    args !<- many1(basic_type);
    given !<- maybe(given);
    definitions !<- maybe(impl_body);
    Ast::trait_impl(name, args, given.unwrap_or(vec![]), definitions.unwrap_or(vec![]), loc)
);

parser!(impl_body loc -> 'b Vec<ast::Definition<'b>> =
    _ <- expect(Token::With);
    definitions <- or(&[impl_body_block, impl_body_single], "impl body");
    definitions
);

parser!(impl_body_single loc -> 'b Vec<ast::Definition<'b>> =
    definition <- raw_definition;
    vec![definition]
);

parser!(impl_body_block loc -> 'b Vec<ast::Definition<'b>> =
    _ <- expect(Token::Indent);
    definitions !<- delimited_trailing(raw_definition, expect(Token::Newline));
    _ !<- expect(Token::Unindent);
    definitions
);

parser!(given loc -> 'b Vec<Trait<'b>> =
    _ <- expect(Token::Given);
    traits <- delimited(required_trait, expect(Token::Comma));
    traits
);

parser!(required_trait location -> 'b Trait<'b> =
    name <- typename;
    args <- many1(basic_type);
    Trait { name, args, location }
);

parser!(return_expr loc =
    _ <- expect(Token::Return);
    expr !<- expression;
    Ast::return_expr(expr, loc)
);

parser!(parse_extern loc =
    _ <- expect(Token::Extern);
    declarations <- or(&[extern_block, extern_single], "extern");
    Ast::extern_expr(declarations, loc)
);

parser!(extern_block _loc -> 'b Vec<ast::TypeAnnotation<'b>>=
    _ <- expect(Token::Indent);
    declarations !<- delimited_trailing(declaration, expect(Token::Newline));
    _ !<- expect(Token::Unindent);
    declarations
);

parser!(extern_single _loc -> 'b Vec<ast::TypeAnnotation<'b>> =
    declaration <- declaration;
    vec![declaration]
);

fn block_or_statement<'a, 'b>(input: Input<'a, 'b>) -> AstResult<'a, 'b> {
    match input[0].0 {
        Token::Indent => block(input),
        _ => statement(input),
    }
}

parser!(block _loc =
    _ <- expect(Token::Indent);
    expr !<- statement_list;
    _ !<- maybe_newline;
    _ !<- expect(Token::Unindent);
    expr
);

/// Returns the precedence of an operator along with
/// whether or not it is right-associative.
/// Returns None if the given Token is not an operator
fn precedence(token: &Token) -> Option<(i8, bool)> {
    match token {
        Token::Semicolon => Some((0, false)),
        Token::ApplyRight => Some((1, false)),
        Token::ApplyLeft => Some((2, true)),
        Token::Comma => Some((3, true)),
        Token::Or => Some((4, false)),
        Token::And => Some((5, false)),
        Token::EqualEqual | Token::Is | Token::Isnt | Token::NotEqual | Token::GreaterThan | Token::LessThan | Token::GreaterThanOrEqual | Token::LessThanOrEqual => Some((7, false)),
        Token::In => Some((8, false)),
        Token::Append => Some((9, false)),
        Token::Range => Some((10, false)),
        Token::Add | Token::Subtract => Some((11, false)),
        Token::Multiply | Token::Divide | Token::Modulus => Some((12, false)),
        Token::Colon => Some((13, false)),
        Token::Index => Some((14, false)),
        Token::As => Some((15, false)),
        _ => None,
    }
}

/// Should we push this operator onto our operator stack and keep parsing our expression?
/// This handles the operator precedence and associativity parts of the shunting-yard algorithm.
fn should_continue(operator_on_stack: &Token, r_prec: i8, r_is_right_assoc: bool) -> bool {
    let (l_prec, _) = precedence(operator_on_stack).unwrap();

    l_prec > r_prec
    || (l_prec == r_prec && !r_is_right_assoc)
}

fn pop_operator<'c>(operator_stack: &mut Vec<&Token>, results: &mut Vec<(Ast<'c>, Location<'c>)>) {
    let (rhs, rhs_location) = results.pop().unwrap();
    let (lhs, lhs_location) = results.pop().unwrap();
    let location = lhs_location.union(rhs_location);
    let operator = operator_stack.pop().unwrap().clone();
    let call = desugar::desugar_operators(operator, lhs, rhs, location);
    results.push((call, location));
}

/// Parse an arbitrary expression using the shunting-yard algorithm
fn expression<'a, 'b>(input: Input<'a, 'b>) -> AstResult<'a, 'b> {
    let (mut input, value, location) = term(input)?;

    let mut operator_stack = vec![];
    let mut results = vec![(value, location)];

    // loop while the next token is an operator
    while let Some((prec, right_associative)) = precedence(&input[0].0) {
        while !operator_stack.is_empty()
            && should_continue(operator_stack[operator_stack.len()- 1], prec, right_associative)
        {
            pop_operator(&mut operator_stack, &mut results);
        }

        operator_stack.push(&input[0].0);
        input = &input[1..];

        let (new_input, value, location) = no_backtracking(term)(input)?;
        results.push((value, location));
        input = new_input;
    }

    while !operator_stack.is_empty() {
        assert!(results.len() >= 2);
        pop_operator(&mut operator_stack, &mut results);
    }

    assert!(operator_stack.is_empty());
    assert!(results.len() == 1);
    let (value, location) = results.pop().unwrap();
    Ok((input, value, location))
}

fn term<'a, 'b>(input: Input<'a, 'b>) -> AstResult<'a, 'b> {
    match input[0].0 {
        Token::If => if_expr(input),
        Token::Match => match_expr(input),
        _ => or(&[
            function_call,
            type_annotation,
            function_argument
        ], &"term")(input),
    }
}

parser!(function_call loc =
    function <- member_access;
    args <- many1(function_argument);
    desugar::desugar_explicit_currying(function, args, Ast::function_call, loc)
);


parser!(pattern_function_call loc =
    function <- pattern_function_argument;
    args <- many1(pattern_function_argument);
    Ast::function_call(function, args, loc)
);

parser!(if_expr loc =
    _ <- expect(Token::If);
    condition !<- block_or_statement;
    _ !<- maybe_newline;
    _ !<- expect(Token::Then);
    then !<- block_or_statement;
    otherwise !<- maybe(else_expr);
    Ast::if_expr(condition, then, otherwise, loc)
);

parser!(match_expr loc =
    _ <- expect(Token::Match);
    expression !<- block_or_statement;
    branches !<- many0(match_branch);
    Ast::match_expr(expression, branches, loc)
);

parser!(not_expr loc =
    not <- expect(Token::Not);
    expr !<- term;
    Ast::function_call(Ast::operator(not, loc), vec![expr], loc)
);

parser!(ref_expr loc =
    token <- expect(Token::Ampersand);
    expr !<- term;
    Ast::function_call(Ast::operator(token, loc), vec![expr], loc)
);

parser!(at_expr loc =
    token <- expect(Token::At);
    expr !<- term;
    Ast::function_call(Ast::operator(token, loc), vec![expr], loc)
);

parser!(type_annotation loc =
    lhs <- function_argument;
    _ <- expect(Token::Colon);
    rhs <- parse_type;
    Ast::type_annotation(lhs, rhs, loc)
);

fn parse_type<'a, 'b>(input: Input<'a, 'b>) -> ParseResult<'a, 'b, Type<'b>> {
    or(&[
        function_type,
        type_application,
        pair_type,
        basic_type
    ], &"type")(input)
}

fn function_arg_type<'a, 'b>(input: Input<'a, 'b>) -> ParseResult<'a, 'b, Type<'b>> {
    or(&[
        type_application,
        pair_type,
        basic_type
    ], &"type")(input)
}

fn parse_type_no_pair<'a, 'b>(input: Input<'a, 'b>) -> ParseResult<'a, 'b, Type<'b>> {
    or(&[
        function_type,
        type_application,
        basic_type
    ], &"type")(input)
}

fn basic_type<'a, 'b>(input: Input<'a, 'b>) -> ParseResult<'a, 'b, Type<'b>> {
    match input[0].0 {
        Token::IntegerType(_) => int_type(input),
        Token::FloatType => float_type(input),
        Token::CharType => char_type(input),
        Token::StringType => string_type(input),
        Token::PointerType => pointer_type(input),
        Token::BooleanType => boolean_type(input),
        Token::UnitType => unit_type(input),
        Token::Ref => reference_type(input),
        Token::Identifier(_) => type_variable(input),
        Token::TypeName(_) => user_defined_type(input),
        Token::ParenthesisLeft => parenthesized_type(input),
        _ => Err(ParseError::InRule(&"type", input[0].1)),
    }
}

fn parenthesized_type<'a, 'b>(input: Input<'a, 'b>) -> ParseResult<'a, 'b, Type<'b>> {
    parenthesized(parse_type)(input)
}

parser!(match_branch _loc -> 'b (Ast<'b>, Ast<'b>) =
    _ <- maybe_newline;
    _ <- expect(Token::Pipe);
    pattern !<- pattern;
    _ !<- expect(Token::RightArrow);
    branch !<- block_or_statement;
    (pattern, branch)
);

parser!(else_expr _loc =
    _ <- maybe_newline;
    _ <- expect(Token::Else);
    otherwise !<- block_or_statement;
    otherwise
);

/// A function_argument is a unary expr or a member_access of
/// 1-n arguments.
fn function_argument<'a, 'b>(input: Input<'a, 'b>) -> AstResult<'a, 'b> {
    match input[0].0 {
        Token::Not => not_expr(input),
        Token::Ampersand => ref_expr(input),
        Token::At => at_expr(input),
        _ => member_access(input),
    }
}

fn pattern_function_argument<'a, 'b>(input: Input<'a, 'b>) -> AstResult<'a, 'b> {
    match input[0].0 {
        Token::Ampersand => ref_expr(input),
        Token::At => at_expr(input),
        _ => pattern_argument(input),
    }
}

/// member_access = argument ('.' identifier)*
fn member_access<'a, 'b>(input: Input<'a, 'b>) -> AstResult<'a, 'b> {
    let (mut input, mut arg, mut location) = argument(input)?;

    while input[0].0 == Token::MemberAccess {
        input = &input[1..];

        let (new_input, field, field_location) = no_backtracking(identifier)(input)?;
        input = new_input;
        location = location.union(field_location);
        arg = Ast::member_access(arg, field, location);
    }

    Ok((input, arg, location))
}

fn argument<'a, 'b>(input: Input<'a, 'b>) -> AstResult<'a, 'b> {
    match input[0].0 {
        Token::Identifier(_) => variable(input),
        Token::StringLiteral(_) => string(input),
        Token::IntegerLiteral(_, _) => integer(input),
        Token::FloatLiteral(_) => float(input),
        Token::CharLiteral(_) => parse_char(input),
        Token::BooleanLiteral(_) => parse_bool(input),
        Token::UnitLiteral => unit(input),
        Token::Fn => lambda(input),
        Token::ParenthesisLeft => parenthesized_expression(input),
        Token::TypeName(_) => variant(input),
        _ => Err(ParseError::InRule(&"argument", input[0].1)),
    }
}

fn pattern_argument<'a, 'b>(input: Input<'a, 'b>) -> AstResult<'a, 'b> {
    match input[0].0 {
        Token::Identifier(_) => variable(input),
        Token::StringLiteral(_) => string(input),
        Token::IntegerLiteral(_, _) => integer(input),
        Token::FloatLiteral(_) => float(input),
        Token::CharLiteral(_) => parse_char(input),
        Token::BooleanLiteral(_) => parse_bool(input),
        Token::UnitLiteral => unit(input),
        Token::ParenthesisLeft => parenthesized_irrefutable_pattern(input),
        Token::TypeName(_) => variant(input),
        _ => Err(ParseError::InRule(&"pattern argument", input[0].1)),
    }
}

parser!(lambda loc =
    _ <- expect(Token::Fn);
    args !<- many1(pattern_argument);
    return_type <- maybe(function_return_type);
    _ !<- expect(Token::RightArrow);
    body !<- block_or_statement;
    Ast::lambda(args, return_type, body, None, loc)
);

parser!(operator loc =
    op <- expect_if("operator", |op| op.is_overloadable_operator());
    Ast::operator(op, loc)
);

fn parenthesized_expression<'a, 'b>(input: Input<'a, 'b>) -> AstResult<'a, 'b> {
    parenthesized(or(&[expression, operator], &"argument"))(input)
}

parser!(variant loc =
    name <- typename;
    Ast::type_constructor(name, loc)
);

parser!(variable loc =
    name <- identifier;
    Ast::variable(name, loc)
);

parser!(string loc =
    contents <- string_literal_token;
    Ast::string(contents, loc)
);

parser!(integer loc =
    value <- integer_literal_token;
    Ast::integer(value.0, value.1, loc)
);

parser!(float loc =
    value <- float_literal_token;
    Ast::float(value, loc)
);

parser!(parse_char loc =
    contents <- char_literal_token;
    Ast::char_literal(contents, loc)
);

parser!(parse_bool loc =
    value <- bool_literal_token;
    Ast::bool_literal(value, loc)
);

parser!(unit loc =
    _ <- expect(Token::UnitLiteral);
    Ast::unit_literal(loc)
);

parser!(function_type loc -> 'b Type<'b> =
    args <- delimited_trailing(function_arg_type, expect(Token::Subtract));
    varargs <- maybe(varargs);
    _ <- expect(Token::RightArrow);
    return_type <- parse_type;
    Type::FunctionType(args, Box::new(return_type), varargs.is_some(), loc)
);

parser!(type_application loc -> 'b Type<'b> =
    type_constructor <- basic_type;
    args <- many1(basic_type);
    Type::TypeApplication(Box::new(type_constructor), args, loc)
);

parser!(pair_type loc -> 'b Type<'b> =
    first <- basic_type;
    _ <- expect(Token::Comma);
    rest !<- parse_type;
    Type::PairType(Box::new(first), Box::new(rest), loc)
);

parser!(int_type loc -> 'b Type<'b> =
    kind <- int_type_token;
    Type::IntegerType(kind, loc)
);

parser!(float_type loc -> 'b Type<'b> =
    _ <- expect(Token::FloatType);
    Type::FloatType(loc)
);

parser!(char_type loc -> 'b Type<'b> =
    _ <- expect(Token::CharType);
    Type::CharType(loc)
);

parser!(string_type loc -> 'b Type<'b> =
    _ <- expect(Token::StringType);
    Type::StringType(loc)
);

parser!(pointer_type loc -> 'b Type<'b> =
    _ <- expect(Token::PointerType);
    Type::PointerType(loc)
);

parser!(boolean_type loc -> 'b Type<'b> =
    _ <- expect(Token::BooleanType);
    Type::BooleanType(loc)
);

parser!(unit_type loc -> 'b Type<'b> =
    _ <- expect(Token::UnitType);
    Type::UnitType(loc)
);

parser!(reference_type loc -> 'b Type<'b> =
    _ <- expect(Token::Ref);
    Type::ReferenceType(loc)
);

parser!(type_variable loc -> 'b Type<'b> =
    name <- identifier;
    Type::TypeVariable(name, loc)
);

parser!(user_defined_type loc -> 'b Type<'b> =
    name <- typename;
    Type::UserDefinedType(name, loc)
);<|MERGE_RESOLUTION|>--- conflicted
+++ resolved
@@ -94,14 +94,9 @@
 }
 
 parser!(function_definition location -> 'b ast::Definition<'b> =
-<<<<<<< HEAD
     given <- maybe(refinements);
-    name <- irrefutable_pattern_argument;
-    args <- many1(irrefutable_pattern_argument);
-=======
     name <- pattern_argument;
     args <- many1(pattern_argument);
->>>>>>> ce7ff6e0
     return_type <- maybe(function_return_type);
     _ <- expect(Token::Equal);
     body !<- block_or_statement;
