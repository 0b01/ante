// A Bison parser, made by GNU Bison 3.0.4.

// Skeleton implementation for Bison GLR parsers in C

// Copyright (C) 2002-2015 Free Software Foundation, Inc.

// This program is free software: you can redistribute it and/or modify
// it under the terms of the GNU General Public License as published by
// the Free Software Foundation, either version 3 of the License, or
// (at your option) any later version.

// This program is distributed in the hope that it will be useful,
// but WITHOUT ANY WARRANTY; without even the implied warranty of
// MERCHANTABILITY or FITNESS FOR A PARTICULAR PURPOSE.  See the
// GNU General Public License for more details.

// You should have received a copy of the GNU General Public License
// along with this program.  If not, see <http://www.gnu.org/licenses/>.

// As a special exception, you may create a larger work that contains
// part or all of the Bison parser skeleton and distribute that work
// under terms of your choice, so long as that work isn't itself a
// parser generator using the skeleton or a modified version thereof
// as a parser skeleton.  Alternatively, if you modify or redistribute
// the parser skeleton itself, you may (at your option) remove this
// special exception, which will cause the skeleton and the resulting
// Bison output files to be licensed under the GNU General Public
// License without this special exception.

// This special exception was added by the Free Software Foundation in
// version 2.2 of Bison.

/* C GLR parser skeleton written by Paul Hilfinger.  */

/* Identify Bison output.  */
#define YYBISON 1

/* Bison version.  */
#define YYBISON_VERSION "3.0.4"

/* Skeleton name.  */
#define YYSKELETON_NAME "glr.cc"

/* Pure parsers.  */
#define YYPURE 1






/* First part of user declarations.  */
#line 1 "src/syntax.y" // glr.c:240

#ifndef AN_PARSER
#define AN_PARSER

#include <stdlib.h>
#include <stdio.h>
#include <tokens.h>
#include <ptree.h>

#ifndef YYSTYPE
#define YYSTYPE Node*
#endif

/* This has no effect when generating a c++ parser */
/* Setting verbose for a c++ parser requires %error-verbose, set in the next section */
#define YYERROR_VERBOSE

#include "yyparser.h"

/* Defined in lexer.cpp */
extern int yylex(...);

namespace ante{
    extern void error(string& msg, const char *fileName, unsigned int row, unsigned int col);
}

void yyerror(const char *msg);


#line 84 "src/parser.cpp" // glr.c:240

# ifndef YY_NULLPTR
#  if defined __cplusplus && 201103L <= __cplusplus
#   define YY_NULLPTR nullptr
#  else
#   define YY_NULLPTR 0
#  endif
# endif

#include "yyparser.h"

/* Enabling verbose error messages.  */
#ifdef YYERROR_VERBOSE
# undef YYERROR_VERBOSE
# define YYERROR_VERBOSE 1
#else
# define YYERROR_VERBOSE 1
#endif

/* Default (constant) value used for initialization for null
   right-hand sides.  Unlike the standard yacc.c template, here we set
   the default value of $$ to a zeroed-out value.  Since the default
   value is undefined, this behavior is technically correct.  */
static YYSTYPE yyval_default;

/* Copy the second part of user declarations.  */
#line 111 "src/parser.cpp" // glr.c:263
/* YYLLOC_DEFAULT -- Set CURRENT to span from RHS[1] to RHS[N].
   If N is 0, then set CURRENT to the empty location which ends
   the previous symbol: RHS[0] (always defined).  */

# ifndef YYLLOC_DEFAULT
#  define YYLLOC_DEFAULT(Current, Rhs, N)                               \
    do                                                                  \
      if (N)                                                            \
        {                                                               \
          (Current).begin  = YYRHSLOC (Rhs, 1).begin;                   \
          (Current).end    = YYRHSLOC (Rhs, N).end;                     \
        }                                                               \
      else                                                              \
        {                                                               \
          (Current).begin = (Current).end = YYRHSLOC (Rhs, 0).end;      \
        }                                                               \
    while (/*CONSTCOND*/ false)
# endif

#define YYRHSLOC(Rhs, K) ((Rhs)[K].yystate.yyloc)
static void yyerror (yy::parser& yyparser, const char* msg);
#line 133 "src/parser.cpp" // glr.c:263

#include <stdio.h>
#include <stdlib.h>
#include <string.h>

#ifndef YY_
# if defined YYENABLE_NLS && YYENABLE_NLS
#  if ENABLE_NLS
#   include <libintl.h> /* INFRINGES ON USER NAME SPACE */
#   define YY_(Msgid) dgettext ("bison-runtime", Msgid)
#  endif
# endif
# ifndef YY_
#  define YY_(Msgid) Msgid
# endif
#endif

#ifndef YYFREE
# define YYFREE free
#endif
#ifndef YYMALLOC
# define YYMALLOC malloc
#endif
#ifndef YYREALLOC
# define YYREALLOC realloc
#endif

#define YYSIZEMAX ((size_t) -1)

#ifdef __cplusplus
   typedef bool yybool;
#else
   typedef unsigned char yybool;
#endif
#define yytrue 1
#define yyfalse 0

#ifndef YYSETJMP
# include <setjmp.h>
# define YYJMP_BUF jmp_buf
# define YYSETJMP(Env) setjmp (Env)
/* Pacify clang.  */
# define YYLONGJMP(Env, Val) (longjmp (Env, Val), YYASSERT (0))
#endif

#ifndef YY_ATTRIBUTE
# if (defined __GNUC__                                               \
      && (2 < __GNUC__ || (__GNUC__ == 2 && 96 <= __GNUC_MINOR__)))  \
     || defined __SUNPRO_C && 0x5110 <= __SUNPRO_C
#  define YY_ATTRIBUTE(Spec) __attribute__(Spec)
# else
#  define YY_ATTRIBUTE(Spec) /* empty */
# endif
#endif

#ifndef YY_ATTRIBUTE_PURE
# define YY_ATTRIBUTE_PURE   YY_ATTRIBUTE ((__pure__))
#endif

#ifndef YY_ATTRIBUTE_UNUSED
# define YY_ATTRIBUTE_UNUSED YY_ATTRIBUTE ((__unused__))
#endif

#if !defined _Noreturn \
     && (!defined __STDC_VERSION__ || __STDC_VERSION__ < 201112)
# if defined _MSC_VER && 1200 <= _MSC_VER
#  define _Noreturn __declspec (noreturn)
# else
#  define _Noreturn YY_ATTRIBUTE ((__noreturn__))
# endif
#endif

/* Suppress unused-variable warnings by "using" E.  */
#if ! defined lint || defined __GNUC__
# define YYUSE(E) ((void) (E))
#else
# define YYUSE(E) /* empty */
#endif

#if defined __GNUC__ && 407 <= __GNUC__ * 100 + __GNUC_MINOR__
/* Suppress an incorrect diagnostic about yylval being uninitialized.  */
# define YY_IGNORE_MAYBE_UNINITIALIZED_BEGIN \
    _Pragma ("GCC diagnostic push") \
    _Pragma ("GCC diagnostic ignored \"-Wuninitialized\"")\
    _Pragma ("GCC diagnostic ignored \"-Wmaybe-uninitialized\"")
# define YY_IGNORE_MAYBE_UNINITIALIZED_END \
    _Pragma ("GCC diagnostic pop")
#else
# define YY_INITIAL_VALUE(Value) Value
#endif
#ifndef YY_IGNORE_MAYBE_UNINITIALIZED_BEGIN
# define YY_IGNORE_MAYBE_UNINITIALIZED_BEGIN
# define YY_IGNORE_MAYBE_UNINITIALIZED_END
#endif
#ifndef YY_INITIAL_VALUE
# define YY_INITIAL_VALUE(Value) /* Nothing. */
#endif


#ifndef YYASSERT
# define YYASSERT(Condition) ((void) ((Condition) || (abort (), 0)))
#endif

/* YYFINAL -- State number of the termination state.  */
#define YYFINAL  4
/* YYLAST -- Last index in YYTABLE.  */
<<<<<<< HEAD
#define YYLAST   1502
=======
#define YYLAST   1441
>>>>>>> a037f794

/* YYNTOKENS -- Number of terminals.  */
#define YYNTOKENS  91
/* YYNNTS -- Number of nonterminals.  */
#define YYNNTS  58
/* YYNRULES -- Number of rules.  */
<<<<<<< HEAD
#define YYNRULES  204
/* YYNRULES -- Number of states.  */
#define YYNSTATES  404
=======
#define YYNRULES  203
/* YYNRULES -- Number of states.  */
#define YYNSTATES  398
>>>>>>> a037f794
/* YYMAXRHS -- Maximum number of symbols on right-hand side of rule.  */
#define YYMAXRHS 9
/* YYMAXLEFT -- Maximum number of symbols to the left of a handle
   accessed by $0, $-1, etc., in any rule.  */
#define YYMAXLEFT 0

/* YYTRANSLATE(X) -- Bison symbol number corresponding to X.  */
#define YYUNDEFTOK  2
#define YYMAXUTOK   324

#define YYTRANSLATE(YYX)                                                \
  ((unsigned int) (YYX) <= YYMAXUTOK ? yytranslate[YYX] : YYUNDEFTOK)

/* YYTRANSLATE[YYLEX] -- Bison symbol number corresponding to YYLEX.  */
static const unsigned char yytranslate[] =
{
       0,     2,     2,     2,     2,     2,     2,     2,     2,     2,
       2,     2,     2,     2,     2,     2,     2,     2,     2,     2,
       2,     2,     2,     2,     2,     2,     2,     2,     2,     2,
       2,     2,     2,     2,     2,     2,     2,    77,    89,    84,
      81,    80,    75,    73,    70,    74,    79,    76,     2,     2,
       2,     2,     2,     2,     2,     2,     2,     2,    88,    69,
      71,    87,    72,     2,    90,     2,     2,     2,     2,     2,
       2,     2,     2,     2,     2,     2,     2,     2,     2,     2,
       2,     2,     2,     2,     2,     2,     2,     2,     2,     2,
       2,    82,     2,    85,    78,     2,     2,     2,     2,     2,
       2,     2,     2,     2,     2,     2,     2,     2,     2,     2,
       2,     2,     2,     2,     2,     2,     2,     2,     2,     2,
       2,     2,     2,     2,    86,     2,     2,     2,     2,     2,
       2,     2,     2,     2,     2,     2,     2,     2,     2,     2,
       2,     2,     2,     2,     2,     2,     2,     2,     2,     2,
       2,     2,     2,     2,     2,     2,     2,     2,     2,     2,
       2,     2,     2,     2,     2,     2,     2,     2,     2,     2,
       2,     2,     2,     2,     2,     2,     2,     2,     2,     2,
       2,     2,     2,     2,     2,     2,     2,     2,     2,     2,
       2,     2,     2,     2,     2,     2,     2,     2,     2,     2,
       2,     2,     2,     2,     2,     2,     2,     2,     2,     2,
       2,     2,     2,     2,     2,     2,     2,     2,     2,     2,
       2,     2,     2,     2,     2,     2,     2,     2,     2,     2,
       2,     2,     2,     2,     2,     2,     2,     2,     2,     2,
       2,     2,     2,     2,     2,     2,     2,     2,     2,     2,
       2,     2,     2,     2,     2,     2,     1,     2,     3,     4,
       5,     6,     7,     8,     9,    10,    11,    12,    13,    14,
      15,    16,    17,    18,    19,    20,    21,    22,    23,    24,
      25,    26,    27,    28,    29,    30,    31,    32,    33,    34,
      35,    36,    37,    38,    39,    40,    41,    42,    43,    44,
      45,    46,    47,    48,    49,    50,    51,    52,    53,    54,
      55,    56,    57,    58,    59,    60,    61,    62,    63,    64,
      65,    66,    67,    68,    83
};

#if YYDEBUG
/* YYRLINE[YYN] -- source line where rule number YYN was defined.  */
static const unsigned short int yyrline[] =
{
<<<<<<< HEAD
       0,   114,   114,   117,   118,   119,   120,   123,   124,   131,
     132,   133,   134,   135,   136,   137,   141,   142,   143,   144,
     145,   148,   151,   154,   157,   160,   163,   164,   165,   166,
     167,   168,   169,   170,   171,   172,   173,   174,   175,   176,
     177,   178,   179,   180,   181,   186,   187,   188,   189,   190,
     191,   194,   195,   196,   199,   208,   209,   210,   211,   212,
     213,   214,   215,   218,   219,   222,   226,   227,   228,   229,
     230,   231,   234,   235,   236,   237,   241,   242,   243,   244,
     245,   248,   249,   252,   255,   256,   257,   258,   261,   262,
     263,   266,   267,   270,   274,   275,   276,   277,   280,   283,
     284,   285,   286,   289,   290,   291,   292,   295,   296,   299,
     306,   307,   310,   311,   314,   315,   316,   317,   318,   321,
     324,   327,   328,   331,   332,   333,   334,   337,   340,   343,
     346,   349,   352,   353,   354,   355,   358,   359,   360,   361,
     362,   363,   364,   365,   366,   367,   368,   369,   372,   373,
     376,   377,   380,   381,   384,   387,   388,   393,   394,   395,
     396,   399,   402,   403,   404,   405,   406,   407,   408,   409,
     410,   411,   412,   413,   414,   415,   416,   417,   418,   419,
     420,   421,   426,   429,   430,   433,   434,   435,   436,   437,
     438,   439,   440,   441,   442,   443,   444,   445,   446,   447,
     448,   449,   450,   451,   452
=======
       0,   115,   115,   118,   119,   120,   121,   124,   125,   132,
     133,   134,   135,   136,   137,   138,   142,   143,   144,   145,
     146,   149,   152,   155,   158,   161,   164,   165,   166,   167,
     168,   169,   170,   171,   172,   173,   174,   175,   176,   177,
     178,   179,   180,   181,   182,   187,   188,   189,   190,   191,
     192,   195,   196,   197,   200,   209,   210,   211,   212,   213,
     214,   215,   216,   219,   220,   223,   227,   228,   229,   230,
     233,   234,   235,   236,   240,   241,   242,   243,   244,   247,
     248,   251,   254,   255,   256,   257,   260,   261,   262,   265,
     266,   269,   273,   274,   275,   276,   279,   282,   283,   284,
     285,   288,   289,   290,   291,   294,   295,   298,   305,   306,
     309,   310,   313,   314,   315,   316,   317,   320,   323,   326,
     327,   330,   331,   332,   333,   336,   339,   342,   345,   348,
     351,   352,   353,   354,   357,   358,   359,   360,   361,   362,
     363,   364,   365,   366,   367,   368,   371,   372,   375,   376,
     379,   380,   383,   386,   387,   392,   393,   394,   395,   398,
     401,   402,   403,   404,   405,   406,   407,   408,   409,   410,
     411,   412,   413,   414,   415,   416,   417,   418,   419,   420,
     421,   426,   429,   430,   433,   434,   435,   436,   437,   438,
     439,   440,   441,   442,   443,   444,   445,   446,   447,   448,
     449,   450,   451,   452
>>>>>>> a037f794
};
#endif

#if YYDEBUG || YYERROR_VERBOSE || 1
/* YYTNAME[SYMBOL-NUM] -- String name of the symbol SYMBOL-NUM.
   First, the terminals, then, starting at YYNTOKENS, nonterminals.  */
static const char *const yytname[] =
{
  "$end", "error", "$undefined", "Ident", "UserType", "I8", "I16", "I32",
  "I64", "U8", "U16", "U32", "U64", "Isz", "Usz", "F16", "F32", "F64",
  "C8", "C32", "Bool", "Void", "Eq", "NotEq", "AddEq", "SubEq", "MulEq",
<<<<<<< HEAD
  "DivEq", "GrtrEq", "LesrEq", "Or", "And", "True", "False", "IntLit",
  "FltLit", "StrLit", "Return", "If", "Elif", "Else", "For", "While", "Do",
  "In", "Continue", "Break", "Import", "Let", "Var", "Match", "Data",
  "Enum", "Pub", "Pri", "Pro", "Raw", "Const", "Ext", "Noinit", "Pathogen",
  "Where", "Infect", "Cleanse", "Ct", "Newline", "Indent", "Unindent",
  "LOW", "';'", "','", "'<'", "'>'", "'+'", "'-'", "'*'", "'/'", "'%'",
  "'^'", "'.'", "')'", "'('", "'['", "HIGH", "'\\''", "']'", "'|'", "'='",
  "':'", "'&'", "'@'", "$accept", "top_level_stmt_list", "stmt_list",
  "maybe_newline", "no_nl_stmt", "nl_stmt", "ident", "usertype", "intlit",
  "fltlit", "strlit", "lit_type", "type", "type_expr_", "type_expr",
  "modifier", "modifier_list_", "modifier_list", "var_decl", "let_binding",
  "var_assign", "usertype_list", "generic", "data_decl", "type_decl",
  "type_decl_list", "type_decl_block", "val_init_list", "enum_block",
  "enum_decl", "block", "raw_ident_list", "ident_list", "params",
  "maybe_params", "fn_decl", "fn_call", "ret_stmt", "elif_list",
  "maybe_elif_list", "if_stmt", "while_loop", "do_while_loop", "for_loop",
  "var", "ref_val", "val", "tuple", "array", "maybe_expr", "expr_list",
  "expr_list_p", "unary_op", "expr", "binop", "nl_expr", "nl_expr_list",
  "expr_block_p", YY_NULLPTR
};
#endif

#define YYPACT_NINF -188
=======
  "DivEq", "GrtrEq", "LesrEq", "Or", "And", "Range", "True", "False",
  "IntLit", "FltLit", "StrLit", "Return", "If", "Elif", "Else", "For",
  "While", "Do", "In", "Continue", "Break", "Import", "Let", "Match",
  "Data", "Enum", "Pub", "Pri", "Pro", "Raw", "Const", "Ext", "Noinit",
  "Pathogen", "Where", "Infect", "Cleanse", "Ct", "Newline", "Indent",
  "Unindent", "LOW", "';'", "','", "'<'", "'>'", "'+'", "'-'", "'*'",
  "'/'", "'%'", "'^'", "'.'", "')'", "'('", "'['", "HIGH", "'\\''", "']'",
  "'|'", "'='", "':'", "'&'", "'@'", "$accept", "top_level_stmt_list",
  "stmt_list", "maybe_newline", "no_nl_stmt", "nl_stmt", "ident",
  "usertype", "intlit", "fltlit", "strlit", "lit_type", "type",
  "type_expr_", "type_expr", "modifier", "modifier_list_", "modifier_list",
  "var_decl", "let_binding", "var_assign", "usertype_list", "generic",
  "data_decl", "type_decl", "type_decl_list", "type_decl_block",
  "val_init_list", "enum_block", "enum_decl", "block", "raw_ident_list",
  "ident_list", "params", "maybe_params", "fn_decl", "fn_call", "ret_stmt",
  "elif_list", "maybe_elif_list", "if_stmt", "while_loop", "do_while_loop",
  "for_loop", "var", "ref_val", "val", "tuple", "array", "maybe_expr",
  "expr_list", "expr_list_p", "unary_op", "expr", "binop", "nl_expr",
  "nl_expr_list", "expr_block_p", YY_NULLPTR
};
#endif

#define YYPACT_NINF -171
>>>>>>> a037f794
#define YYTABLE_NINF -1

  // YYPACT[STATE-NUM] -- Index in YYTABLE of the portion describing
  // STATE-NUM.
static const short int yypact[] =
{
<<<<<<< HEAD
     -46,  -188,    23,   639,  -188,  -188,  -188,  -188,  -188,  -188,
    -188,  -188,  -188,  -188,  -188,  -188,  -188,  -188,  -188,  -188,
    -188,  -188,  -188,  -188,   874,   874,    29,   874,    -5,   492,
      29,    37,    18,  -188,  -188,  -188,  -188,  -188,  -188,  -188,
    -188,  1308,    29,     5,     5,   551,  -188,   -17,     0,  -188,
    -188,   -47,   -61,    29,  -188,    32,  1209,  -188,  -188,  -188,
    -188,  -188,  -188,  -188,  -188,  -188,  -188,  -188,  -188,   -10,
    -188,  -188,  -188,  -188,  -188,    29,   962,  1085,   698,   786,
    1085,  1085,   -25,  -188,  -188,  -188,  1085,  -188,  -188,  -188,
    -188,  -188,  -188,  -188,  1210,    -7,    24,    -7,   874,    17,
      29,  1173,    -9,   -42,    37,    31,  -188,    39,  -188,    34,
    -188,  -188,  -188,  -188,    57,  -188,   698,   874,  -188,  -188,
    1290,    50,  1308,  1308,   -48,  -188,    29,    37,    18,    29,
     874,   874,   874,   874,   874,    52,    29,  -188,    74,    83,
    1350,  -188,  -188,  1050,    81,    93,    87,  -188,    84,  -188,
    -188,  -188,  -188,   874,   874,   874,   874,   874,   874,    29,
     -46,   874,   874,   874,   874,   874,   874,   874,   874,    29,
     874,   639,   111,   874,  -188,    -7,   874,  1308,    91,    95,
      29,   874,  1191,    37,   105,  -188,   102,     4,  -188,  -188,
    -188,   112,  -188,   110,  -188,   -24,    -2,   874,   874,  1308,
     107,   -42,    31,  -188,    12,  -188,  -188,  -188,  -188,  -188,
     874,   113,  -188,   -46,   -46,   -46,   -46,   -46,   -46,   -46,
      29,   -46,   -46,   -46,   -46,   -46,   -46,   -46,   -46,   -46,
     -46,   962,  -188,   874,  -188,  -188,   -12,   -12,   -12,   -12,
     268,   457,   115,   874,   -12,   -12,    36,    36,    42,    42,
      42,    42,  -188,  -188,   120,   639,   144,     7,   874,    -7,
     126,  -188,    -7,  -188,  -188,    29,   145,   130,   874,   874,
     131,  -188,    29,   162,  -188,    66,  -188,  -188,    64,  -188,
     874,    37,  -188,  -188,  -188,   139,  -188,  -188,    -7,   874,
     105,  -188,  -188,   874,   874,  1308,   176,   962,   962,   962,
     962,   962,   962,   962,   962,   137,   962,   962,   962,   962,
     962,   962,   962,   962,   962,   962,   552,  -188,   874,  1384,
    -188,   158,    73,  -188,  -188,    -7,  -188,   874,    -7,  -188,
    -188,    29,  -188,  1308,   874,  -188,  -188,   874,  -188,  1191,
    -188,    37,  -188,  -188,   140,   138,  -188,  -188,  -188,   167,
    -188,    -7,   874,  1322,  1350,    70,    70,    70,    70,   341,
    1420,   -46,  1408,    70,    70,   109,   109,    47,    47,    47,
      47,   166,   -46,  1384,  -188,  -188,  -188,    -7,  -188,  -188,
      29,  -188,  -188,  -188,  -188,   874,  1308,   163,  -188,  1384,
     -46,   962,  -188,  -188,  -188,  -188,    -7,  1308,   962,  1408,
    -188,    -7,  1408,  -188
=======
     -19,  -171,    40,   495,  -171,  -171,  -171,  -171,  -171,  -171,
    -171,  -171,  -171,  -171,  -171,  -171,  -171,  -171,  -171,  -171,
    -171,  -171,  -171,  -171,   729,   729,    48,   729,    34,  1028,
      99,     7,  -171,  -171,  -171,  -171,  -171,  -171,  -171,  -171,
    1191,    48,    19,    19,   397,  -171,     3,   -58,  -171,  -171,
     -12,   -52,    48,  -171,   301,  1142,  -171,  -171,  -171,  -171,
    -171,  -171,  -171,  -171,  -171,  -171,  -171,  -171,    23,  -171,
    -171,  -171,  -171,  -171,    48,   817,   940,   553,   641,   940,
     940,    30,  -171,  -171,  -171,   940,  -171,  -171,  -171,  -171,
    -171,  -171,  -171,  1205,    62,    69,    62,   729,   -59,    48,
    1047,   -46,    99,    70,  -171,    55,  -171,    66,  -171,  -171,
    -171,  -171,    87,  -171,   553,   729,  -171,  -171,  1166,    71,
    1191,  1191,   -16,  -171,    99,     7,    48,   729,   729,   729,
     729,   729,    75,    48,  -171,   102,   101,  1266,  -171,  -171,
     905,    93,   104,    97,  -171,    95,  -171,  -171,  -171,  -171,
     729,   729,   729,   729,   729,   729,   729,    48,   -19,   729,
     729,   729,   729,   729,   729,   729,   729,    48,   729,   495,
      50,   729,  -171,    62,   729,  1191,   103,   105,    48,  1085,
      99,   115,  -171,   107,    11,  -171,  -171,  -171,   106,  -171,
     108,  -171,    12,    14,   729,   729,  1191,   -46,    70,  -171,
      25,  -171,  -171,  -171,  -171,  -171,   729,   127,  -171,   -19,
     -19,   -19,   -19,   -19,   -19,   -19,    48,   -19,   -19,   -19,
     -19,   -19,   -19,   -19,   -19,   -19,   -19,   817,  -171,   729,
    -171,  -171,     6,     6,     6,     6,  1048,   447,    64,   128,
     729,     6,     6,   -18,   -18,    20,    20,    20,    20,  -171,
    -171,   153,   495,   119,    82,   729,    62,    84,  -171,    62,
    -171,  -171,    48,   112,   154,   729,   729,   156,    48,   137,
    -171,    94,  -171,  -171,    83,  -171,   729,    99,  -171,  -171,
    -171,   165,  -171,  -171,    62,   115,  -171,  -171,   729,   729,
    1191,   201,   817,   817,   817,   817,   817,   817,   817,   817,
     160,   817,   817,   817,   817,   817,   817,   817,   817,   817,
     817,   786,  -171,   729,  1301,  -171,   181,   100,  -171,  -171,
      62,  -171,   729,    62,  -171,  -171,    48,  -171,  1191,   729,
    -171,  -171,   729,  -171,  1085,  -171,    99,  -171,  -171,   163,
     164,  -171,  -171,   176,  -171,    62,   729,  1240,  1266,   218,
     218,   218,   218,  1336,  1359,   -19,  1324,   218,   218,   197,
     197,    44,    44,    44,    44,   175,   -19,  1301,  -171,  -171,
    -171,    62,  -171,  -171,    48,  -171,  -171,  -171,  -171,   729,
    1191,   170,  -171,  1301,   -19,   817,  -171,  -171,  -171,  -171,
      62,  1191,   817,  1324,  -171,    62,  1324,  -171
>>>>>>> a037f794
};

  // YYDEFACT[STATE-NUM] -- Default reduction number in state STATE-NUM.
  // Performed when YYTABLE does not specify something else to do.  Zero
  // means the default is an error.
static const unsigned char yydefact[] =
{
       8,     7,     0,     0,     1,    21,    22,    26,    27,    28,
      29,    30,    31,    32,    33,    34,    35,    36,    37,    38,
      39,    40,    41,    42,     0,     0,     0,     0,     0,     0,
<<<<<<< HEAD
       0,     0,     0,    55,    56,    57,    58,    59,    60,    61,
      62,     0,     0,     0,     0,     8,     6,     0,   135,    43,
      50,    53,    54,     0,    64,    65,     0,    16,    20,    17,
      10,    11,     9,    18,    19,    15,    12,    13,    14,     0,
     146,   147,    23,    24,    25,     0,     0,     0,     0,     0,
       0,     0,   131,   143,   144,   145,     0,   136,   142,   181,
     138,   139,   141,   120,   161,     0,     0,     0,     0,     0,
       0,     0,     0,     0,     0,     0,   102,     0,    44,   135,
     132,   133,     2,     4,     0,     5,     0,     0,   119,    45,
       0,     0,     0,     0,    69,    63,     0,     0,     0,     0,
       0,     0,     0,     0,     0,     0,     0,   204,     0,   182,
     184,   159,   149,     0,     0,   154,   156,   151,     0,   156,
     158,   157,   160,     0,     0,     0,     0,     0,     0,     0,
       8,     0,     0,     0,     0,     0,     0,     0,     0,     0,
       0,     0,   126,     0,   128,     0,     0,   113,     0,     0,
       0,     0,     0,     0,     0,    86,    97,     0,   100,    49,
       3,     0,    48,     0,    46,    51,    52,   153,     0,   113,
       0,     0,     0,   101,    67,    77,    78,    79,    80,    76,
       0,     0,   140,     8,     8,     8,     8,     8,     8,     8,
       0,     8,     8,     8,     8,     8,     8,     8,     8,     8,
       8,     0,   148,     0,   137,   150,   175,   176,   177,   178,
     179,   180,     0,     0,   167,   168,   162,   163,   164,   165,
     166,   169,   131,   170,     0,     0,     6,     0,     0,     0,
     124,   127,     0,   129,    75,     0,   112,     0,     0,     0,
       0,    71,    89,     0,    92,     0,    90,    82,     0,    87,
       0,     0,    98,   134,    47,     0,   152,    68,     0,     0,
       0,    84,    99,   153,     0,   113,     0,     0,     0,     0,
       0,     0,     0,     0,     0,     0,     0,     0,     0,     0,
       0,     0,     0,     0,     0,     0,     0,   155,     0,   171,
     172,     4,     0,   105,   106,     0,   125,     0,     0,   130,
     108,   109,   111,     0,     0,    74,    73,     0,    88,     0,
      93,     0,    83,    96,    94,     0,   116,    70,    85,     0,
      66,     0,     0,     0,   183,   198,   199,   200,   201,   202,
     203,     8,   194,   190,   191,   185,   186,   187,   188,   189,
     192,   193,     8,   173,   103,   104,   122,     0,   123,   107,
       0,   118,    72,    91,    81,     0,   113,     0,   114,   174,
       8,     0,   195,   121,   110,    95,     0,   113,     0,   196,
     117,     0,   197,   115
=======
       0,     0,    55,    56,    57,    58,    59,    60,    61,    62,
       0,     0,     0,     0,     8,     6,     0,   133,    43,    50,
      53,    54,     0,    64,    65,     0,    16,    20,    17,    10,
      11,     9,    18,    19,    15,    12,    13,    14,     0,   144,
     145,    23,    24,    25,     0,     0,     0,     0,     0,     0,
       0,   129,   141,   142,   143,     0,   134,   140,   180,   136,
     137,   139,   118,   159,     0,     0,     0,     0,     0,     0,
       0,     0,     0,     0,   100,     0,    44,   133,   130,   131,
       2,     4,     0,     5,     0,     0,   117,    45,     0,     0,
       0,     0,    69,    63,     0,     0,     0,     0,     0,     0,
       0,     0,     0,     0,   203,     0,   181,   183,   157,   147,
       0,     0,   152,   154,   149,     0,   154,   156,   155,   158,
       0,     0,     0,     0,     0,     0,     0,     0,     8,     0,
       0,     0,     0,     0,     0,     0,     0,     0,     0,     0,
     124,     0,   126,     0,     0,   111,     0,     0,     0,     0,
       0,     0,    84,    95,     0,    98,    49,     3,     0,    48,
       0,    46,    51,    52,   151,     0,   111,     0,     0,    99,
      67,    75,    76,    77,    78,    74,     0,     0,   138,     8,
       8,     8,     8,     8,     8,     8,     0,     8,     8,     8,
       8,     8,     8,     8,     8,     8,     8,     0,   146,     0,
     135,   148,   173,   174,   175,   176,   177,   178,   179,     0,
       0,   165,   166,   160,   161,   162,   163,   164,   167,   129,
     168,     0,     0,     6,     0,     0,     0,   122,   125,     0,
     127,    73,     0,   110,     0,     0,     0,     0,    87,     0,
      90,     0,    88,    80,     0,    85,     0,     0,    96,   132,
      47,     0,   150,    68,     0,     0,    82,    97,   151,     0,
     111,     0,     0,     0,     0,     0,     0,     0,     0,     0,
       0,     0,     0,     0,     0,     0,     0,     0,     0,     0,
       0,     0,   153,     0,   169,   170,     4,     0,   103,   104,
       0,   123,     0,     0,   128,   106,   107,   109,     0,     0,
      72,    71,     0,    86,     0,    91,     0,    81,    94,    92,
       0,   114,    83,     0,    66,     0,     0,     0,   182,   197,
     198,   199,   200,   201,   202,     8,   193,   189,   190,   184,
     185,   186,   187,   188,   191,   192,     8,   171,   101,   102,
     120,     0,   121,   105,     0,   116,    70,    89,    79,     0,
     111,     0,   112,   172,     8,     0,   194,   119,   108,    93,
       0,   111,     0,   195,   115,     0,   196,   113
>>>>>>> a037f794
};

  // YYPGOTO[NTERM-NUM].
static const short int yypgoto[] =
{
<<<<<<< HEAD
    -188,  -188,    79,    15,   -43,   -39,     1,   -21,  -188,  -188,
    -188,  -188,    54,  -188,    -3,   198,  -188,   -28,  -188,  -188,
    -188,  -188,    53,  -188,   -84,  -188,  -181,  -188,   -92,  -175,
     -79,  -188,  -121,  -188,  -187,  -188,     2,  -188,  -188,  -188,
    -188,  -188,  -188,  -188,    92,   149,   127,   -27,  -188,   -31,
     184,  -188,  -188,    25,   235,  -188,  -188,   146
=======
    -171,  -171,    90,   -13,   -36,   -25,     1,     5,  -171,  -171,
    -171,  -171,   -66,  -171,    -3,   206,  -171,   -28,  -171,  -171,
    -171,  -171,    65,  -171,   -68,  -171,  -164,  -171,   -93,  -170,
     -81,  -171,  -113,  -171,  -140,  -171,    18,  -171,  -171,  -171,
    -171,  -171,  -171,  -171,   113,    89,   -73,   -42,  -171,   -21,
     190,  -171,  -171,   -11,   184,  -171,  -171,    88
>>>>>>> a037f794
};

  // YYDEFGOTO[NTERM-NUM].
static const short int yydefgoto[] =
{
<<<<<<< HEAD
      -1,     2,    45,     3,    46,    47,    82,    49,    83,    84,
      85,    50,    51,    52,    86,    54,    55,    56,    57,    58,
      59,   278,   184,    60,   274,   275,   185,   187,   106,    61,
     172,   331,   332,   266,   267,    62,    87,    64,   260,   261,
      65,    66,    67,    68,    88,    69,    89,    90,    91,   285,
     144,   145,    92,   149,    94,   138,   139,   140
=======
      -1,     2,    44,     3,    45,    46,    81,    48,    82,    83,
      84,    49,    50,    51,    85,    53,    54,    55,    56,    57,
      58,   274,   181,    59,   270,   271,   182,   184,   104,    60,
     170,   326,   327,   263,   264,    61,    86,    63,   257,   258,
      64,    65,    66,    67,    87,    68,    88,    89,    90,   281,
     141,   142,    91,   146,    93,   135,   136,   137
>>>>>>> a037f794
};

  // YYTABLE[YYPACT[STATE-NUM]] -- What to do in state STATE-NUM.  If
  // positive, shift that token.  If negative, reduce the rule whose
  // number is the opposite.  If YYTABLE_NINF, syntax error.
static const unsigned short int yytable[] =
{
<<<<<<< HEAD
      53,   101,   113,   279,    48,    63,   114,   276,     5,   122,
     103,   105,   288,   188,   130,   131,   132,   133,   174,     1,
     291,   118,     6,     4,   182,   123,   100,    96,   119,   183,
      99,   102,     5,   197,   120,   121,   203,    98,   107,   198,
     199,     6,    53,   108,   109,   109,    48,    63,   115,    93,
      95,   119,    97,   129,   124,   118,   116,   120,   121,   171,
     112,   163,   164,   165,   166,   167,   168,   169,   173,   281,
     170,   282,   115,   119,   324,   143,   135,   134,   181,   120,
     121,   116,   117,   186,   104,    33,    34,    35,    36,    37,
      38,    39,    40,   293,    43,    44,   263,   104,   180,   294,
     295,   178,   179,   146,   176,   177,   201,   202,   351,   348,
     292,   165,   166,   167,   168,   169,   117,   193,   170,   189,
     168,   169,   190,   175,   170,   229,   230,   200,   256,   231,
     204,   339,   257,   340,   341,   194,   342,   211,   190,   210,
     375,   212,   191,   224,   225,   226,   227,   228,   229,   230,
     258,   259,   231,   213,   273,   205,   206,   207,   208,   209,
     242,   232,   277,   233,   276,   327,   328,   234,    53,   235,
     252,   182,    48,    63,   265,   243,   195,   196,   268,   272,
     326,   270,   269,   329,   226,   227,   228,   229,   230,   280,
     284,   231,   110,   111,   289,   254,   265,   283,   262,   396,
     297,   264,   318,   137,   141,   320,   271,   150,   151,   346,
     401,   323,   321,   152,   128,   333,   322,   334,   337,   345,
     352,   305,   286,   287,   361,   374,   386,   385,   298,   299,
     300,   301,   302,   303,   304,   296,   306,   307,   308,   309,
     310,   311,   312,   313,   314,   315,   376,   387,   231,   378,
     255,   397,    53,   125,   290,   383,    48,    63,   317,   394,
     344,   253,   349,   148,     0,     0,   330,     0,     0,     0,
     152,     0,   388,   338,     0,     0,     0,     0,     0,     0,
       0,     0,     0,   325,     0,     0,     0,     0,     0,     0,
     153,   154,   265,   335,   336,     0,   155,   156,   393,   158,
       0,     0,     0,     0,     0,   343,     0,     0,     0,     0,
       0,   273,     0,     0,   347,     0,     0,   400,   286,   350,
     384,     0,   403,     0,     0,     0,     0,     0,     0,     0,
     380,     0,   379,     0,     0,     0,   272,     0,     0,   161,
     162,   163,   164,   165,   166,   167,   168,   169,     0,     0,
     170,     0,   377,     0,     0,     0,     0,     0,   137,   381,
       0,     0,   382,   214,   215,     0,     0,     0,     0,   216,
     217,     0,   219,     0,     0,     0,   391,   316,     0,     0,
       0,   330,     0,   265,     0,     0,     0,   392,   236,   237,
     238,   239,   240,   241,   265,     0,   244,   245,   246,   247,
     248,   249,   250,   251,     0,   398,     0,     0,     0,     0,
     395,     0,   222,   223,   224,   225,   226,   227,   228,   229,
     230,     0,     0,   231,   137,   137,   137,   137,   137,   137,
     137,   137,     0,   137,   137,   137,   137,   137,   137,   137,
     137,   137,   137,   353,   354,   355,   356,   357,   358,   359,
     360,     0,   362,   363,   364,   365,   366,   367,   368,   369,
     370,   371,     0,     0,     0,     0,     0,     0,     0,     0,
       0,     0,     0,     0,     0,     0,     0,     0,   319,   153,
     154,     0,     0,     0,     0,   155,   156,     0,     0,     0,
       0,     0,     0,     0,     0,     5,     6,     7,     8,     9,
      10,    11,    12,    13,    14,    15,    16,    17,    18,    19,
      20,    21,    22,    23,     0,     0,     0,     0,   137,     0,
       0,     0,     0,     0,     0,   137,     0,     0,   161,   162,
     163,   164,   165,   166,   167,   168,   169,   399,     0,   170,
       0,     0,     0,     0,   402,    33,    34,    35,    36,    37,
      38,    39,    40,   373,     5,     6,     7,     8,     9,    10,
      11,    12,    13,    14,    15,    16,    17,    18,    19,    20,
      21,    22,    23,    41,   214,   215,    42,     0,     0,     0,
     216,   217,   218,   219,     0,     0,     0,   389,    24,    25,
       0,     0,    26,    27,    28,     0,     0,     0,     0,    29,
      30,     0,    31,    32,    33,    34,    35,    36,    37,    38,
      39,    40,     0,   220,     0,     0,     1,     0,     0,     0,
       0,   221,     0,   222,   223,   224,   225,   226,   227,   228,
     229,   230,    41,     0,   231,    42,     0,   372,     0,     0,
      43,    44,     5,     6,     7,     8,     9,    10,    11,    12,
      13,    14,    15,    16,    17,    18,    19,    20,    21,    22,
      23,     0,     0,     0,     0,     0,     0,     0,     0,     0,
       0,     0,     0,     0,     0,     0,    24,    25,     0,     0,
      26,    27,    28,     0,     0,     0,     0,    29,    30,     0,
      31,    32,    33,    34,    35,    36,    37,    38,    39,    40,
       0,     5,     6,     7,     8,     9,    10,    11,    12,    13,
      14,    15,    16,    17,    18,    19,    20,    21,    22,    23,
      41,     0,     0,    42,     0,     0,     0,     0,    43,    44,
      70,    71,    72,    73,    74,     0,     0,     0,     0,     0,
       0,     0,     0,     0,     0,     0,    75,     0,     0,     0,
       0,     0,     0,     0,     0,     0,     0,     0,     0,     0,
       0,     0,     0,     0,    76,     0,     0,     0,     0,     0,
       0,     0,    77,     0,     0,     0,     0,     0,   142,    78,
      79,     0,    42,     0,     0,     0,     0,    80,    81,     5,
       6,     7,     8,     9,    10,    11,    12,    13,    14,    15,
      16,    17,    18,    19,    20,    21,    22,    23,     0,     0,
       0,     0,     0,     0,     0,     0,     0,     0,    70,    71,
      72,    73,    74,     0,     0,     0,     0,     0,     0,     0,
       0,     0,     0,     0,    75,     0,     0,     0,     0,     0,
       0,     0,     0,     0,     0,     0,     0,     0,     0,     0,
       0,     0,    76,     0,     0,     0,     0,     0,     0,     0,
      77,     0,     0,     0,     0,     0,     0,    78,    79,     0,
      42,   147,     0,     0,     0,    80,    81,     5,     6,     7,
       8,     9,    10,    11,    12,    13,    14,    15,    16,    17,
      18,    19,    20,    21,    22,    23,     0,     0,     0,     0,
       0,     0,     0,     0,     0,     0,    70,    71,    72,    73,
      74,     0,     0,     0,     0,     0,     0,     0,     0,     0,
       0,     0,    75,     0,     0,     0,     0,     0,     0,     0,
       0,     0,     0,     0,     0,     0,     0,     0,     0,     0,
      76,     0,     0,     0,     0,     0,     0,     0,    77,     0,
       0,     0,     0,     0,     0,    78,    79,     0,    42,     0,
       0,     0,     0,    80,    81,     5,     6,     7,     8,     9,
      10,    11,    12,    13,    14,    15,    16,    17,    18,    19,
      20,    21,    22,    23,     0,     0,     0,     0,     0,     0,
       0,     0,     0,     0,    70,    71,    72,    73,    74,     0,
       0,     0,     0,     0,     0,     0,     0,     0,     0,     0,
     136,     0,     0,     0,     0,     0,     0,     0,     0,     0,
       0,     0,     0,     0,     0,     0,     0,     0,    76,     0,
       0,     0,     0,     0,     0,     0,    77,     0,     0,     0,
       0,     0,     0,    78,    79,     0,    42,     0,     0,     0,
       0,    80,    81,     5,     6,     7,     8,     9,    10,    11,
      12,    13,    14,    15,    16,    17,    18,    19,    20,    21,
      22,    23,     0,     0,     0,     0,     0,     0,     0,     0,
       0,     0,    70,    71,    72,    73,    74,     0,     5,     6,
       7,     8,     9,    10,    11,    12,    13,    14,    15,    16,
      17,    18,    19,    20,    21,    22,    23,     0,     0,     0,
       0,     0,     0,     0,     0,     0,    76,    70,    71,    72,
      73,    74,     0,     0,    77,     0,     0,     0,     0,     0,
     189,    78,    79,     0,    42,     0,     0,     0,     0,    80,
      81,     0,     0,     0,     0,     0,     0,     0,     0,     0,
       0,    76,     0,     0,     0,     0,     0,     0,     0,    77,
       0,     0,     0,     0,     0,     0,    78,    79,     0,    42,
       0,     0,     0,     0,    80,    81,     5,     6,     7,     8,
       9,    10,    11,    12,    13,    14,    15,    16,    17,    18,
      19,    20,    21,    22,    23,     6,     7,     8,     9,    10,
      11,    12,    13,    14,    15,    16,    17,    18,    19,    20,
      21,    22,    23,     6,     7,     8,     9,    10,    11,    12,
      13,    14,    15,    16,    17,    18,    19,    20,    21,    22,
      23,     0,   153,   154,     0,     0,     0,     0,   155,   156,
     157,   158,     0,    32,    33,    34,    35,    36,    37,    38,
      39,    40,     0,     0,    41,     0,     0,    42,   126,     0,
     127,   128,     0,     0,     0,     0,     0,     0,     0,     0,
       0,   159,    41,     0,     0,    42,     0,     0,     0,   160,
       0,   161,   162,   163,   164,   165,   166,   167,   168,   169,
      41,     0,   170,    42,     6,     7,     8,     9,    10,    11,
      12,    13,    14,    15,    16,    17,    18,    19,    20,    21,
      22,    23,     6,     7,     8,     9,    10,    11,    12,    13,
      14,    15,    16,    17,    18,    19,    20,    21,    22,    23,
       0,     0,     0,     0,     0,     0,     0,     0,     0,     0,
       0,     0,     0,     0,   214,   215,     0,     0,     0,     0,
     216,   217,   218,   219,     0,     0,     0,     0,     0,     0,
       0,     0,     0,     0,     0,     0,   390,     0,     0,     0,
     192,    41,   214,   215,    42,     0,     0,     0,   216,   217,
     218,   219,     0,   220,     0,     0,     0,     0,     0,    41,
       0,   221,    42,   222,   223,   224,   225,   226,   227,   228,
     229,   230,     0,     0,   231,     0,   153,   154,     0,     0,
       0,   220,   155,   156,   157,   158,     0,     0,     0,   221,
       0,   222,   223,   224,   225,   226,   227,   228,   229,   230,
     214,   215,   231,     0,     0,     0,   216,   217,   218,   219,
       0,     0,   214,   215,     0,   159,     0,     0,   216,   217,
       0,     0,     0,     0,     0,   161,   162,   163,   164,   165,
     166,   167,   168,   169,     0,     0,   170,     0,     0,   220,
       0,     0,     0,     0,     0,     0,     0,     0,     0,   222,
     223,   224,   225,   226,   227,   228,   229,   230,     0,     0,
     231,   222,   223,   224,   225,   226,   227,   228,   229,   230,
       0,     0,   231
=======
      52,   100,   134,   138,    47,   116,   147,   148,   111,   272,
     185,     6,   149,    92,    94,   172,    96,   275,   120,   112,
     179,    62,     5,   114,   115,   180,    99,    95,   174,   175,
      98,   110,   199,   286,   121,   101,   103,   105,   156,   116,
       4,    52,   106,   107,   107,    47,     1,   127,   128,   129,
     130,     5,   126,   122,   192,   193,   284,   163,   164,   165,
     166,   167,    62,   117,   168,   194,   143,   149,   113,   118,
     119,   195,   196,   102,   140,   132,   277,    97,   278,   161,
     162,   163,   164,   165,   166,   167,   173,   117,   168,   117,
     255,   256,   260,   118,   119,   118,   119,   178,   166,   167,
     176,   177,   168,     6,   188,   287,   288,   183,    42,    43,
     131,   114,   289,   290,   171,   190,   201,   202,   203,   204,
     205,   342,   225,   226,   322,   323,   227,   200,   169,   197,
     198,   108,   109,   253,   207,   186,   102,   161,   162,   163,
     164,   165,   166,   167,   254,   240,   168,   113,   115,   319,
     345,   269,   187,   336,   134,   337,   191,   251,   239,   334,
     259,   335,   206,   261,   272,   187,    52,   369,   249,   208,
      47,   209,   262,   228,   229,   321,   268,   230,   324,   267,
     231,   179,   328,   282,   283,   273,   318,    62,   280,   125,
     265,   279,   266,   262,   276,   291,   293,   294,   295,   296,
     297,   298,   299,   341,   301,   302,   303,   304,   305,   306,
     307,   308,   309,   310,   292,   313,   316,   300,   312,   134,
     134,   134,   134,   134,   134,   134,   134,   317,   134,   134,
     134,   134,   134,   134,   134,   134,   134,   134,   315,   370,
     390,   329,   372,   332,   320,   340,   346,   355,   368,    52,
     379,   395,   380,    47,   330,   331,   381,   227,   391,   252,
     123,   388,   285,   325,   382,   338,   377,   343,   145,   333,
      62,     0,   222,   223,   224,   225,   226,   282,   344,   227,
     250,     0,   339,     0,     0,     0,     0,   262,     0,     0,
     387,   220,   221,   222,   223,   224,   225,   226,     0,     0,
     227,     0,     0,     0,     0,     0,   269,     0,     0,   394,
       0,   371,   134,     0,   397,   311,     0,     0,   375,   134,
       0,   376,     0,     0,     0,   374,     0,   373,     0,     0,
       0,   268,     0,     0,   232,   233,   234,   235,   236,   237,
     238,   378,   385,   241,   242,   243,   244,   245,   246,   247,
     248,     0,     0,   386,    32,    33,    34,    35,    36,    37,
      38,    39,     0,     0,     0,     0,     0,     0,   389,     0,
       0,   392,     0,     0,     0,   325,     0,   262,     0,     0,
     347,   348,   349,   350,   351,   352,   353,   354,   262,   356,
     357,   358,   359,   360,   361,   362,   363,   364,   365,     0,
       5,     6,     7,     8,     9,    10,    11,    12,    13,    14,
      15,    16,    17,    18,    19,    20,    21,    22,    23,     0,
       0,     0,     0,     0,   314,     0,     0,     0,     0,     0,
       0,     0,     0,     0,     0,    24,    25,     0,     0,    26,
      27,    28,     0,     0,     0,     0,    29,     0,    30,    31,
      32,    33,    34,    35,    36,    37,    38,    39,     0,     0,
       0,     0,     1,     0,     0,     0,     0,     0,     0,   150,
     151,     0,     0,   393,     0,   152,   153,     0,    40,   156,
     396,    41,     0,     0,     0,     0,    42,    43,     0,     0,
       0,     0,     0,     0,     0,     0,     0,   367,     5,     6,
       7,     8,     9,    10,    11,    12,    13,    14,    15,    16,
      17,    18,    19,    20,    21,    22,    23,     0,   159,   160,
     161,   162,   163,   164,   165,   166,   167,     0,     0,   168,
     383,     0,     0,    24,    25,     0,     0,    26,    27,    28,
       0,     0,     0,     0,    29,     0,    30,    31,    32,    33,
      34,    35,    36,    37,    38,    39,     5,     6,     7,     8,
       9,    10,    11,    12,    13,    14,    15,    16,    17,    18,
      19,    20,    21,    22,    23,     0,    40,     0,     0,    41,
       0,     0,     0,     0,    42,    43,    69,    70,    71,    72,
      73,     0,     0,     0,     0,     0,     0,     0,     0,     0,
       0,     0,    74,     0,     0,     0,     0,     0,     0,     0,
       0,     0,     0,     0,     0,     0,     0,     0,     0,    75,
       0,     0,     0,     0,     0,     0,     0,    76,     0,     0,
       0,     0,     0,   139,    77,    78,     0,    41,     0,     0,
       0,     0,    79,    80,     5,     6,     7,     8,     9,    10,
      11,    12,    13,    14,    15,    16,    17,    18,    19,    20,
      21,    22,    23,     0,     0,     0,     0,     0,     0,     0,
       0,     0,     0,     0,    69,    70,    71,    72,    73,     0,
       0,     0,     0,     0,     0,     0,     0,     0,     0,     0,
      74,     0,     0,     0,     0,     0,     0,     0,     0,     0,
       0,     0,     0,     0,     0,     0,     0,    75,     0,     0,
       0,     0,     0,     0,     0,    76,     0,     0,     0,     0,
       0,     0,    77,    78,     0,    41,   144,     0,     0,     0,
      79,    80,     5,     6,     7,     8,     9,    10,    11,    12,
      13,    14,    15,    16,    17,    18,    19,    20,    21,    22,
      23,     0,     0,     0,     0,     0,     0,     0,     0,     0,
       0,     0,    69,    70,    71,    72,    73,     0,     0,     0,
       0,     0,     0,     0,     0,     0,     0,     0,    74,     0,
       0,     0,     0,     0,     0,     0,     0,     0,     0,     0,
       0,     0,     0,     0,     0,    75,     0,     0,     0,     0,
       0,     0,     0,    76,     0,     0,     0,     0,   210,   211,
      77,    78,     0,    41,   212,   213,   214,   215,    79,    80,
       5,     6,     7,     8,     9,    10,    11,    12,    13,    14,
      15,    16,    17,    18,    19,    20,    21,    22,    23,     0,
       0,     0,     0,     0,     0,     0,     0,   216,     0,     0,
      69,    70,    71,    72,    73,   217,     0,   218,   219,   220,
     221,   222,   223,   224,   225,   226,   133,     0,   227,     0,
       0,   366,     0,     0,     0,     0,     0,     0,     0,     0,
       0,     0,     0,    75,     0,     0,     0,     0,     0,     0,
       0,    76,     0,     0,     0,     0,     0,     0,    77,    78,
       0,    41,     0,     0,     0,     0,    79,    80,     5,     6,
       7,     8,     9,    10,    11,    12,    13,    14,    15,    16,
      17,    18,    19,    20,    21,    22,    23,     0,     0,     0,
       0,     0,     0,     0,     0,     0,     0,     0,    69,    70,
      71,    72,    73,     5,     6,     7,     8,     9,    10,    11,
      12,    13,    14,    15,    16,    17,    18,    19,    20,    21,
      22,    23,     0,     0,     0,     0,     0,     0,     0,     0,
       0,    75,     0,    69,    70,    71,    72,    73,     0,    76,
       0,     0,     0,     0,     0,   186,    77,    78,     0,    41,
       0,     0,     0,     0,    79,    80,     0,     0,     0,     0,
       0,     0,     0,     0,     0,     0,    75,     0,     0,     0,
       0,     0,     0,     0,    76,     0,     0,     0,     0,     0,
       0,    77,    78,     0,    41,     0,     0,     0,     0,    79,
      80,     5,     6,     7,     8,     9,    10,    11,    12,    13,
      14,    15,    16,    17,    18,    19,    20,    21,    22,    23,
       5,     6,     7,     8,     9,    10,    11,    12,    13,    14,
      15,    16,    17,    18,    19,    20,    21,    22,    23,     0,
     150,   151,     0,     0,     0,     0,   152,   153,     0,   155,
     156,    32,    33,    34,    35,    36,    37,    38,    39,     6,
       7,     8,     9,    10,    11,    12,    13,    14,    15,    16,
      17,    18,    19,    20,    21,    22,    23,     0,     0,    40,
       0,     0,    41,     0,     0,     0,     0,     0,     0,   159,
     160,   161,   162,   163,   164,   165,   166,   167,    40,     0,
     168,    41,     0,     0,     0,     0,     0,    31,    32,    33,
      34,    35,    36,    37,    38,    39,     6,     7,     8,     9,
      10,    11,    12,    13,    14,    15,    16,    17,    18,    19,
      20,    21,    22,    23,     0,     0,    40,     0,     0,    41,
       6,     7,     8,     9,    10,    11,    12,    13,    14,    15,
      16,    17,    18,    19,    20,    21,    22,    23,     0,     0,
       0,     0,     0,   124,   125,     6,     7,     8,     9,    10,
      11,    12,    13,    14,    15,    16,    17,    18,    19,    20,
      21,    22,    23,     0,     0,     0,     0,     0,     0,     0,
       0,     0,     0,    40,     0,     0,    41,   150,   151,     0,
       0,     0,     0,   152,   153,   154,   155,   156,     0,     0,
       0,     0,     0,     0,     0,     0,   189,    40,     0,     0,
      41,     0,     0,     0,     0,     0,     0,     0,     0,     0,
       0,     0,   210,   211,     0,     0,   157,     0,   212,   213,
     214,   215,    40,     0,   158,    41,   159,   160,   161,   162,
     163,   164,   165,   166,   167,   384,     0,   168,   210,   211,
       0,     0,     0,     0,   212,   213,   214,   215,     0,     0,
       0,   216,     0,     0,     0,     0,     0,     0,     0,   217,
       0,   218,   219,   220,   221,   222,   223,   224,   225,   226,
       0,     0,   227,   150,   151,     0,     0,   216,     0,   152,
     153,   154,   155,   156,     0,   217,     0,   218,   219,   220,
     221,   222,   223,   224,   225,   226,   210,   211,   227,     0,
       0,     0,   212,   213,   214,   215,     0,     0,   210,   211,
       0,     0,   157,     0,   212,   213,     0,   215,     0,     0,
       0,     0,   159,   160,   161,   162,   163,   164,   165,   166,
     167,   210,   211,   168,     0,   216,     0,   212,   213,     0,
       0,     0,     0,     0,     0,   218,   219,   220,   221,   222,
     223,   224,   225,   226,     0,     0,   227,   218,   219,   220,
     221,   222,   223,   224,   225,   226,     0,     0,   227,     0,
       0,     0,     0,     0,     0,     0,     0,     0,     0,     0,
     218,   219,   220,   221,   222,   223,   224,   225,   226,     0,
       0,   227
>>>>>>> a037f794
};

static const short int yycheck[] =
{
<<<<<<< HEAD
       3,    29,    45,   184,     3,     3,    45,   182,     3,    70,
      31,    32,   199,   105,    24,    25,    26,    27,    97,    65,
     201,    48,     4,     0,    66,    86,    29,    26,    75,    71,
      29,    30,     3,    81,    81,    82,   128,    42,    41,    87,
      88,     4,    45,    42,    43,    44,    45,    45,    65,    24,
      25,    75,    27,    56,    53,    82,    81,    81,    82,    66,
      45,    73,    74,    75,    76,    77,    78,    79,    44,    65,
      82,    67,    65,    75,    67,    78,    75,    87,    87,    81,
      82,    81,    82,   104,    66,    53,    54,    55,    56,    57,
      58,    59,    60,    81,    89,    90,   175,    66,   101,    87,
      88,   100,   101,    78,    87,    88,   127,   128,   295,   290,
     202,    75,    76,    77,    78,    79,    82,   120,    82,    80,
      78,    79,    65,    98,    82,    78,    79,   126,   171,    82,
     129,    65,   171,    67,    70,    85,    72,   136,    65,    87,
      67,    67,   117,    73,    74,    75,    76,    77,    78,    79,
      39,    40,    82,    70,   182,   130,   131,   132,   133,   134,
     159,    80,   183,    70,   339,    39,    40,    80,   171,    85,
     169,    66,   171,   171,   177,   160,   122,   123,    87,   182,
     259,   180,    87,   262,    75,    76,    77,    78,    79,    87,
      80,    82,    43,    44,    87,   170,   199,    85,   173,   386,
      87,   176,    87,    76,    77,    85,   181,    80,    81,   288,
     397,    67,   255,    86,    52,    70,   255,    87,    87,    80,
      44,   220,   197,   198,    87,    67,    88,    87,   213,   214,
     215,   216,   217,   218,   219,   210,   221,   222,   223,   224,
     225,   226,   227,   228,   229,   230,   325,    80,    82,   328,
     171,    88,   255,    55,   201,   339,   255,   255,   233,   380,
     281,   169,   293,    79,    -1,    -1,   265,    -1,    -1,    -1,
     143,    -1,   351,   272,    -1,    -1,    -1,    -1,    -1,    -1,
      -1,    -1,    -1,   258,    -1,    -1,    -1,    -1,    -1,    -1,
      22,    23,   295,   268,   269,    -1,    28,    29,   377,    31,
      -1,    -1,    -1,    -1,    -1,   280,    -1,    -1,    -1,    -1,
      -1,   339,    -1,    -1,   289,    -1,    -1,   396,   293,   294,
     341,    -1,   401,    -1,    -1,    -1,    -1,    -1,    -1,    -1,
     333,    -1,   331,    -1,    -1,    -1,   339,    -1,    -1,    71,
      72,    73,    74,    75,    76,    77,    78,    79,    -1,    -1,
      82,    -1,   327,    -1,    -1,    -1,    -1,    -1,   231,   334,
      -1,    -1,   337,    22,    23,    -1,    -1,    -1,    -1,    28,
      29,    -1,    31,    -1,    -1,    -1,   361,   231,    -1,    -1,
      -1,   380,    -1,   386,    -1,    -1,    -1,   372,   153,   154,
     155,   156,   157,   158,   397,    -1,   161,   162,   163,   164,
     165,   166,   167,   168,    -1,   390,    -1,    -1,    -1,    -1,
     385,    -1,    71,    72,    73,    74,    75,    76,    77,    78,
      79,    -1,    -1,    82,   297,   298,   299,   300,   301,   302,
     303,   304,    -1,   306,   307,   308,   309,   310,   311,   312,
     313,   314,   315,   297,   298,   299,   300,   301,   302,   303,
     304,    -1,   306,   307,   308,   309,   310,   311,   312,   313,
     314,   315,    -1,    -1,    -1,    -1,    -1,    -1,    -1,    -1,
      -1,    -1,    -1,    -1,    -1,    -1,    -1,    -1,   243,    22,
      23,    -1,    -1,    -1,    -1,    28,    29,    -1,    -1,    -1,
      -1,    -1,    -1,    -1,    -1,     3,     4,     5,     6,     7,
       8,     9,    10,    11,    12,    13,    14,    15,    16,    17,
      18,    19,    20,    21,    -1,    -1,    -1,    -1,   391,    -1,
      -1,    -1,    -1,    -1,    -1,   398,    -1,    -1,    71,    72,
      73,    74,    75,    76,    77,    78,    79,   391,    -1,    82,
      -1,    -1,    -1,    -1,   398,    53,    54,    55,    56,    57,
      58,    59,    60,   318,     3,     4,     5,     6,     7,     8,
       9,    10,    11,    12,    13,    14,    15,    16,    17,    18,
      19,    20,    21,    81,    22,    23,    84,    -1,    -1,    -1,
      28,    29,    30,    31,    -1,    -1,    -1,   352,    37,    38,
      -1,    -1,    41,    42,    43,    -1,    -1,    -1,    -1,    48,
      49,    -1,    51,    52,    53,    54,    55,    56,    57,    58,
      59,    60,    -1,    61,    -1,    -1,    65,    -1,    -1,    -1,
      -1,    69,    -1,    71,    72,    73,    74,    75,    76,    77,
      78,    79,    81,    -1,    82,    84,    -1,    85,    -1,    -1,
      89,    90,     3,     4,     5,     6,     7,     8,     9,    10,
      11,    12,    13,    14,    15,    16,    17,    18,    19,    20,
      21,    -1,    -1,    -1,    -1,    -1,    -1,    -1,    -1,    -1,
      -1,    -1,    -1,    -1,    -1,    -1,    37,    38,    -1,    -1,
      41,    42,    43,    -1,    -1,    -1,    -1,    48,    49,    -1,
      51,    52,    53,    54,    55,    56,    57,    58,    59,    60,
      -1,     3,     4,     5,     6,     7,     8,     9,    10,    11,
      12,    13,    14,    15,    16,    17,    18,    19,    20,    21,
      81,    -1,    -1,    84,    -1,    -1,    -1,    -1,    89,    90,
      32,    33,    34,    35,    36,    -1,    -1,    -1,    -1,    -1,
      -1,    -1,    -1,    -1,    -1,    -1,    48,    -1,    -1,    -1,
      -1,    -1,    -1,    -1,    -1,    -1,    -1,    -1,    -1,    -1,
      -1,    -1,    -1,    -1,    66,    -1,    -1,    -1,    -1,    -1,
      -1,    -1,    74,    -1,    -1,    -1,    -1,    -1,    80,    81,
      82,    -1,    84,    -1,    -1,    -1,    -1,    89,    90,     3,
       4,     5,     6,     7,     8,     9,    10,    11,    12,    13,
      14,    15,    16,    17,    18,    19,    20,    21,    -1,    -1,
      -1,    -1,    -1,    -1,    -1,    -1,    -1,    -1,    32,    33,
      34,    35,    36,    -1,    -1,    -1,    -1,    -1,    -1,    -1,
      -1,    -1,    -1,    -1,    48,    -1,    -1,    -1,    -1,    -1,
      -1,    -1,    -1,    -1,    -1,    -1,    -1,    -1,    -1,    -1,
      -1,    -1,    66,    -1,    -1,    -1,    -1,    -1,    -1,    -1,
      74,    -1,    -1,    -1,    -1,    -1,    -1,    81,    82,    -1,
      84,    85,    -1,    -1,    -1,    89,    90,     3,     4,     5,
       6,     7,     8,     9,    10,    11,    12,    13,    14,    15,
      16,    17,    18,    19,    20,    21,    -1,    -1,    -1,    -1,
      -1,    -1,    -1,    -1,    -1,    -1,    32,    33,    34,    35,
      36,    -1,    -1,    -1,    -1,    -1,    -1,    -1,    -1,    -1,
      -1,    -1,    48,    -1,    -1,    -1,    -1,    -1,    -1,    -1,
      -1,    -1,    -1,    -1,    -1,    -1,    -1,    -1,    -1,    -1,
      66,    -1,    -1,    -1,    -1,    -1,    -1,    -1,    74,    -1,
      -1,    -1,    -1,    -1,    -1,    81,    82,    -1,    84,    -1,
      -1,    -1,    -1,    89,    90,     3,     4,     5,     6,     7,
       8,     9,    10,    11,    12,    13,    14,    15,    16,    17,
      18,    19,    20,    21,    -1,    -1,    -1,    -1,    -1,    -1,
      -1,    -1,    -1,    -1,    32,    33,    34,    35,    36,    -1,
      -1,    -1,    -1,    -1,    -1,    -1,    -1,    -1,    -1,    -1,
      48,    -1,    -1,    -1,    -1,    -1,    -1,    -1,    -1,    -1,
      -1,    -1,    -1,    -1,    -1,    -1,    -1,    -1,    66,    -1,
      -1,    -1,    -1,    -1,    -1,    -1,    74,    -1,    -1,    -1,
      -1,    -1,    -1,    81,    82,    -1,    84,    -1,    -1,    -1,
      -1,    89,    90,     3,     4,     5,     6,     7,     8,     9,
      10,    11,    12,    13,    14,    15,    16,    17,    18,    19,
      20,    21,    -1,    -1,    -1,    -1,    -1,    -1,    -1,    -1,
      -1,    -1,    32,    33,    34,    35,    36,    -1,     3,     4,
       5,     6,     7,     8,     9,    10,    11,    12,    13,    14,
      15,    16,    17,    18,    19,    20,    21,    -1,    -1,    -1,
      -1,    -1,    -1,    -1,    -1,    -1,    66,    32,    33,    34,
      35,    36,    -1,    -1,    74,    -1,    -1,    -1,    -1,    -1,
      80,    81,    82,    -1,    84,    -1,    -1,    -1,    -1,    89,
      90,    -1,    -1,    -1,    -1,    -1,    -1,    -1,    -1,    -1,
      -1,    66,    -1,    -1,    -1,    -1,    -1,    -1,    -1,    74,
      -1,    -1,    -1,    -1,    -1,    -1,    81,    82,    -1,    84,
      -1,    -1,    -1,    -1,    89,    90,     3,     4,     5,     6,
       7,     8,     9,    10,    11,    12,    13,    14,    15,    16,
      17,    18,    19,    20,    21,     4,     5,     6,     7,     8,
       9,    10,    11,    12,    13,    14,    15,    16,    17,    18,
      19,    20,    21,     4,     5,     6,     7,     8,     9,    10,
      11,    12,    13,    14,    15,    16,    17,    18,    19,    20,
      21,    -1,    22,    23,    -1,    -1,    -1,    -1,    28,    29,
      30,    31,    -1,    52,    53,    54,    55,    56,    57,    58,
      59,    60,    -1,    -1,    81,    -1,    -1,    84,    49,    -1,
      51,    52,    -1,    -1,    -1,    -1,    -1,    -1,    -1,    -1,
      -1,    61,    81,    -1,    -1,    84,    -1,    -1,    -1,    69,
      -1,    71,    72,    73,    74,    75,    76,    77,    78,    79,
      81,    -1,    82,    84,     4,     5,     6,     7,     8,     9,
      10,    11,    12,    13,    14,    15,    16,    17,    18,    19,
      20,    21,     4,     5,     6,     7,     8,     9,    10,    11,
      12,    13,    14,    15,    16,    17,    18,    19,    20,    21,
      -1,    -1,    -1,    -1,    -1,    -1,    -1,    -1,    -1,    -1,
      -1,    -1,    -1,    -1,    22,    23,    -1,    -1,    -1,    -1,
      28,    29,    30,    31,    -1,    -1,    -1,    -1,    -1,    -1,
      -1,    -1,    -1,    -1,    -1,    -1,    44,    -1,    -1,    -1,
      80,    81,    22,    23,    84,    -1,    -1,    -1,    28,    29,
      30,    31,    -1,    61,    -1,    -1,    -1,    -1,    -1,    81,
      -1,    69,    84,    71,    72,    73,    74,    75,    76,    77,
      78,    79,    -1,    -1,    82,    -1,    22,    23,    -1,    -1,
      -1,    61,    28,    29,    30,    31,    -1,    -1,    -1,    69,
      -1,    71,    72,    73,    74,    75,    76,    77,    78,    79,
      22,    23,    82,    -1,    -1,    -1,    28,    29,    30,    31,
      -1,    -1,    22,    23,    -1,    61,    -1,    -1,    28,    29,
      -1,    -1,    -1,    -1,    -1,    71,    72,    73,    74,    75,
      76,    77,    78,    79,    -1,    -1,    82,    -1,    -1,    61,
      -1,    -1,    -1,    -1,    -1,    -1,    -1,    -1,    -1,    71,
      72,    73,    74,    75,    76,    77,    78,    79,    -1,    -1,
      82,    71,    72,    73,    74,    75,    76,    77,    78,    79,
      -1,    -1,    82
=======
       3,    29,    75,    76,     3,    47,    79,    80,    44,   179,
     103,     4,    85,    24,    25,    96,    27,   181,    70,    44,
      66,     3,     3,    81,    82,    71,    29,    26,    87,    88,
      29,    44,   125,   197,    86,    30,    31,    40,    32,    81,
       0,    44,    41,    42,    43,    44,    65,    24,    25,    26,
      27,     3,    55,    52,   120,   121,   196,    75,    76,    77,
      78,    79,    44,    75,    82,    81,    77,   140,    65,    81,
      82,    87,    88,    66,    77,    74,    65,    43,    67,    73,
      74,    75,    76,    77,    78,    79,    97,    75,    82,    75,
      40,    41,   173,    81,    82,    81,    82,   100,    78,    79,
      99,   100,    82,     4,   115,   198,    81,   102,    89,    90,
      87,    81,    87,    88,    45,   118,   127,   128,   129,   130,
     131,   285,    78,    79,    40,    41,    82,   126,    66,   124,
     125,    42,    43,   169,   133,    80,    66,    73,    74,    75,
      76,    77,    78,    79,   169,   158,    82,    65,    82,    67,
     290,   179,    65,    70,   227,    72,    85,   168,   157,    65,
     171,    67,    87,   174,   334,    65,   169,    67,   167,    67,
     169,    70,   175,    80,    70,   256,   179,    80,   259,   178,
      85,    66,    70,   194,   195,   180,    67,   169,    80,    52,
      87,    85,    87,   196,    87,   206,   209,   210,   211,   212,
     213,   214,   215,   284,   217,   218,   219,   220,   221,   222,
     223,   224,   225,   226,    87,    87,   252,   216,   229,   292,
     293,   294,   295,   296,   297,   298,   299,   252,   301,   302,
     303,   304,   305,   306,   307,   308,   309,   310,    85,   320,
     380,    87,   323,    87,   255,    80,    45,    87,    67,   252,
      87,   391,    88,   252,   265,   266,    80,    82,    88,   169,
      54,   374,   197,   262,   345,   276,   334,   288,    78,   268,
     252,    -1,    75,    76,    77,    78,    79,   288,   289,    82,
     167,    -1,   277,    -1,    -1,    -1,    -1,   290,    -1,    -1,
     371,    73,    74,    75,    76,    77,    78,    79,    -1,    -1,
      82,    -1,    -1,    -1,    -1,    -1,   334,    -1,    -1,   390,
      -1,   322,   385,    -1,   395,   227,    -1,    -1,   329,   392,
      -1,   332,    -1,    -1,    -1,   328,    -1,   326,    -1,    -1,
      -1,   334,    -1,    -1,   150,   151,   152,   153,   154,   155,
     156,   336,   355,   159,   160,   161,   162,   163,   164,   165,
     166,    -1,    -1,   366,    53,    54,    55,    56,    57,    58,
      59,    60,    -1,    -1,    -1,    -1,    -1,    -1,   379,    -1,
      -1,   384,    -1,    -1,    -1,   374,    -1,   380,    -1,    -1,
     292,   293,   294,   295,   296,   297,   298,   299,   391,   301,
     302,   303,   304,   305,   306,   307,   308,   309,   310,    -1,
       3,     4,     5,     6,     7,     8,     9,    10,    11,    12,
      13,    14,    15,    16,    17,    18,    19,    20,    21,    -1,
      -1,    -1,    -1,    -1,   240,    -1,    -1,    -1,    -1,    -1,
      -1,    -1,    -1,    -1,    -1,    38,    39,    -1,    -1,    42,
      43,    44,    -1,    -1,    -1,    -1,    49,    -1,    51,    52,
      53,    54,    55,    56,    57,    58,    59,    60,    -1,    -1,
      -1,    -1,    65,    -1,    -1,    -1,    -1,    -1,    -1,    22,
      23,    -1,    -1,   385,    -1,    28,    29,    -1,    81,    32,
     392,    84,    -1,    -1,    -1,    -1,    89,    90,    -1,    -1,
      -1,    -1,    -1,    -1,    -1,    -1,    -1,   313,     3,     4,
       5,     6,     7,     8,     9,    10,    11,    12,    13,    14,
      15,    16,    17,    18,    19,    20,    21,    -1,    71,    72,
      73,    74,    75,    76,    77,    78,    79,    -1,    -1,    82,
     346,    -1,    -1,    38,    39,    -1,    -1,    42,    43,    44,
      -1,    -1,    -1,    -1,    49,    -1,    51,    52,    53,    54,
      55,    56,    57,    58,    59,    60,     3,     4,     5,     6,
       7,     8,     9,    10,    11,    12,    13,    14,    15,    16,
      17,    18,    19,    20,    21,    -1,    81,    -1,    -1,    84,
      -1,    -1,    -1,    -1,    89,    90,    33,    34,    35,    36,
      37,    -1,    -1,    -1,    -1,    -1,    -1,    -1,    -1,    -1,
      -1,    -1,    49,    -1,    -1,    -1,    -1,    -1,    -1,    -1,
      -1,    -1,    -1,    -1,    -1,    -1,    -1,    -1,    -1,    66,
      -1,    -1,    -1,    -1,    -1,    -1,    -1,    74,    -1,    -1,
      -1,    -1,    -1,    80,    81,    82,    -1,    84,    -1,    -1,
      -1,    -1,    89,    90,     3,     4,     5,     6,     7,     8,
       9,    10,    11,    12,    13,    14,    15,    16,    17,    18,
      19,    20,    21,    -1,    -1,    -1,    -1,    -1,    -1,    -1,
      -1,    -1,    -1,    -1,    33,    34,    35,    36,    37,    -1,
      -1,    -1,    -1,    -1,    -1,    -1,    -1,    -1,    -1,    -1,
      49,    -1,    -1,    -1,    -1,    -1,    -1,    -1,    -1,    -1,
      -1,    -1,    -1,    -1,    -1,    -1,    -1,    66,    -1,    -1,
      -1,    -1,    -1,    -1,    -1,    74,    -1,    -1,    -1,    -1,
      -1,    -1,    81,    82,    -1,    84,    85,    -1,    -1,    -1,
      89,    90,     3,     4,     5,     6,     7,     8,     9,    10,
      11,    12,    13,    14,    15,    16,    17,    18,    19,    20,
      21,    -1,    -1,    -1,    -1,    -1,    -1,    -1,    -1,    -1,
      -1,    -1,    33,    34,    35,    36,    37,    -1,    -1,    -1,
      -1,    -1,    -1,    -1,    -1,    -1,    -1,    -1,    49,    -1,
      -1,    -1,    -1,    -1,    -1,    -1,    -1,    -1,    -1,    -1,
      -1,    -1,    -1,    -1,    -1,    66,    -1,    -1,    -1,    -1,
      -1,    -1,    -1,    74,    -1,    -1,    -1,    -1,    22,    23,
      81,    82,    -1,    84,    28,    29,    30,    31,    89,    90,
       3,     4,     5,     6,     7,     8,     9,    10,    11,    12,
      13,    14,    15,    16,    17,    18,    19,    20,    21,    -1,
      -1,    -1,    -1,    -1,    -1,    -1,    -1,    61,    -1,    -1,
      33,    34,    35,    36,    37,    69,    -1,    71,    72,    73,
      74,    75,    76,    77,    78,    79,    49,    -1,    82,    -1,
      -1,    85,    -1,    -1,    -1,    -1,    -1,    -1,    -1,    -1,
      -1,    -1,    -1,    66,    -1,    -1,    -1,    -1,    -1,    -1,
      -1,    74,    -1,    -1,    -1,    -1,    -1,    -1,    81,    82,
      -1,    84,    -1,    -1,    -1,    -1,    89,    90,     3,     4,
       5,     6,     7,     8,     9,    10,    11,    12,    13,    14,
      15,    16,    17,    18,    19,    20,    21,    -1,    -1,    -1,
      -1,    -1,    -1,    -1,    -1,    -1,    -1,    -1,    33,    34,
      35,    36,    37,     3,     4,     5,     6,     7,     8,     9,
      10,    11,    12,    13,    14,    15,    16,    17,    18,    19,
      20,    21,    -1,    -1,    -1,    -1,    -1,    -1,    -1,    -1,
      -1,    66,    -1,    33,    34,    35,    36,    37,    -1,    74,
      -1,    -1,    -1,    -1,    -1,    80,    81,    82,    -1,    84,
      -1,    -1,    -1,    -1,    89,    90,    -1,    -1,    -1,    -1,
      -1,    -1,    -1,    -1,    -1,    -1,    66,    -1,    -1,    -1,
      -1,    -1,    -1,    -1,    74,    -1,    -1,    -1,    -1,    -1,
      -1,    81,    82,    -1,    84,    -1,    -1,    -1,    -1,    89,
      90,     3,     4,     5,     6,     7,     8,     9,    10,    11,
      12,    13,    14,    15,    16,    17,    18,    19,    20,    21,
       3,     4,     5,     6,     7,     8,     9,    10,    11,    12,
      13,    14,    15,    16,    17,    18,    19,    20,    21,    -1,
      22,    23,    -1,    -1,    -1,    -1,    28,    29,    -1,    31,
      32,    53,    54,    55,    56,    57,    58,    59,    60,     4,
       5,     6,     7,     8,     9,    10,    11,    12,    13,    14,
      15,    16,    17,    18,    19,    20,    21,    -1,    -1,    81,
      -1,    -1,    84,    -1,    -1,    -1,    -1,    -1,    -1,    71,
      72,    73,    74,    75,    76,    77,    78,    79,    81,    -1,
      82,    84,    -1,    -1,    -1,    -1,    -1,    52,    53,    54,
      55,    56,    57,    58,    59,    60,     4,     5,     6,     7,
       8,     9,    10,    11,    12,    13,    14,    15,    16,    17,
      18,    19,    20,    21,    -1,    -1,    81,    -1,    -1,    84,
       4,     5,     6,     7,     8,     9,    10,    11,    12,    13,
      14,    15,    16,    17,    18,    19,    20,    21,    -1,    -1,
      -1,    -1,    -1,    51,    52,     4,     5,     6,     7,     8,
       9,    10,    11,    12,    13,    14,    15,    16,    17,    18,
      19,    20,    21,    -1,    -1,    -1,    -1,    -1,    -1,    -1,
      -1,    -1,    -1,    81,    -1,    -1,    84,    22,    23,    -1,
      -1,    -1,    -1,    28,    29,    30,    31,    32,    -1,    -1,
      -1,    -1,    -1,    -1,    -1,    -1,    80,    81,    -1,    -1,
      84,    -1,    -1,    -1,    -1,    -1,    -1,    -1,    -1,    -1,
      -1,    -1,    22,    23,    -1,    -1,    61,    -1,    28,    29,
      30,    31,    81,    -1,    69,    84,    71,    72,    73,    74,
      75,    76,    77,    78,    79,    45,    -1,    82,    22,    23,
      -1,    -1,    -1,    -1,    28,    29,    30,    31,    -1,    -1,
      -1,    61,    -1,    -1,    -1,    -1,    -1,    -1,    -1,    69,
      -1,    71,    72,    73,    74,    75,    76,    77,    78,    79,
      -1,    -1,    82,    22,    23,    -1,    -1,    61,    -1,    28,
      29,    30,    31,    32,    -1,    69,    -1,    71,    72,    73,
      74,    75,    76,    77,    78,    79,    22,    23,    82,    -1,
      -1,    -1,    28,    29,    30,    31,    -1,    -1,    22,    23,
      -1,    -1,    61,    -1,    28,    29,    -1,    31,    -1,    -1,
      -1,    -1,    71,    72,    73,    74,    75,    76,    77,    78,
      79,    22,    23,    82,    -1,    61,    -1,    28,    29,    -1,
      -1,    -1,    -1,    -1,    -1,    71,    72,    73,    74,    75,
      76,    77,    78,    79,    -1,    -1,    82,    71,    72,    73,
      74,    75,    76,    77,    78,    79,    -1,    -1,    82,    -1,
      -1,    -1,    -1,    -1,    -1,    -1,    -1,    -1,    -1,    -1,
      71,    72,    73,    74,    75,    76,    77,    78,    79,    -1,
      -1,    82
>>>>>>> a037f794
};

  // YYSTOS[STATE-NUM] -- The (internal number of the) accessing
  // symbol of state STATE-NUM.
static const unsigned char yystos[] =
{
       0,    65,    92,    94,     0,     3,     4,     5,     6,     7,
       8,     9,    10,    11,    12,    13,    14,    15,    16,    17,
<<<<<<< HEAD
      18,    19,    20,    21,    37,    38,    41,    42,    43,    48,
      49,    51,    52,    53,    54,    55,    56,    57,    58,    59,
      60,    81,    84,    89,    90,    93,    95,    96,    97,    98,
     102,   103,   104,   105,   106,   107,   108,   109,   110,   111,
     114,   120,   126,   127,   128,   131,   132,   133,   134,   136,
      32,    33,    34,    35,    36,    48,    66,    74,    81,    82,
      89,    90,    97,    99,   100,   101,   105,   127,   135,   137,
     138,   139,   143,   144,   145,   144,    97,   144,    42,    97,
     105,   108,    97,    98,    66,    98,   119,   105,    97,    97,
     136,   136,    94,    95,    96,    65,    81,    82,   138,    75,
      81,    82,    70,    86,    97,   106,    49,    51,    52,   105,
      24,    25,    26,    27,    87,    97,    48,   137,   146,   147,
     148,   137,    80,   105,   141,   142,   144,    85,   141,   144,
     137,   137,   137,    22,    23,    28,    29,    30,    31,    61,
      69,    71,    72,    73,    74,    75,    76,    77,    78,    79,
      82,    66,   121,    44,   121,   144,    87,    88,    97,    97,
     105,    87,    66,    71,   113,   117,    98,   118,   119,    80,
      65,   144,    80,   105,    85,   103,   103,    81,    87,    88,
      97,    98,    98,   119,    97,   144,   144,   144,   144,   144,
      87,    97,    67,    70,    22,    23,    28,    29,    30,    31,
      61,    69,    71,    72,    73,    74,    75,    76,    77,    78,
      79,    82,    80,    70,    80,    85,   145,   145,   145,   145,
     145,   145,    97,    94,   145,   145,   145,   145,   145,   145,
     145,   145,    97,   135,   144,    93,    95,    96,    39,    40,
     129,   130,   144,   121,   144,   105,   124,   125,    87,    87,
      97,   144,   105,   108,   115,   116,   120,    98,   112,   117,
      87,    65,    67,    85,    80,   140,   144,   144,   125,    87,
     113,   117,   119,    81,    87,    88,   144,    87,    94,    94,
      94,    94,    94,    94,    94,    97,    94,    94,    94,    94,
      94,    94,    94,    94,    94,    94,   148,   144,    87,   145,
      85,    95,    96,    67,    67,   144,   121,    39,    40,   121,
      97,   122,   123,    70,    87,   144,   144,    87,    97,    65,
      67,    70,    72,   144,    98,    80,   121,   144,   117,   140,
     144,   125,    44,   148,   148,   148,   148,   148,   148,   148,
     148,    87,   148,   148,   148,   148,   148,   148,   148,   148,
     148,   148,    85,   145,    67,    67,   121,   144,   121,    97,
     105,   144,   144,   115,    98,    87,    88,    80,   121,   145,
      44,    94,    94,   121,   123,   144,   125,    88,    94,   148,
     121,   125,   148,   121
=======
      18,    19,    20,    21,    38,    39,    42,    43,    44,    49,
      51,    52,    53,    54,    55,    56,    57,    58,    59,    60,
      81,    84,    89,    90,    93,    95,    96,    97,    98,   102,
     103,   104,   105,   106,   107,   108,   109,   110,   111,   114,
     120,   126,   127,   128,   131,   132,   133,   134,   136,    33,
      34,    35,    36,    37,    49,    66,    74,    81,    82,    89,
      90,    97,    99,   100,   101,   105,   127,   135,   137,   138,
     139,   143,   144,   145,   144,    97,   144,    43,    97,   105,
     108,    98,    66,    98,   119,   105,    97,    97,   136,   136,
      94,    95,    96,    65,    81,    82,   138,    75,    81,    82,
      70,    86,    97,   106,    51,    52,   105,    24,    25,    26,
      27,    87,    97,    49,   137,   146,   147,   148,   137,    80,
     105,   141,   142,   144,    85,   141,   144,   137,   137,   137,
      22,    23,    28,    29,    30,    31,    32,    61,    69,    71,
      72,    73,    74,    75,    76,    77,    78,    79,    82,    66,
     121,    45,   121,   144,    87,    88,    97,    97,   105,    66,
      71,   113,   117,    98,   118,   119,    80,    65,   144,    80,
     105,    85,   103,   103,    81,    87,    88,    98,    98,   119,
      97,   144,   144,   144,   144,   144,    87,    97,    67,    70,
      22,    23,    28,    29,    30,    31,    61,    69,    71,    72,
      73,    74,    75,    76,    77,    78,    79,    82,    80,    70,
      80,    85,   145,   145,   145,   145,   145,   145,   145,    97,
      94,   145,   145,   145,   145,   145,   145,   145,   145,    97,
     135,   144,    93,    95,    96,    40,    41,   129,   130,   144,
     121,   144,   105,   124,   125,    87,    87,    97,   105,   108,
     115,   116,   120,    98,   112,   117,    87,    65,    67,    85,
      80,   140,   144,   144,   125,   113,   117,   119,    81,    87,
      88,   144,    87,    94,    94,    94,    94,    94,    94,    94,
      97,    94,    94,    94,    94,    94,    94,    94,    94,    94,
      94,   148,   144,    87,   145,    85,    95,    96,    67,    67,
     144,   121,    40,    41,   121,    97,   122,   123,    70,    87,
     144,   144,    87,    97,    65,    67,    70,    72,   144,    98,
      80,   121,   117,   140,   144,   125,    45,   148,   148,   148,
     148,   148,   148,   148,   148,    87,   148,   148,   148,   148,
     148,   148,   148,   148,   148,   148,    85,   145,    67,    67,
     121,   144,   121,    97,   105,   144,   144,   115,    98,    87,
      88,    80,   121,   145,    45,    94,    94,   121,   123,   144,
     125,    88,    94,   148,   121,   125,   148,   121
>>>>>>> a037f794
};

  // YYR1[YYN] -- Symbol number of symbol that rule YYN derives.
static const unsigned char yyr1[] =
{
       0,    91,    92,    93,    93,    93,    93,    94,    94,    95,
      95,    95,    95,    95,    95,    95,    96,    96,    96,    96,
      96,    97,    98,    99,   100,   101,   102,   102,   102,   102,
     102,   102,   102,   102,   102,   102,   102,   102,   102,   102,
     102,   102,   102,   102,   102,   103,   103,   103,   103,   103,
     103,   104,   104,   104,   105,   106,   106,   106,   106,   106,
     106,   106,   106,   107,   107,   108,   109,   109,   109,   109,
<<<<<<< HEAD
     109,   109,   110,   110,   110,   110,   111,   111,   111,   111,
     111,   112,   112,   113,   114,   114,   114,   114,   115,   115,
     115,   116,   116,   117,   118,   118,   118,   118,   119,   120,
     120,   120,   120,   121,   121,   121,   121,   122,   122,   123,
     124,   124,   125,   125,   126,   126,   126,   126,   126,   127,
     128,   129,   129,   130,   130,   130,   130,   131,   132,   133,
     134,   135,   136,   136,   136,   136,   137,   137,   137,   137,
     137,   137,   137,   137,   137,   137,   137,   137,   138,   138,
     139,   139,   140,   140,   141,   142,   142,   143,   143,   143,
     143,   144,   145,   145,   145,   145,   145,   145,   145,   145,
     145,   145,   145,   145,   145,   145,   145,   145,   145,   145,
     145,   145,   146,   147,   147,   148,   148,   148,   148,   148,
     148,   148,   148,   148,   148,   148,   148,   148,   148,   148,
     148,   148,   148,   148,   148
=======
     110,   110,   110,   110,   111,   111,   111,   111,   111,   112,
     112,   113,   114,   114,   114,   114,   115,   115,   115,   116,
     116,   117,   118,   118,   118,   118,   119,   120,   120,   120,
     120,   121,   121,   121,   121,   122,   122,   123,   124,   124,
     125,   125,   126,   126,   126,   126,   126,   127,   128,   129,
     129,   130,   130,   130,   130,   131,   132,   133,   134,   135,
     136,   136,   136,   136,   137,   137,   137,   137,   137,   137,
     137,   137,   137,   137,   137,   137,   138,   138,   139,   139,
     140,   140,   141,   142,   142,   143,   143,   143,   143,   144,
     145,   145,   145,   145,   145,   145,   145,   145,   145,   145,
     145,   145,   145,   145,   145,   145,   145,   145,   145,   145,
     145,   146,   147,   147,   148,   148,   148,   148,   148,   148,
     148,   148,   148,   148,   148,   148,   148,   148,   148,   148,
     148,   148,   148,   148
>>>>>>> a037f794
};

  // YYR2[YYN] -- Number of symbols on the right hand side of rule YYN.
static const unsigned char yyr2[] =
{
       0,     2,     3,     3,     2,     2,     1,     1,     0,     1,
       1,     1,     1,     1,     1,     1,     1,     1,     1,     1,
       1,     1,     1,     1,     1,     1,     1,     1,     1,     1,
       1,     1,     1,     1,     1,     1,     1,     1,     1,     1,
       1,     1,     1,     1,     2,     2,     3,     4,     3,     3,
       1,     3,     3,     1,     1,     1,     1,     1,     1,     1,
       1,     1,     1,     2,     1,     1,     5,     3,     4,     2,
<<<<<<< HEAD
       5,     4,     6,     5,     5,     4,     3,     3,     3,     3,
       3,     3,     1,     3,     4,     5,     3,     4,     2,     1,
       1,     3,     1,     3,     3,     5,     3,     1,     3,     4,
       3,     3,     2,     4,     4,     3,     3,     2,     1,     1,
       4,     2,     1,     0,     6,     9,     5,     8,     6,     2,
       2,     4,     3,     3,     1,     2,     0,     4,     3,     4,
       5,     1,     2,     2,     4,     1,     1,     3,     1,     1,
       3,     1,     1,     1,     1,     1,     1,     1,     3,     2,
       3,     2,     1,     0,     1,     3,     1,     2,     2,     2,
       2,     1,     3,     3,     3,     3,     3,     3,     3,     3,
       3,     4,     4,     5,     6,     3,     3,     3,     3,     3,
       3,     1,     1,     4,     1,     4,     4,     4,     4,     4,
       4,     4,     4,     4,     4,     5,     6,     7,     4,     4,
       4,     4,     4,     4,     1
=======
       6,     5,     5,     4,     3,     3,     3,     3,     3,     3,
       1,     3,     4,     5,     3,     4,     2,     1,     1,     3,
       1,     3,     3,     5,     3,     1,     3,     4,     3,     3,
       2,     4,     4,     3,     3,     2,     1,     1,     4,     2,
       1,     0,     6,     9,     5,     8,     6,     2,     2,     4,
       3,     3,     1,     2,     0,     4,     3,     4,     5,     1,
       2,     2,     4,     1,     1,     3,     1,     1,     3,     1,
       1,     1,     1,     1,     1,     1,     3,     2,     3,     2,
       1,     0,     1,     3,     1,     2,     2,     2,     2,     1,
       3,     3,     3,     3,     3,     3,     3,     3,     3,     4,
       4,     5,     6,     3,     3,     3,     3,     3,     3,     3,
       1,     1,     4,     1,     4,     4,     4,     4,     4,     4,
       4,     4,     4,     4,     5,     6,     7,     4,     4,     4,
       4,     4,     4,     1
>>>>>>> a037f794
};


/* YYDPREC[RULE-NUM] -- Dynamic precedence of rule #RULE-NUM (0 if none).  */
static const unsigned char yydprec[] =
{
       0,     0,     0,     0,     0,     0,     0,     0,     0,     0,
       0,     0,     0,     0,     0,     0,     0,     0,     0,     0,
       0,     0,     0,     0,     0,     0,     0,     0,     0,     0,
       0,     0,     0,     0,     0,     0,     0,     0,     0,     0,
       0,     0,     0,     0,     0,     2,     0,     0,     0,     0,
       0,     0,     0,     0,     0,     0,     0,     0,     0,     0,
       0,     0,     0,     0,     0,     0,     0,     0,     0,     0,
       0,     0,     0,     0,     0,     0,     0,     0,     0,     0,
       0,     0,     0,     0,     0,     0,     0,     0,     0,     0,
       0,     0,     0,     0,     0,     0,     0,     0,     0,     0,
       0,     0,     0,     0,     0,     0,     0,     0,     0,     0,
       0,     0,     0,     0,     0,     0,     0,     0,     0,     0,
       0,     0,     0,     0,     0,     0,     0,     0,     0,     0,
       0,     0,     0,     0,     0,     0,     0,     0,     0,     0,
       0,     0,     0,     0,     0,     0,     0,     0,     0,     0,
       0,     0,     0,     0,     0,     0,     0,     1,     0,     0,
       2,     0,     0,     0,     0,     0,     0,     0,     0,     0,
       0,     0,     0,     0,     0,     0,     0,     0,     0,     0,
       0,     0,     0,     0,     0,     0,     0,     0,     0,     0,
       0,     0,     0,     0,     0,     0,     0,     0,     0,     0,
<<<<<<< HEAD
       0,     0,     0,     0,     0
=======
       0,     0,     0,     0
>>>>>>> a037f794
};

/* YYMERGER[RULE-NUM] -- Index of merging function for rule #RULE-NUM.  */
static const unsigned char yymerger[] =
{
       0,     0,     0,     0,     0,     0,     0,     0,     0,     0,
       0,     0,     0,     0,     0,     0,     0,     0,     0,     0,
       0,     0,     0,     0,     0,     0,     0,     0,     0,     0,
       0,     0,     0,     0,     0,     0,     0,     0,     0,     0,
       0,     0,     0,     0,     0,     0,     0,     0,     0,     0,
       0,     0,     0,     0,     0,     0,     0,     0,     0,     0,
       0,     0,     0,     0,     0,     0,     0,     0,     0,     0,
       0,     0,     0,     0,     0,     0,     0,     0,     0,     0,
       0,     0,     0,     0,     0,     0,     0,     0,     0,     0,
       0,     0,     0,     0,     0,     0,     0,     0,     0,     0,
       0,     0,     0,     0,     0,     0,     0,     0,     0,     0,
       0,     0,     0,     0,     0,     0,     0,     0,     0,     0,
       0,     0,     0,     0,     0,     0,     0,     0,     0,     0,
       0,     0,     0,     0,     0,     0,     0,     0,     0,     0,
       0,     0,     0,     0,     0,     0,     0,     0,     0,     0,
       0,     0,     0,     0,     0,     0,     0,     0,     0,     0,
       0,     0,     0,     0,     0,     0,     0,     0,     0,     0,
       0,     0,     0,     0,     0,     0,     0,     0,     0,     0,
       0,     0,     0,     0,     0,     0,     0,     0,     0,     0,
       0,     0,     0,     0,     0,     0,     0,     0,     0,     0,
<<<<<<< HEAD
       0,     0,     0,     0,     0
=======
       0,     0,     0,     0
>>>>>>> a037f794
};

/* YYIMMEDIATE[RULE-NUM] -- True iff rule #RULE-NUM is not to be deferred, as
   in the case of predicates.  */
static const yybool yyimmediate[] =
{
       0,     0,     0,     0,     0,     0,     0,     0,     0,     0,
       0,     0,     0,     0,     0,     0,     0,     0,     0,     0,
       0,     0,     0,     0,     0,     0,     0,     0,     0,     0,
       0,     0,     0,     0,     0,     0,     0,     0,     0,     0,
       0,     0,     0,     0,     0,     0,     0,     0,     0,     0,
       0,     0,     0,     0,     0,     0,     0,     0,     0,     0,
       0,     0,     0,     0,     0,     0,     0,     0,     0,     0,
       0,     0,     0,     0,     0,     0,     0,     0,     0,     0,
       0,     0,     0,     0,     0,     0,     0,     0,     0,     0,
       0,     0,     0,     0,     0,     0,     0,     0,     0,     0,
       0,     0,     0,     0,     0,     0,     0,     0,     0,     0,
       0,     0,     0,     0,     0,     0,     0,     0,     0,     0,
       0,     0,     0,     0,     0,     0,     0,     0,     0,     0,
       0,     0,     0,     0,     0,     0,     0,     0,     0,     0,
       0,     0,     0,     0,     0,     0,     0,     0,     0,     0,
       0,     0,     0,     0,     0,     0,     0,     0,     0,     0,
       0,     0,     0,     0,     0,     0,     0,     0,     0,     0,
       0,     0,     0,     0,     0,     0,     0,     0,     0,     0,
       0,     0,     0,     0,     0,     0,     0,     0,     0,     0,
       0,     0,     0,     0,     0,     0,     0,     0,     0,     0,
<<<<<<< HEAD
       0,     0,     0,     0,     0
=======
       0,     0,     0,     0
>>>>>>> a037f794
};

/* YYCONFLP[YYPACT[STATE-NUM]] -- Pointer into YYCONFL of start of
   list of conflicting reductions corresponding to action entry for
   state STATE-NUM in yytable.  0 means no conflicts.  The list in
   yyconfl is terminated by a rule number of 0.  */
static const unsigned char yyconflp[] =
{
       0,     0,     0,     0,     0,     0,     0,     0,     0,     0,
       0,     0,     0,     0,     0,     0,     0,     0,     0,     0,
       0,     0,     0,     0,     0,     0,     0,     0,     0,     0,
       0,     0,     0,     0,     1,     3,     0,     0,     0,     0,
       0,     0,     0,     0,     0,     0,     0,     0,     0,     0,
<<<<<<< HEAD
       0,     0,     0,     0,     0,     0,     0,     0,     0,     0,
       0,     0,     0,     0,     0,     0,     0,     0,     0,     0,
       0,     0,     0,     0,     0,     0,     0,     0,     0,     5,
       7,     0,     0,     0,     0,     0,     0,     0,     0,     0,
=======
>>>>>>> a037f794
       0,     0,     0,     0,     0,     0,     0,     0,     0,     0,
       0,     0,     0,     0,     0,     0,     0,     0,     0,     0,
       0,     0,     0,     0,     0,     0,     0,     0,     0,     1,
       3,     0,     0,     0,     0,     0,     0,     0,     0,     0,
       0,     0,     0,     0,     0,     0,     0,     0,     0,     0,
       0,     0,     0,     0,     0,     5,     7,     0,     0,     0,
       0,     0,     0,     0,     0,     0,     0,     0,     0,     0,
       0,     0,     0,     0,     0,     0,     0,     0,     0,     0,
       0,     0,     0,     0,     0,     0,     0,     0,     0,     0,
       0,     0,     0,     0,     0,     0,     0,     0,     0,     0,
       0,     0,     0,     0,     0,     0,     0,     0,     0,     0,
       0,     0,     0,     0,     0,     0,     0,     0,     0,     0,
       0,     0,     0,     0,     0,     0,     0,     0,     0,     0,
       0,     0,     0,     0,     0,     0,     0,     0,     0,     0,
       0,     0,     0,     0,     0,     0,     0,     0,     0,     0,
       0,     0,     0,     0,     0,     0,     0,     0,     0,     0,
       0,     0,     0,     0,     0,     0,     0,     0,     0,     0,
       0,     0,     0,     0,     0,     0,     0,     0,     0,     0,
       0,     0,     0,     0,     0,     0,     0,     0,     0,     0,
       0,     0,     0,     0,     0,     0,     0,     0,     0,     0,
       0,     0,     0,     0,     0,     0,     0,     0,     0,     0,
       0,     0,     0,     0,     0,     0,     0,     0,     0,     0,
       0,     0,     0,     0,     0,     0,     0,     0,     0,     0,
       0,     0,     0,     0,     0,     0,     0,     0,     0,     0,
       0,     0,     0,     0,     0,     0,     0,     0,     0,     0,
       0,     0,     0,     0,     0,     0,     0,     0,     0,     0,
       0,     0,     0,     0,     0,     0,     0,     0,     0,     0,
       0,     0,     0,     0,     0,     0,     0,     0,     0,     0,
       0,     0,     0,     0,     0,     0,     0,     0,     0,     0,
       0,     0,     0,     0,     0,     0,     0,     0,     0,     0,
       0,     0,     0,     0,     0,     0,     0,     0,     0,     0,
       0,     0,     0,     0,     0,     0,     0,     0,     0,     0,
       0,     0,     0,     0,     0,     0,     0,     0,     0,     0,
       0,     0,     0,     0,     0,     0,     0,     0,     0,     0,
       0,     0,     0,     0,     0,     0,     0,     0,     0,     0,
       0,     0,     0,     0,     0,     0,     0,     0,     0,     0,
       0,     0,     0,     0,     0,     0,     0,     0,     0,     0,
       0,     0,     0,     0,     0,     0,     0,     0,     0,     0,
       0,     0,     0,     0,     0,     0,     0,     0,     0,     0,
       0,     0,     0,     0,     0,     0,     0,     0,     0,     0,
       0,     0,     0,     0,     0,     0,     0,     0,     0,     0,
       0,     0,     0,     0,     0,     0,     0,     0,     0,     0,
       0,     0,     0,     0,     0,     0,     0,     0,     0,     0,
       0,     0,     0,     0,     0,     0,     0,     0,     0,     0,
       0,     0,     0,     0,     0,     0,     0,     0,     0,     0,
       0,     0,     0,     0,     0,     0,     0,     0,     0,     0,
       0,     0,     0,     0,     0,     0,     0,     0,     0,     0,
       0,     0,     0,     0,     0,     0,     0,     0,     0,     0,
       0,     0,     0,     0,     0,     0,     0,     0,     0,     0,
       0,     0,     0,     0,     0,     0,     0,     0,     0,     0,
       0,     0,     0,     0,     0,     0,     0,     0,     0,     0,
       0,     0,     0,     0,     0,     0,     0,     0,     0,     0,
       0,     0,     0,     0,     0,     0,     0,     0,     0,     0,
       0,     0,     0,     0,     0,     0,     0,     0,     0,     0,
       0,     0,     0,     0,     0,     0,     0,     0,     0,     0,
       0,     0,     0,     0,     0,     0,     0,     0,     0,     0,
       0,     0,     0,     0,     0,     0,     0,     0,     0,     0,
       0,     0,     0,     0,     0,     0,     0,     0,     0,     0,
       0,     0,     0,     0,     0,     0,     0,     0,     0,     0,
       0,     0,     0,     0,     0,     0,     0,     0,     0,     0,
       0,     0,     0,     0,     0,     0,     0,     0,     0,     0,
       0,     0,     0,     0,     0,     0,     0,     0,     0,     0,
       0,     0,     0,     0,     0,     0,     0,     0,     0,     0,
       0,     0,     0,     0,     0,     0,     0,     0,     0,     0,
       0,     0,     0,     0,     0,     0,     0,     0,     0,     0,
       0,     0,     0,     0,     0,     0,     0,     0,     0,     0,
       0,     0,     0,     0,     0,     0,     0,     0,     0,     0,
       0,     0,     0,     0,     0,     0,     0,     0,     0,     0,
       0,     0,     0,     0,     0,     0,     0,     0,     0,     0,
       0,     0,     0,     0,     0,     0,     0,     0,     0,     0,
       0,     0,     0,     0,     0,     0,     0,     0,     0,     0,
       0,     0,     0,     0,     0,     0,     0,     0,     0,     0,
       0,     0,     0,     0,     0,     0,     0,     0,     0,     0,
       0,     0,     0,     0,     0,     0,     0,     0,     0,     0,
       0,     0,     0,     0,     0,     0,     0,     0,     0,     0,
       0,     0,     0,     0,     0,     0,     0,     0,     0,     0,
       0,     0,     0,     0,     0,     0,     0,     0,     0,     0,
       0,     0,     0,     0,     0,     0,     0,     0,     0,     0,
       0,     0,     0,     0,     0,     0,     0,     0,     0,     0,
       0,     0,     0,     0,     0,     0,     0,     0,     0,     0,
       0,     0,     0,     0,     0,     0,     0,     0,     0,     0,
       0,     0,     0,     0,     0,     0,     0,     0,     0,     0,
       0,     0,     0,     0,     0,     0,     0,     0,     0,     0,
       0,     0,     0,     0,     0,     0,     0,     0,     0,     0,
       0,     0,     0,     0,     0,     0,     0,     0,     0,     0,
       0,     0,     0,     0,     0,     0,     0,     0,     0,     0,
       0,     0,     0,     0,     0,     0,     0,     0,     0,     0,
       0,     0,     0,     0,     0,     0,     0,     0,     0,     0,
       0,     0,     0,     0,     0,     0,     0,     0,     0,     0,
       0,     0,     0,     0,     0,     0,     0,     0,     0,     0,
       0,     0,     0,     0,     0,     0,     0,     0,     0,     0,
       0,     0,     0,     0,     0,     0,     0,     0,     0,     0,
       0,     0,     0,     0,     0,     0,     0,     0,     0,     0,
       0,     0,     0,     0,     0,     0,     0,     0,     0,     0,
       0,     0,     0,     0,     0,     0,     0,     0,     0,     0,
       0,     0,     0,     0,     0,     0,     0,     0,     0,     0,
       0,     0,     0,     0,     0,     0,     0,     0,     0,     0,
       0,     0,     0,     0,     0,     0,     0,     0,     0,     0,
       0,     0,     0,     0,     0,     0,     0,     0,     0,     0,
       0,     0,     0,     0,     0,     0,     0,     0,     0,     0,
       0,     0,     0,     0,     0,     0,     0,     0,     0,     0,
       0,     0,     0,     0,     0,     0,     0,     0,     0,     0,
       0,     0,     0,     0,     0,     0,     0,     0,     0,     0,
       0,     0,     0,     0,     0,     0,     0,     0,     0,     0,
       0,     0,     0,     0,     0,     0,     0,     0,     0,     0,
       0,     0,     0,     0,     0,     0,     0,     0,     0,     0,
       0,     0,     0,     0,     0,     0,     0,     0,     0,     0,
       0,     0,     0,     0,     0,     0,     0,     0,     0,     0,
       0,     0,     0,     0,     0,     0,     0,     0,     0,     0,
       0,     0,     0,     0,     0,     0,     0,     0,     0,     0,
       0,     0,     0,     0,     0,     0,     0,     0,     0,     0,
       0,     0,     0,     0,     0,     0,     0,     0,     0,     0,
       0,     0,     0,     0,     0,     0,     0,     0,     0,     0,
       0,     0,     0,     0,     0,     0,     0,     0,     0,     0,
       0,     0,     0,     0,     0,     0,     0,     0,     0,     0,
       0,     0,     0,     0,     0,     0,     0,     0,     0,     0,
       0,     0,     0,     0,     0,     0,     0,     0,     0,     0,
       0,     0,     0,     0,     0,     0,     0,     0,     0,     0,
       0,     0,     0,     0,     0,     0,     0,     0,     0,     0,
       0,     0,     0,     0,     0,     0,     0,     0,     0,     0,
       0,     0,     0,     0,     0,     0,     0,     0,     0,     0,
       0,     0,     0,     0,     0,     0,     0,     0,     0,     0,
       0,     0,     0,     0,     0,     0,     0,     0,     0,     0,
       0,     0,     0,     0,     0,     0,     0,     0,     0,     0,
       0,     0,     0,     0,     0,     0,     0,     0,     0,     0,
       0,     0,     0,     0,     0,     0,     0,     0,     0,     0,
       0,     0,     0,     0,     0,     0,     0,     0,     0,     0,
       0,     0,     0,     0,     0,     0,     0,     0,     0,     0,
       0,     0,     0,     0,     0,     0,     0,     0,     0,     0,
       0,     0,     0,     0,     0,     0,     0,     0,     0,     0,
       0,     0,     0,     0,     0,     0,     0,     0,     0,     0,
       0,     0,     0,     0,     0,     0,     0,     0,     0,     0,
       0,     0,     0,     0,     0,     0,     0,     0,     0,     0,
       0,     0,     0,     0,     0,     0,     0,     0,     0,     0,
       0,     0,     0,     0,     0,     0,     0,     0,     0,     0,
       0,     0,     0,     0,     0,     0,     0,     0,     0,     0,
       0,     0,     0,     0,     0,     0,     0,     0,     0,     0,
       0,     0,     0,     0,     0,     0,     0,     0,     0,     0,
       0,     0,     0,     0,     0,     0,     0,     0,     0,     0,
       0,     0,     0,     0,     0,     0,     0,     0,     0,     0,
<<<<<<< HEAD
       0,     0,     0,     0,     0,     0,     0,     0,     0,     0,
       0,     0,     0,     0,     0,     0,     0,     0,     0,     0,
       0,     0,     0,     0,     0,     0,     0,     0,     0,     0,
       0,     0,     0,     0,     0,     0,     0,     0,     0,     0,
       0,     0,     0,     0,     0,     0,     0,     0,     0,     0,
       0,     0,     0
=======
       0,     0
>>>>>>> a037f794
};

/* YYCONFL[I] -- lists of conflicting rule numbers, each terminated by
   0, pointed into by YYCONFLP.  */
static const short int yyconfl[] =
{
       0,    53,     0,    53,     0,    52,     0,    52,     0
};

/* Error token number */
#define YYTERROR 1




#undef yynerrs
#define yynerrs (yystackp->yyerrcnt)
#undef yychar
#define yychar (yystackp->yyrawchar)
#undef yylval
#define yylval (yystackp->yyval)
#undef yylloc
#define yylloc (yystackp->yyloc)


static const int YYEOF = 0;
static const int YYEMPTY = -2;

typedef enum { yyok, yyaccept, yyabort, yyerr } YYRESULTTAG;

#define YYCHK(YYE)                              \
  do {                                          \
    YYRESULTTAG yychk_flag = YYE;               \
    if (yychk_flag != yyok)                     \
      return yychk_flag;                        \
  } while (0)

#if YYDEBUG

# ifndef YYFPRINTF
#  define YYFPRINTF fprintf
# endif

/* This macro is provided for backward compatibility. */
#ifndef YY_LOCATION_PRINT
# define YY_LOCATION_PRINT(File, Loc) ((void) 0)
#endif


# define YYDPRINTF(Args)                        \
  do {                                          \
    if (yydebug)                                \
      YYFPRINTF Args;                           \
  } while (0)


/*--------------------.
| Print this symbol.  |
`--------------------*/

static void
yy_symbol_print (FILE *, int yytype, const yy::parser::semantic_type *yyvaluep, yy::parser& yyparser)
{
  YYUSE (yyparser);
  yyparser.yy_symbol_print_ (yytype, yyvaluep);
}


# define YY_SYMBOL_PRINT(Title, Type, Value, Location)                  \
  do {                                                                  \
    if (yydebug)                                                        \
      {                                                                 \
        YYFPRINTF (stderr, "%s ", Title);                               \
        yy_symbol_print (stderr, Type, Value, yyparser);        \
        YYFPRINTF (stderr, "\n");                                       \
      }                                                                 \
  } while (0)

/* Nonzero means print parse trace.  It is left uninitialized so that
   multiple parsers can coexist.  */
int yydebug;

struct yyGLRStack;
static void yypstack (struct yyGLRStack* yystackp, size_t yyk)
  YY_ATTRIBUTE_UNUSED;
static void yypdumpstack (struct yyGLRStack* yystackp)
  YY_ATTRIBUTE_UNUSED;

#else /* !YYDEBUG */

# define YYDPRINTF(Args)
# define YY_SYMBOL_PRINT(Title, Type, Value, Location)

#endif /* !YYDEBUG */

/* YYINITDEPTH -- initial size of the parser's stacks.  */
#ifndef YYINITDEPTH
# define YYINITDEPTH 200
#endif

/* YYMAXDEPTH -- maximum size the stacks can grow to (effective only
   if the built-in stack extension method is used).

   Do not make this value too large; the results are undefined if
   SIZE_MAX < YYMAXDEPTH * sizeof (GLRStackItem)
   evaluated with infinite-precision integer arithmetic.  */

#ifndef YYMAXDEPTH
# define YYMAXDEPTH 10000
#endif

/* Minimum number of free items on the stack allowed after an
   allocation.  This is to allow allocation and initialization
   to be completed by functions that call yyexpandGLRStack before the
   stack is expanded, thus insuring that all necessary pointers get
   properly redirected to new data.  */
#define YYHEADROOM 2

#ifndef YYSTACKEXPANDABLE
#  define YYSTACKEXPANDABLE 1
#endif

#if YYSTACKEXPANDABLE
# define YY_RESERVE_GLRSTACK(Yystack)                   \
  do {                                                  \
    if (Yystack->yyspaceLeft < YYHEADROOM)              \
      yyexpandGLRStack (Yystack);                       \
  } while (0)
#else
# define YY_RESERVE_GLRSTACK(Yystack)                   \
  do {                                                  \
    if (Yystack->yyspaceLeft < YYHEADROOM)              \
      yyMemoryExhausted (Yystack);                      \
  } while (0)
#endif


#if YYERROR_VERBOSE

# ifndef yystpcpy
#  if defined __GLIBC__ && defined _STRING_H && defined _GNU_SOURCE
#   define yystpcpy stpcpy
#  else
/* Copy YYSRC to YYDEST, returning the address of the terminating '\0' in
   YYDEST.  */
static char *
yystpcpy (char *yydest, const char *yysrc)
{
  char *yyd = yydest;
  const char *yys = yysrc;

  while ((*yyd++ = *yys++) != '\0')
    continue;

  return yyd - 1;
}
#  endif
# endif

# ifndef yytnamerr
/* Copy to YYRES the contents of YYSTR after stripping away unnecessary
   quotes and backslashes, so that it's suitable for yyerror.  The
   heuristic is that double-quoting is unnecessary unless the string
   contains an apostrophe, a comma, or backslash (other than
   backslash-backslash).  YYSTR is taken from yytname.  If YYRES is
   null, do not copy; instead, return the length of what the result
   would have been.  */
static size_t
yytnamerr (char *yyres, const char *yystr)
{
  if (*yystr == '"')
    {
      size_t yyn = 0;
      char const *yyp = yystr;

      for (;;)
        switch (*++yyp)
          {
          case '\'':
          case ',':
            goto do_not_strip_quotes;

          case '\\':
            if (*++yyp != '\\')
              goto do_not_strip_quotes;
            /* Fall through.  */
          default:
            if (yyres)
              yyres[yyn] = *yyp;
            yyn++;
            break;

          case '"':
            if (yyres)
              yyres[yyn] = '\0';
            return yyn;
          }
    do_not_strip_quotes: ;
    }

  if (! yyres)
    return strlen (yystr);

  return yystpcpy (yyres, yystr) - yyres;
}
# endif

#endif /* !YYERROR_VERBOSE */

/** State numbers, as in LALR(1) machine */
typedef int yyStateNum;

/** Rule numbers, as in LALR(1) machine */
typedef int yyRuleNum;

/** Grammar symbol */
typedef int yySymbol;

/** Item references, as in LALR(1) machine */
typedef short int yyItemNum;

typedef struct yyGLRState yyGLRState;
typedef struct yyGLRStateSet yyGLRStateSet;
typedef struct yySemanticOption yySemanticOption;
typedef union yyGLRStackItem yyGLRStackItem;
typedef struct yyGLRStack yyGLRStack;

struct yyGLRState {
  /** Type tag: always true.  */
  yybool yyisState;
  /** Type tag for yysemantics.  If true, yysval applies, otherwise
   *  yyfirstVal applies.  */
  yybool yyresolved;
  /** Number of corresponding LALR(1) machine state.  */
  yyStateNum yylrState;
  /** Preceding state in this stack */
  yyGLRState* yypred;
  /** Source position of the last token produced by my symbol */
  size_t yyposn;
  union {
    /** First in a chain of alternative reductions producing the
     *  non-terminal corresponding to this state, threaded through
     *  yynext.  */
    yySemanticOption* yyfirstVal;
    /** Semantic value for this state.  */
    YYSTYPE yysval;
  } yysemantics;
};

struct yyGLRStateSet {
  yyGLRState** yystates;
  /** During nondeterministic operation, yylookaheadNeeds tracks which
   *  stacks have actually needed the current lookahead.  During deterministic
   *  operation, yylookaheadNeeds[0] is not maintained since it would merely
   *  duplicate yychar != YYEMPTY.  */
  yybool* yylookaheadNeeds;
  size_t yysize, yycapacity;
};

struct yySemanticOption {
  /** Type tag: always false.  */
  yybool yyisState;
  /** Rule number for this reduction */
  yyRuleNum yyrule;
  /** The last RHS state in the list of states to be reduced.  */
  yyGLRState* yystate;
  /** The lookahead for this reduction.  */
  int yyrawchar;
  YYSTYPE yyval;
  /** Next sibling in chain of options.  To facilitate merging,
   *  options are chained in decreasing order by address.  */
  yySemanticOption* yynext;
};

/** Type of the items in the GLR stack.  The yyisState field
 *  indicates which item of the union is valid.  */
union yyGLRStackItem {
  yyGLRState yystate;
  yySemanticOption yyoption;
};

struct yyGLRStack {
  int yyerrState;


  int yyerrcnt;
  int yyrawchar;
  YYSTYPE yyval;

  YYJMP_BUF yyexception_buffer;
  yyGLRStackItem* yyitems;
  yyGLRStackItem* yynextFree;
  size_t yyspaceLeft;
  yyGLRState* yysplitPoint;
  yyGLRState* yylastDeleted;
  yyGLRStateSet yytops;
};

#if YYSTACKEXPANDABLE
static void yyexpandGLRStack (yyGLRStack* yystackp);
#endif

static _Noreturn void
yyFail (yyGLRStack* yystackp, yy::parser& yyparser, const char* yymsg)
{
  if (yymsg != YY_NULLPTR)
    yyerror (yyparser, yymsg);
  YYLONGJMP (yystackp->yyexception_buffer, 1);
}

static _Noreturn void
yyMemoryExhausted (yyGLRStack* yystackp)
{
  YYLONGJMP (yystackp->yyexception_buffer, 2);
}

#if YYDEBUG || YYERROR_VERBOSE
/** A printable representation of TOKEN.  */
static inline const char*
yytokenName (yySymbol yytoken)
{
  if (yytoken == YYEMPTY)
    return "";

  return yytname[yytoken];
}
#endif

/** Fill in YYVSP[YYLOW1 .. YYLOW0-1] from the chain of states starting
 *  at YYVSP[YYLOW0].yystate.yypred.  Leaves YYVSP[YYLOW1].yystate.yypred
 *  containing the pointer to the next state in the chain.  */
static void yyfillin (yyGLRStackItem *, int, int) YY_ATTRIBUTE_UNUSED;
static void
yyfillin (yyGLRStackItem *yyvsp, int yylow0, int yylow1)
{
  int i;
  yyGLRState *s = yyvsp[yylow0].yystate.yypred;
  for (i = yylow0-1; i >= yylow1; i -= 1)
    {
#if YYDEBUG
      yyvsp[i].yystate.yylrState = s->yylrState;
#endif
      yyvsp[i].yystate.yyresolved = s->yyresolved;
      if (s->yyresolved)
        yyvsp[i].yystate.yysemantics.yysval = s->yysemantics.yysval;
      else
        /* The effect of using yysval or yyloc (in an immediate rule) is
         * undefined.  */
        yyvsp[i].yystate.yysemantics.yyfirstVal = YY_NULLPTR;
      s = yyvsp[i].yystate.yypred = s->yypred;
    }
}

/* Do nothing if YYNORMAL or if *YYLOW <= YYLOW1.  Otherwise, fill in
 * YYVSP[YYLOW1 .. *YYLOW-1] as in yyfillin and set *YYLOW = YYLOW1.
 * For convenience, always return YYLOW1.  */
static inline int yyfill (yyGLRStackItem *, int *, int, yybool)
     YY_ATTRIBUTE_UNUSED;
static inline int
yyfill (yyGLRStackItem *yyvsp, int *yylow, int yylow1, yybool yynormal)
{
  if (!yynormal && yylow1 < *yylow)
    {
      yyfillin (yyvsp, *yylow, yylow1);
      *yylow = yylow1;
    }
  return yylow1;
}

/** Perform user action for rule number YYN, with RHS length YYRHSLEN,
 *  and top stack item YYVSP.  YYLVALP points to place to put semantic
 *  value ($$), and yylocp points to place for location information
 *  (@$).  Returns yyok for normal return, yyaccept for YYACCEPT,
 *  yyerr for YYERROR, yyabort for YYABORT.  */
static YYRESULTTAG
yyuserAction (yyRuleNum yyn, size_t yyrhslen, yyGLRStackItem* yyvsp,
              yyGLRStack* yystackp,
              YYSTYPE* yyvalp, yy::parser& yyparser)
{
  yybool yynormal YY_ATTRIBUTE_UNUSED = (yystackp->yysplitPoint == YY_NULLPTR);
  int yylow;
  YYUSE (yyvalp);
  YYUSE (yyparser);
  YYUSE (yyrhslen);
# undef yyerrok
# define yyerrok (yystackp->yyerrState = 0)
# undef YYACCEPT
# define YYACCEPT return yyaccept
# undef YYABORT
# define YYABORT return yyabort
# undef YYERROR
# define YYERROR return yyerrok, yyerr
# undef YYRECOVERING
# define YYRECOVERING() (yystackp->yyerrState != 0)
# undef yyclearin
# define yyclearin (yychar = YYEMPTY)
# undef YYFILL
# define YYFILL(N) yyfill (yyvsp, &yylow, N, yynormal)
# undef YYBACKUP
# define YYBACKUP(Token, Value)                                              \
  return yyerror (yyparser, YY_("syntax error: cannot back up")),     \
         yyerrok, yyerr

  yylow = 1;
  if (yyrhslen == 0)
    *yyvalp = yyval_default;
  else
    *yyvalp = yyvsp[YYFILL (1-yyrhslen)].yystate.yysemantics.yysval;
  switch (yyn)
    {
        case 3:
#line 118 "src/syntax.y" // glr.c:816
    {((*yyvalp)) = setNext((((yyGLRStackItem const *)yyvsp)[YYFILL (-2)].yystate.yysemantics.yysval), (((yyGLRStackItem const *)yyvsp)[YYFILL (-1)].yystate.yysemantics.yysval));}
<<<<<<< HEAD
#line 1541 "src/parser.cpp" // glr.c:816
=======
#line 1520 "src/parser.cpp" // glr.c:816
>>>>>>> a037f794
    break;

  case 4:
#line 119 "src/syntax.y" // glr.c:816
    {((*yyvalp)) = setNext((((yyGLRStackItem const *)yyvsp)[YYFILL (-1)].yystate.yysemantics.yysval), (((yyGLRStackItem const *)yyvsp)[YYFILL (0)].yystate.yysemantics.yysval));}
<<<<<<< HEAD
#line 1547 "src/parser.cpp" // glr.c:816
=======
#line 1526 "src/parser.cpp" // glr.c:816
>>>>>>> a037f794
    break;

  case 5:
#line 120 "src/syntax.y" // glr.c:816
    {((*yyvalp)) = setRoot((((yyGLRStackItem const *)yyvsp)[YYFILL (-1)].yystate.yysemantics.yysval));}
<<<<<<< HEAD
#line 1553 "src/parser.cpp" // glr.c:816
=======
#line 1532 "src/parser.cpp" // glr.c:816
>>>>>>> a037f794
    break;

  case 6:
#line 121 "src/syntax.y" // glr.c:816
    {((*yyvalp)) = setRoot((((yyGLRStackItem const *)yyvsp)[YYFILL (0)].yystate.yysemantics.yysval));}
<<<<<<< HEAD
#line 1559 "src/parser.cpp" // glr.c:816
=======
#line 1538 "src/parser.cpp" // glr.c:816
>>>>>>> a037f794
    break;

  case 21:
#line 149 "src/syntax.y" // glr.c:816
    {((*yyvalp)) = (Node*)lextxt;}
<<<<<<< HEAD
#line 1565 "src/parser.cpp" // glr.c:816
=======
#line 1544 "src/parser.cpp" // glr.c:816
>>>>>>> a037f794
    break;

  case 22:
#line 152 "src/syntax.y" // glr.c:816
    {((*yyvalp)) = (Node*)lextxt;}
<<<<<<< HEAD
#line 1571 "src/parser.cpp" // glr.c:816
=======
#line 1550 "src/parser.cpp" // glr.c:816
>>>>>>> a037f794
    break;

  case 23:
#line 155 "src/syntax.y" // glr.c:816
    {((*yyvalp)) = mkIntLitNode(lextxt);}
<<<<<<< HEAD
#line 1577 "src/parser.cpp" // glr.c:816
=======
#line 1556 "src/parser.cpp" // glr.c:816
>>>>>>> a037f794
    break;

  case 24:
#line 158 "src/syntax.y" // glr.c:816
    {((*yyvalp)) = mkFltLitNode(lextxt);}
<<<<<<< HEAD
#line 1583 "src/parser.cpp" // glr.c:816
=======
#line 1562 "src/parser.cpp" // glr.c:816
>>>>>>> a037f794
    break;

  case 25:
#line 161 "src/syntax.y" // glr.c:816
    {((*yyvalp)) = mkStrLitNode(lextxt);}
<<<<<<< HEAD
#line 1589 "src/parser.cpp" // glr.c:816
=======
#line 1568 "src/parser.cpp" // glr.c:816
>>>>>>> a037f794
    break;

  case 26:
#line 164 "src/syntax.y" // glr.c:816
    {((*yyvalp)) = mkTypeNode(TT_I8,  (char*)"");}
<<<<<<< HEAD
#line 1595 "src/parser.cpp" // glr.c:816
=======
#line 1574 "src/parser.cpp" // glr.c:816
>>>>>>> a037f794
    break;

  case 27:
#line 165 "src/syntax.y" // glr.c:816
    {((*yyvalp)) = mkTypeNode(TT_I16, (char*)"");}
<<<<<<< HEAD
#line 1601 "src/parser.cpp" // glr.c:816
=======
#line 1580 "src/parser.cpp" // glr.c:816
>>>>>>> a037f794
    break;

  case 28:
#line 166 "src/syntax.y" // glr.c:816
    {((*yyvalp)) = mkTypeNode(TT_I32, (char*)"");}
<<<<<<< HEAD
#line 1607 "src/parser.cpp" // glr.c:816
=======
#line 1586 "src/parser.cpp" // glr.c:816
>>>>>>> a037f794
    break;

  case 29:
#line 167 "src/syntax.y" // glr.c:816
    {((*yyvalp)) = mkTypeNode(TT_I64, (char*)"");}
<<<<<<< HEAD
#line 1613 "src/parser.cpp" // glr.c:816
=======
#line 1592 "src/parser.cpp" // glr.c:816
>>>>>>> a037f794
    break;

  case 30:
#line 168 "src/syntax.y" // glr.c:816
    {((*yyvalp)) = mkTypeNode(TT_U8,  (char*)"");}
<<<<<<< HEAD
#line 1619 "src/parser.cpp" // glr.c:816
=======
#line 1598 "src/parser.cpp" // glr.c:816
>>>>>>> a037f794
    break;

  case 31:
#line 169 "src/syntax.y" // glr.c:816
    {((*yyvalp)) = mkTypeNode(TT_U16, (char*)"");}
<<<<<<< HEAD
#line 1625 "src/parser.cpp" // glr.c:816
=======
#line 1604 "src/parser.cpp" // glr.c:816
>>>>>>> a037f794
    break;

  case 32:
#line 170 "src/syntax.y" // glr.c:816
    {((*yyvalp)) = mkTypeNode(TT_U32, (char*)"");}
<<<<<<< HEAD
#line 1631 "src/parser.cpp" // glr.c:816
=======
#line 1610 "src/parser.cpp" // glr.c:816
>>>>>>> a037f794
    break;

  case 33:
#line 171 "src/syntax.y" // glr.c:816
    {((*yyvalp)) = mkTypeNode(TT_U64, (char*)"");}
<<<<<<< HEAD
#line 1637 "src/parser.cpp" // glr.c:816
=======
#line 1616 "src/parser.cpp" // glr.c:816
>>>>>>> a037f794
    break;

  case 34:
#line 172 "src/syntax.y" // glr.c:816
    {((*yyvalp)) = mkTypeNode(TT_Isz, (char*)"");}
<<<<<<< HEAD
#line 1643 "src/parser.cpp" // glr.c:816
=======
#line 1622 "src/parser.cpp" // glr.c:816
>>>>>>> a037f794
    break;

  case 35:
#line 173 "src/syntax.y" // glr.c:816
    {((*yyvalp)) = mkTypeNode(TT_Usz, (char*)"");}
<<<<<<< HEAD
#line 1649 "src/parser.cpp" // glr.c:816
=======
#line 1628 "src/parser.cpp" // glr.c:816
>>>>>>> a037f794
    break;

  case 36:
#line 174 "src/syntax.y" // glr.c:816
    {((*yyvalp)) = mkTypeNode(TT_F16, (char*)"");}
<<<<<<< HEAD
#line 1655 "src/parser.cpp" // glr.c:816
=======
#line 1634 "src/parser.cpp" // glr.c:816
>>>>>>> a037f794
    break;

  case 37:
#line 175 "src/syntax.y" // glr.c:816
    {((*yyvalp)) = mkTypeNode(TT_F32, (char*)"");}
<<<<<<< HEAD
#line 1661 "src/parser.cpp" // glr.c:816
=======
#line 1640 "src/parser.cpp" // glr.c:816
>>>>>>> a037f794
    break;

  case 38:
#line 176 "src/syntax.y" // glr.c:816
    {((*yyvalp)) = mkTypeNode(TT_F64, (char*)"");}
<<<<<<< HEAD
#line 1667 "src/parser.cpp" // glr.c:816
=======
#line 1646 "src/parser.cpp" // glr.c:816
>>>>>>> a037f794
    break;

  case 39:
#line 177 "src/syntax.y" // glr.c:816
    {((*yyvalp)) = mkTypeNode(TT_C8,  (char*)"");}
<<<<<<< HEAD
#line 1673 "src/parser.cpp" // glr.c:816
=======
#line 1652 "src/parser.cpp" // glr.c:816
>>>>>>> a037f794
    break;

  case 40:
#line 178 "src/syntax.y" // glr.c:816
    {((*yyvalp)) = mkTypeNode(TT_C32, (char*)"");}
<<<<<<< HEAD
#line 1679 "src/parser.cpp" // glr.c:816
=======
#line 1658 "src/parser.cpp" // glr.c:816
>>>>>>> a037f794
    break;

  case 41:
#line 179 "src/syntax.y" // glr.c:816
    {((*yyvalp)) = mkTypeNode(TT_Bool, (char*)"");}
<<<<<<< HEAD
#line 1685 "src/parser.cpp" // glr.c:816
=======
#line 1664 "src/parser.cpp" // glr.c:816
>>>>>>> a037f794
    break;

  case 42:
#line 180 "src/syntax.y" // glr.c:816
    {((*yyvalp)) = mkTypeNode(TT_Void, (char*)"");}
<<<<<<< HEAD
#line 1691 "src/parser.cpp" // glr.c:816
=======
#line 1670 "src/parser.cpp" // glr.c:816
>>>>>>> a037f794
    break;

  case 43:
#line 181 "src/syntax.y" // glr.c:816
    {((*yyvalp)) = mkTypeNode(TT_Data, (char*)(((yyGLRStackItem const *)yyvsp)[YYFILL (0)].yystate.yysemantics.yysval));}
<<<<<<< HEAD
#line 1697 "src/parser.cpp" // glr.c:816
=======
#line 1676 "src/parser.cpp" // glr.c:816
>>>>>>> a037f794
    break;

  case 44:
#line 182 "src/syntax.y" // glr.c:816
    {((*yyvalp)) = mkTypeNode(TT_TypeVar, (char*)(((yyGLRStackItem const *)yyvsp)[YYFILL (-1)].yystate.yysemantics.yysval));}
<<<<<<< HEAD
#line 1703 "src/parser.cpp" // glr.c:816
=======
#line 1682 "src/parser.cpp" // glr.c:816
>>>>>>> a037f794
    break;

  case 45:
#line 187 "src/syntax.y" // glr.c:816
    {((*yyvalp)) = mkTypeNode(TT_Ptr,  (char*)"", (((yyGLRStackItem const *)yyvsp)[YYFILL (-1)].yystate.yysemantics.yysval));}
<<<<<<< HEAD
#line 1709 "src/parser.cpp" // glr.c:816
=======
#line 1688 "src/parser.cpp" // glr.c:816
>>>>>>> a037f794
    break;

  case 46:
#line 188 "src/syntax.y" // glr.c:816
    {((*yyvalp)) = mkTypeNode(TT_Array,(char*)"", (((yyGLRStackItem const *)yyvsp)[YYFILL (-2)].yystate.yysemantics.yysval));}
<<<<<<< HEAD
#line 1715 "src/parser.cpp" // glr.c:816
=======
#line 1694 "src/parser.cpp" // glr.c:816
>>>>>>> a037f794
    break;

  case 47:
#line 189 "src/syntax.y" // glr.c:816
    {((*yyvalp)) = mkTypeNode(TT_Func, (char*)"", (((yyGLRStackItem const *)yyvsp)[YYFILL (-3)].yystate.yysemantics.yysval));}
<<<<<<< HEAD
#line 1721 "src/parser.cpp" // glr.c:816
=======
#line 1700 "src/parser.cpp" // glr.c:816
>>>>>>> a037f794
    break;

  case 48:
#line 190 "src/syntax.y" // glr.c:816
    {((*yyvalp)) = mkTypeNode(TT_Func, (char*)"", (((yyGLRStackItem const *)yyvsp)[YYFILL (-2)].yystate.yysemantics.yysval));}
<<<<<<< HEAD
#line 1727 "src/parser.cpp" // glr.c:816
=======
#line 1706 "src/parser.cpp" // glr.c:816
>>>>>>> a037f794
    break;

  case 49:
#line 191 "src/syntax.y" // glr.c:816
    {((*yyvalp)) = (((yyGLRStackItem const *)yyvsp)[YYFILL (-1)].yystate.yysemantics.yysval);}
<<<<<<< HEAD
#line 1733 "src/parser.cpp" // glr.c:816
=======
#line 1712 "src/parser.cpp" // glr.c:816
>>>>>>> a037f794
    break;

  case 50:
#line 192 "src/syntax.y" // glr.c:816
    {((*yyvalp)) = (((yyGLRStackItem const *)yyvsp)[YYFILL (0)].yystate.yysemantics.yysval);}
<<<<<<< HEAD
#line 1739 "src/parser.cpp" // glr.c:816
=======
#line 1718 "src/parser.cpp" // glr.c:816
>>>>>>> a037f794
    break;

  case 51:
#line 195 "src/syntax.y" // glr.c:816
    {((*yyvalp)) = setNext((((yyGLRStackItem const *)yyvsp)[YYFILL (-2)].yystate.yysemantics.yysval), (((yyGLRStackItem const *)yyvsp)[YYFILL (0)].yystate.yysemantics.yysval));}
<<<<<<< HEAD
#line 1745 "src/parser.cpp" // glr.c:816
=======
#line 1724 "src/parser.cpp" // glr.c:816
>>>>>>> a037f794
    break;

  case 53:
#line 197 "src/syntax.y" // glr.c:816
    {((*yyvalp)) = setRoot((((yyGLRStackItem const *)yyvsp)[YYFILL (0)].yystate.yysemantics.yysval));}
<<<<<<< HEAD
#line 1751 "src/parser.cpp" // glr.c:816
=======
#line 1730 "src/parser.cpp" // glr.c:816
>>>>>>> a037f794
    break;

  case 54:
#line 200 "src/syntax.y" // glr.c:816
    {Node* tmp = getRoot(); 
                        if(tmp == (((yyGLRStackItem const *)yyvsp)[YYFILL (0)].yystate.yysemantics.yysval)){//singular type, first type in list equals the last
                            ((*yyvalp)) = tmp;
                        }else{ //tuple type
                            ((*yyvalp)) = mkTypeNode(TT_Tuple, (char*)"", tmp);
                        }
                       }
<<<<<<< HEAD
#line 1763 "src/parser.cpp" // glr.c:816
=======
#line 1742 "src/parser.cpp" // glr.c:816
>>>>>>> a037f794
    break;

  case 55:
#line 209 "src/syntax.y" // glr.c:816
    {((*yyvalp)) = mkModNode(Tok_Pub);}
<<<<<<< HEAD
#line 1769 "src/parser.cpp" // glr.c:816
=======
#line 1748 "src/parser.cpp" // glr.c:816
>>>>>>> a037f794
    break;

  case 56:
#line 210 "src/syntax.y" // glr.c:816
    {((*yyvalp)) = mkModNode(Tok_Pri);}
<<<<<<< HEAD
#line 1775 "src/parser.cpp" // glr.c:816
=======
#line 1754 "src/parser.cpp" // glr.c:816
>>>>>>> a037f794
    break;

  case 57:
#line 211 "src/syntax.y" // glr.c:816
    {((*yyvalp)) = mkModNode(Tok_Pro);}
<<<<<<< HEAD
#line 1781 "src/parser.cpp" // glr.c:816
=======
#line 1760 "src/parser.cpp" // glr.c:816
>>>>>>> a037f794
    break;

  case 58:
#line 212 "src/syntax.y" // glr.c:816
    {((*yyvalp)) = mkModNode(Tok_Raw);}
<<<<<<< HEAD
#line 1787 "src/parser.cpp" // glr.c:816
=======
#line 1766 "src/parser.cpp" // glr.c:816
>>>>>>> a037f794
    break;

  case 59:
#line 213 "src/syntax.y" // glr.c:816
    {((*yyvalp)) = mkModNode(Tok_Const);}
<<<<<<< HEAD
#line 1793 "src/parser.cpp" // glr.c:816
=======
#line 1772 "src/parser.cpp" // glr.c:816
>>>>>>> a037f794
    break;

  case 60:
#line 214 "src/syntax.y" // glr.c:816
    {((*yyvalp)) = mkModNode(Tok_Ext);}
<<<<<<< HEAD
#line 1799 "src/parser.cpp" // glr.c:816
=======
#line 1778 "src/parser.cpp" // glr.c:816
>>>>>>> a037f794
    break;

  case 61:
#line 215 "src/syntax.y" // glr.c:816
    {((*yyvalp)) = mkModNode(Tok_Noinit);}
<<<<<<< HEAD
#line 1805 "src/parser.cpp" // glr.c:816
=======
#line 1784 "src/parser.cpp" // glr.c:816
>>>>>>> a037f794
    break;

  case 62:
#line 216 "src/syntax.y" // glr.c:816
    {((*yyvalp)) = mkModNode(Tok_Pathogen);}
<<<<<<< HEAD
#line 1811 "src/parser.cpp" // glr.c:816
=======
#line 1790 "src/parser.cpp" // glr.c:816
>>>>>>> a037f794
    break;

  case 63:
#line 219 "src/syntax.y" // glr.c:816
    {((*yyvalp)) = setNext((((yyGLRStackItem const *)yyvsp)[YYFILL (-1)].yystate.yysemantics.yysval), (((yyGLRStackItem const *)yyvsp)[YYFILL (0)].yystate.yysemantics.yysval));}
<<<<<<< HEAD
#line 1817 "src/parser.cpp" // glr.c:816
=======
#line 1796 "src/parser.cpp" // glr.c:816
>>>>>>> a037f794
    break;

  case 64:
#line 220 "src/syntax.y" // glr.c:816
    {((*yyvalp)) = setRoot((((yyGLRStackItem const *)yyvsp)[YYFILL (0)].yystate.yysemantics.yysval));}
<<<<<<< HEAD
#line 1823 "src/parser.cpp" // glr.c:816
=======
#line 1802 "src/parser.cpp" // glr.c:816
>>>>>>> a037f794
    break;

  case 65:
#line 223 "src/syntax.y" // glr.c:816
    {((*yyvalp)) = getRoot();}
<<<<<<< HEAD
#line 1829 "src/parser.cpp" // glr.c:816
=======
#line 1808 "src/parser.cpp" // glr.c:816
>>>>>>> a037f794
    break;

  case 66:
#line 227 "src/syntax.y" // glr.c:816
    {((*yyvalp)) = mkVarDeclNode((char*)(((yyGLRStackItem const *)yyvsp)[YYFILL (-2)].yystate.yysemantics.yysval), (((yyGLRStackItem const *)yyvsp)[YYFILL (-4)].yystate.yysemantics.yysval), (((yyGLRStackItem const *)yyvsp)[YYFILL (-3)].yystate.yysemantics.yysval), (((yyGLRStackItem const *)yyvsp)[YYFILL (0)].yystate.yysemantics.yysval));}
<<<<<<< HEAD
#line 1835 "src/parser.cpp" // glr.c:816
=======
#line 1814 "src/parser.cpp" // glr.c:816
>>>>>>> a037f794
    break;

  case 67:
#line 228 "src/syntax.y" // glr.c:816
    {((*yyvalp)) = mkVarDeclNode((char*)(((yyGLRStackItem const *)yyvsp)[YYFILL (0)].yystate.yysemantics.yysval), (((yyGLRStackItem const *)yyvsp)[YYFILL (-2)].yystate.yysemantics.yysval), (((yyGLRStackItem const *)yyvsp)[YYFILL (-1)].yystate.yysemantics.yysval),  0);}
<<<<<<< HEAD
#line 1841 "src/parser.cpp" // glr.c:816
=======
#line 1820 "src/parser.cpp" // glr.c:816
>>>>>>> a037f794
    break;

  case 68:
#line 229 "src/syntax.y" // glr.c:816
    {((*yyvalp)) = mkVarDeclNode((char*)(((yyGLRStackItem const *)yyvsp)[YYFILL (-2)].yystate.yysemantics.yysval), 0,  (((yyGLRStackItem const *)yyvsp)[YYFILL (-3)].yystate.yysemantics.yysval), (((yyGLRStackItem const *)yyvsp)[YYFILL (0)].yystate.yysemantics.yysval));}
<<<<<<< HEAD
#line 1847 "src/parser.cpp" // glr.c:816
=======
#line 1826 "src/parser.cpp" // glr.c:816
>>>>>>> a037f794
    break;

  case 69:
#line 230 "src/syntax.y" // glr.c:816
    {((*yyvalp)) = mkVarDeclNode((char*)(((yyGLRStackItem const *)yyvsp)[YYFILL (0)].yystate.yysemantics.yysval), 0,  (((yyGLRStackItem const *)yyvsp)[YYFILL (-1)].yystate.yysemantics.yysval),  0);}
<<<<<<< HEAD
#line 1853 "src/parser.cpp" // glr.c:816
    break;

  case 70:
#line 230 "src/syntax.y" // glr.c:816
    {((*yyvalp)) = mkVarDeclNode((char*)(((yyGLRStackItem const *)yyvsp)[YYFILL (-3)].yystate.yysemantics.yysval), (((yyGLRStackItem const *)yyvsp)[YYFILL (-4)].yystate.yysemantics.yysval),  0, (((yyGLRStackItem const *)yyvsp)[YYFILL (0)].yystate.yysemantics.yysval));}
#line 1859 "src/parser.cpp" // glr.c:816
    break;

  case 71:
#line 231 "src/syntax.y" // glr.c:816
    {((*yyvalp)) = mkVarDeclNode((char*)(((yyGLRStackItem const *)yyvsp)[YYFILL (-2)].yystate.yysemantics.yysval), 0,   0, (((yyGLRStackItem const *)yyvsp)[YYFILL (0)].yystate.yysemantics.yysval));}
#line 1865 "src/parser.cpp" // glr.c:816
    break;

  case 72:
#line 234 "src/syntax.y" // glr.c:816
    {((*yyvalp)) = mkLetBindingNode((char*)(((yyGLRStackItem const *)yyvsp)[YYFILL (-3)].yystate.yysemantics.yysval), (((yyGLRStackItem const *)yyvsp)[YYFILL (-4)].yystate.yysemantics.yysval), (((yyGLRStackItem const *)yyvsp)[YYFILL (-3)].yystate.yysemantics.yysval), (((yyGLRStackItem const *)yyvsp)[YYFILL (0)].yystate.yysemantics.yysval));}
#line 1871 "src/parser.cpp" // glr.c:816
    break;

  case 73:
#line 235 "src/syntax.y" // glr.c:816
    {((*yyvalp)) = mkLetBindingNode((char*)(((yyGLRStackItem const *)yyvsp)[YYFILL (-3)].yystate.yysemantics.yysval), (((yyGLRStackItem const *)yyvsp)[YYFILL (-3)].yystate.yysemantics.yysval), 0,  (((yyGLRStackItem const *)yyvsp)[YYFILL (0)].yystate.yysemantics.yysval));}
#line 1877 "src/parser.cpp" // glr.c:816
    break;

  case 74:
#line 236 "src/syntax.y" // glr.c:816
    {((*yyvalp)) = mkLetBindingNode((char*)(((yyGLRStackItem const *)yyvsp)[YYFILL (-2)].yystate.yysemantics.yysval), 0,  (((yyGLRStackItem const *)yyvsp)[YYFILL (-3)].yystate.yysemantics.yysval), (((yyGLRStackItem const *)yyvsp)[YYFILL (0)].yystate.yysemantics.yysval));}
#line 1883 "src/parser.cpp" // glr.c:816
    break;

  case 75:
#line 237 "src/syntax.y" // glr.c:816
    {((*yyvalp)) = mkLetBindingNode((char*)(((yyGLRStackItem const *)yyvsp)[YYFILL (-2)].yystate.yysemantics.yysval), 0,  0,  (((yyGLRStackItem const *)yyvsp)[YYFILL (0)].yystate.yysemantics.yysval));}
#line 1889 "src/parser.cpp" // glr.c:816
    break;

  case 76:
#line 241 "src/syntax.y" // glr.c:816
    {((*yyvalp)) = mkVarAssignNode((((yyGLRStackItem const *)yyvsp)[YYFILL (-2)].yystate.yysemantics.yysval), (((yyGLRStackItem const *)yyvsp)[YYFILL (0)].yystate.yysemantics.yysval));}
#line 1895 "src/parser.cpp" // glr.c:816
    break;

  case 77:
#line 242 "src/syntax.y" // glr.c:816
    {((*yyvalp)) = mkVarAssignNode((((yyGLRStackItem const *)yyvsp)[YYFILL (-2)].yystate.yysemantics.yysval), mkBinOpNode('+', mkUnOpNode('@', (((yyGLRStackItem const *)yyvsp)[YYFILL (-2)].yystate.yysemantics.yysval)), (((yyGLRStackItem const *)yyvsp)[YYFILL (0)].yystate.yysemantics.yysval)));}
#line 1901 "src/parser.cpp" // glr.c:816
    break;

  case 78:
#line 243 "src/syntax.y" // glr.c:816
    {((*yyvalp)) = mkVarAssignNode((((yyGLRStackItem const *)yyvsp)[YYFILL (-2)].yystate.yysemantics.yysval), mkBinOpNode('-', mkUnOpNode('@', (((yyGLRStackItem const *)yyvsp)[YYFILL (-2)].yystate.yysemantics.yysval)), (((yyGLRStackItem const *)yyvsp)[YYFILL (0)].yystate.yysemantics.yysval)));}
#line 1907 "src/parser.cpp" // glr.c:816
    break;

  case 79:
#line 244 "src/syntax.y" // glr.c:816
    {((*yyvalp)) = mkVarAssignNode((((yyGLRStackItem const *)yyvsp)[YYFILL (-2)].yystate.yysemantics.yysval), mkBinOpNode('*', mkUnOpNode('@', (((yyGLRStackItem const *)yyvsp)[YYFILL (-2)].yystate.yysemantics.yysval)), (((yyGLRStackItem const *)yyvsp)[YYFILL (0)].yystate.yysemantics.yysval)));}
#line 1913 "src/parser.cpp" // glr.c:816
    break;

  case 80:
#line 245 "src/syntax.y" // glr.c:816
    {((*yyvalp)) = mkVarAssignNode((((yyGLRStackItem const *)yyvsp)[YYFILL (-2)].yystate.yysemantics.yysval), mkBinOpNode('/', mkUnOpNode('@', (((yyGLRStackItem const *)yyvsp)[YYFILL (-2)].yystate.yysemantics.yysval)), (((yyGLRStackItem const *)yyvsp)[YYFILL (0)].yystate.yysemantics.yysval)));}
#line 1919 "src/parser.cpp" // glr.c:816
    break;

  case 81:
#line 248 "src/syntax.y" // glr.c:816
    {((*yyvalp)) = setNext((((yyGLRStackItem const *)yyvsp)[YYFILL (-2)].yystate.yysemantics.yysval), (((yyGLRStackItem const *)yyvsp)[YYFILL (0)].yystate.yysemantics.yysval));}
#line 1925 "src/parser.cpp" // glr.c:816
    break;

  case 82:
#line 249 "src/syntax.y" // glr.c:816
    {((*yyvalp)) = setRoot((((yyGLRStackItem const *)yyvsp)[YYFILL (0)].yystate.yysemantics.yysval));}
#line 1931 "src/parser.cpp" // glr.c:816
    break;

  case 83:
#line 252 "src/syntax.y" // glr.c:816
    {((*yyvalp)) = getRoot();}
#line 1937 "src/parser.cpp" // glr.c:816
=======
#line 1832 "src/parser.cpp" // glr.c:816
    break;

  case 70:
#line 233 "src/syntax.y" // glr.c:816
    {((*yyvalp)) = mkLetBindingNode((char*)(((yyGLRStackItem const *)yyvsp)[YYFILL (-3)].yystate.yysemantics.yysval), (((yyGLRStackItem const *)yyvsp)[YYFILL (-4)].yystate.yysemantics.yysval), (((yyGLRStackItem const *)yyvsp)[YYFILL (-3)].yystate.yysemantics.yysval), (((yyGLRStackItem const *)yyvsp)[YYFILL (0)].yystate.yysemantics.yysval));}
#line 1838 "src/parser.cpp" // glr.c:816
    break;

  case 71:
#line 234 "src/syntax.y" // glr.c:816
    {((*yyvalp)) = mkLetBindingNode((char*)(((yyGLRStackItem const *)yyvsp)[YYFILL (-3)].yystate.yysemantics.yysval), (((yyGLRStackItem const *)yyvsp)[YYFILL (-3)].yystate.yysemantics.yysval), 0,  (((yyGLRStackItem const *)yyvsp)[YYFILL (0)].yystate.yysemantics.yysval));}
#line 1844 "src/parser.cpp" // glr.c:816
    break;

  case 72:
#line 235 "src/syntax.y" // glr.c:816
    {((*yyvalp)) = mkLetBindingNode((char*)(((yyGLRStackItem const *)yyvsp)[YYFILL (-2)].yystate.yysemantics.yysval), 0,  (((yyGLRStackItem const *)yyvsp)[YYFILL (-3)].yystate.yysemantics.yysval), (((yyGLRStackItem const *)yyvsp)[YYFILL (0)].yystate.yysemantics.yysval));}
#line 1850 "src/parser.cpp" // glr.c:816
    break;

  case 73:
#line 236 "src/syntax.y" // glr.c:816
    {((*yyvalp)) = mkLetBindingNode((char*)(((yyGLRStackItem const *)yyvsp)[YYFILL (-2)].yystate.yysemantics.yysval), 0,  0,  (((yyGLRStackItem const *)yyvsp)[YYFILL (0)].yystate.yysemantics.yysval));}
#line 1856 "src/parser.cpp" // glr.c:816
    break;

  case 74:
#line 240 "src/syntax.y" // glr.c:816
    {((*yyvalp)) = mkVarAssignNode((((yyGLRStackItem const *)yyvsp)[YYFILL (-2)].yystate.yysemantics.yysval), (((yyGLRStackItem const *)yyvsp)[YYFILL (0)].yystate.yysemantics.yysval));}
#line 1862 "src/parser.cpp" // glr.c:816
    break;

  case 75:
#line 241 "src/syntax.y" // glr.c:816
    {((*yyvalp)) = mkVarAssignNode((((yyGLRStackItem const *)yyvsp)[YYFILL (-2)].yystate.yysemantics.yysval), mkBinOpNode('+', mkUnOpNode('@', (((yyGLRStackItem const *)yyvsp)[YYFILL (-2)].yystate.yysemantics.yysval)), (((yyGLRStackItem const *)yyvsp)[YYFILL (0)].yystate.yysemantics.yysval)));}
#line 1868 "src/parser.cpp" // glr.c:816
    break;

  case 76:
#line 242 "src/syntax.y" // glr.c:816
    {((*yyvalp)) = mkVarAssignNode((((yyGLRStackItem const *)yyvsp)[YYFILL (-2)].yystate.yysemantics.yysval), mkBinOpNode('-', mkUnOpNode('@', (((yyGLRStackItem const *)yyvsp)[YYFILL (-2)].yystate.yysemantics.yysval)), (((yyGLRStackItem const *)yyvsp)[YYFILL (0)].yystate.yysemantics.yysval)));}
#line 1874 "src/parser.cpp" // glr.c:816
    break;

  case 77:
#line 243 "src/syntax.y" // glr.c:816
    {((*yyvalp)) = mkVarAssignNode((((yyGLRStackItem const *)yyvsp)[YYFILL (-2)].yystate.yysemantics.yysval), mkBinOpNode('*', mkUnOpNode('@', (((yyGLRStackItem const *)yyvsp)[YYFILL (-2)].yystate.yysemantics.yysval)), (((yyGLRStackItem const *)yyvsp)[YYFILL (0)].yystate.yysemantics.yysval)));}
#line 1880 "src/parser.cpp" // glr.c:816
    break;

  case 78:
#line 244 "src/syntax.y" // glr.c:816
    {((*yyvalp)) = mkVarAssignNode((((yyGLRStackItem const *)yyvsp)[YYFILL (-2)].yystate.yysemantics.yysval), mkBinOpNode('/', mkUnOpNode('@', (((yyGLRStackItem const *)yyvsp)[YYFILL (-2)].yystate.yysemantics.yysval)), (((yyGLRStackItem const *)yyvsp)[YYFILL (0)].yystate.yysemantics.yysval)));}
#line 1886 "src/parser.cpp" // glr.c:816
    break;

  case 79:
#line 247 "src/syntax.y" // glr.c:816
    {((*yyvalp)) = setNext((((yyGLRStackItem const *)yyvsp)[YYFILL (-2)].yystate.yysemantics.yysval), (((yyGLRStackItem const *)yyvsp)[YYFILL (0)].yystate.yysemantics.yysval));}
#line 1892 "src/parser.cpp" // glr.c:816
    break;

  case 80:
#line 248 "src/syntax.y" // glr.c:816
    {((*yyvalp)) = setRoot((((yyGLRStackItem const *)yyvsp)[YYFILL (0)].yystate.yysemantics.yysval));}
#line 1898 "src/parser.cpp" // glr.c:816
    break;

  case 81:
#line 251 "src/syntax.y" // glr.c:816
    {((*yyvalp)) = getRoot();}
#line 1904 "src/parser.cpp" // glr.c:816
    break;

  case 82:
#line 254 "src/syntax.y" // glr.c:816
    {((*yyvalp)) = mkDataDeclNode((char*)(((yyGLRStackItem const *)yyvsp)[YYFILL (-1)].yystate.yysemantics.yysval), (((yyGLRStackItem const *)yyvsp)[YYFILL (0)].yystate.yysemantics.yysval));}
#line 1910 "src/parser.cpp" // glr.c:816
    break;

  case 83:
#line 255 "src/syntax.y" // glr.c:816
    {((*yyvalp)) = mkDataDeclNode((char*)(((yyGLRStackItem const *)yyvsp)[YYFILL (-2)].yystate.yysemantics.yysval), (((yyGLRStackItem const *)yyvsp)[YYFILL (0)].yystate.yysemantics.yysval));}
#line 1916 "src/parser.cpp" // glr.c:816
>>>>>>> a037f794
    break;

  case 84:
#line 256 "src/syntax.y" // glr.c:816
    {((*yyvalp)) = mkDataDeclNode((char*)(((yyGLRStackItem const *)yyvsp)[YYFILL (-1)].yystate.yysemantics.yysval), (((yyGLRStackItem const *)yyvsp)[YYFILL (0)].yystate.yysemantics.yysval));}
<<<<<<< HEAD
#line 1943 "src/parser.cpp" // glr.c:816
=======
#line 1922 "src/parser.cpp" // glr.c:816
>>>>>>> a037f794
    break;

  case 85:
#line 257 "src/syntax.y" // glr.c:816
    {((*yyvalp)) = mkDataDeclNode((char*)(((yyGLRStackItem const *)yyvsp)[YYFILL (-2)].yystate.yysemantics.yysval), (((yyGLRStackItem const *)yyvsp)[YYFILL (0)].yystate.yysemantics.yysval));}
<<<<<<< HEAD
#line 1949 "src/parser.cpp" // glr.c:816
    break;

  case 86:
#line 257 "src/syntax.y" // glr.c:816
    {((*yyvalp)) = mkDataDeclNode((char*)(((yyGLRStackItem const *)yyvsp)[YYFILL (-1)].yystate.yysemantics.yysval), (((yyGLRStackItem const *)yyvsp)[YYFILL (0)].yystate.yysemantics.yysval));}
#line 1955 "src/parser.cpp" // glr.c:816
    break;

  case 87:
#line 258 "src/syntax.y" // glr.c:816
    {((*yyvalp)) = mkDataDeclNode((char*)(((yyGLRStackItem const *)yyvsp)[YYFILL (-2)].yystate.yysemantics.yysval), (((yyGLRStackItem const *)yyvsp)[YYFILL (0)].yystate.yysemantics.yysval));}
#line 1961 "src/parser.cpp" // glr.c:816
    break;

  case 88:
#line 261 "src/syntax.y" // glr.c:816
    {((*yyvalp)) = mkNamedValNode(mkVarNode((char*)(((yyGLRStackItem const *)yyvsp)[YYFILL (0)].yystate.yysemantics.yysval)), (((yyGLRStackItem const *)yyvsp)[YYFILL (-1)].yystate.yysemantics.yysval));}
#line 1967 "src/parser.cpp" // glr.c:816
    break;

  case 89:
#line 262 "src/syntax.y" // glr.c:816
    {((*yyvalp)) = mkNamedValNode(0, (((yyGLRStackItem const *)yyvsp)[YYFILL (0)].yystate.yysemantics.yysval));}
#line 1973 "src/parser.cpp" // glr.c:816
    break;

  case 91:
#line 266 "src/syntax.y" // glr.c:816
    {((*yyvalp)) = setNext((((yyGLRStackItem const *)yyvsp)[YYFILL (-2)].yystate.yysemantics.yysval), (((yyGLRStackItem const *)yyvsp)[YYFILL (0)].yystate.yysemantics.yysval));}
#line 1979 "src/parser.cpp" // glr.c:816
    break;

  case 92:
#line 267 "src/syntax.y" // glr.c:816
    {((*yyvalp)) = setRoot((((yyGLRStackItem const *)yyvsp)[YYFILL (0)].yystate.yysemantics.yysval));}
#line 1985 "src/parser.cpp" // glr.c:816
    break;

  case 93:
#line 270 "src/syntax.y" // glr.c:816
    {((*yyvalp)) = getRoot();}
#line 1991 "src/parser.cpp" // glr.c:816
=======
#line 1928 "src/parser.cpp" // glr.c:816
    break;

  case 86:
#line 260 "src/syntax.y" // glr.c:816
    {((*yyvalp)) = mkNamedValNode(mkVarNode((char*)(((yyGLRStackItem const *)yyvsp)[YYFILL (0)].yystate.yysemantics.yysval)), (((yyGLRStackItem const *)yyvsp)[YYFILL (-1)].yystate.yysemantics.yysval));}
#line 1934 "src/parser.cpp" // glr.c:816
    break;

  case 87:
#line 261 "src/syntax.y" // glr.c:816
    {((*yyvalp)) = mkNamedValNode(0, (((yyGLRStackItem const *)yyvsp)[YYFILL (0)].yystate.yysemantics.yysval));}
#line 1940 "src/parser.cpp" // glr.c:816
    break;

  case 89:
#line 265 "src/syntax.y" // glr.c:816
    {((*yyvalp)) = setNext((((yyGLRStackItem const *)yyvsp)[YYFILL (-2)].yystate.yysemantics.yysval), (((yyGLRStackItem const *)yyvsp)[YYFILL (0)].yystate.yysemantics.yysval));}
#line 1946 "src/parser.cpp" // glr.c:816
    break;

  case 90:
#line 266 "src/syntax.y" // glr.c:816
    {((*yyvalp)) = setRoot((((yyGLRStackItem const *)yyvsp)[YYFILL (0)].yystate.yysemantics.yysval));}
#line 1952 "src/parser.cpp" // glr.c:816
    break;

  case 91:
#line 269 "src/syntax.y" // glr.c:816
    {((*yyvalp)) = getRoot();}
#line 1958 "src/parser.cpp" // glr.c:816
    break;

  case 97:
#line 282 "src/syntax.y" // glr.c:816
    {((*yyvalp)) = NULL;}
#line 1964 "src/parser.cpp" // glr.c:816
>>>>>>> a037f794
    break;

  case 98:
#line 283 "src/syntax.y" // glr.c:816
    {((*yyvalp)) = NULL;}
#line 1997 "src/parser.cpp" // glr.c:816
    break;

  case 99:
#line 284 "src/syntax.y" // glr.c:816
    {((*yyvalp)) = NULL;}
#line 2003 "src/parser.cpp" // glr.c:816
    break;

<<<<<<< HEAD
  case 101:
#line 285 "src/syntax.y" // glr.c:816
    {((*yyvalp)) = NULL;}
#line 2009 "src/parser.cpp" // glr.c:816
    break;

  case 102:
#line 286 "src/syntax.y" // glr.c:816
    {((*yyvalp)) = NULL;}
#line 2015 "src/parser.cpp" // glr.c:816
=======
  case 100:
#line 285 "src/syntax.y" // glr.c:816
    {((*yyvalp)) = NULL;}
#line 1982 "src/parser.cpp" // glr.c:816
    break;

  case 101:
#line 288 "src/syntax.y" // glr.c:816
    {setNext((((yyGLRStackItem const *)yyvsp)[YYFILL (-2)].yystate.yysemantics.yysval), (((yyGLRStackItem const *)yyvsp)[YYFILL (-1)].yystate.yysemantics.yysval)); ((*yyvalp)) = getRoot();}
#line 1988 "src/parser.cpp" // glr.c:816
>>>>>>> a037f794
    break;

  case 102:
#line 289 "src/syntax.y" // glr.c:816
    {setNext((((yyGLRStackItem const *)yyvsp)[YYFILL (-2)].yystate.yysemantics.yysval), (((yyGLRStackItem const *)yyvsp)[YYFILL (-1)].yystate.yysemantics.yysval)); ((*yyvalp)) = getRoot();}
<<<<<<< HEAD
#line 2021 "src/parser.cpp" // glr.c:816
=======
#line 1994 "src/parser.cpp" // glr.c:816
>>>>>>> a037f794
    break;

  case 103:
#line 290 "src/syntax.y" // glr.c:816
    {setNext((((yyGLRStackItem const *)yyvsp)[YYFILL (-2)].yystate.yysemantics.yysval), (((yyGLRStackItem const *)yyvsp)[YYFILL (-1)].yystate.yysemantics.yysval)); ((*yyvalp)) = getRoot();}
#line 2027 "src/parser.cpp" // glr.c:816
    break;

  case 104:
#line 291 "src/syntax.y" // glr.c:816
    {((*yyvalp)) = (((yyGLRStackItem const *)yyvsp)[YYFILL (-1)].yystate.yysemantics.yysval);}
#line 2006 "src/parser.cpp" // glr.c:816
    break;

  case 105:
<<<<<<< HEAD
#line 291 "src/syntax.y" // glr.c:816
    {((*yyvalp)) = (((yyGLRStackItem const *)yyvsp)[YYFILL (-1)].yystate.yysemantics.yysval);}
#line 2033 "src/parser.cpp" // glr.c:816
    break;

  case 106:
#line 292 "src/syntax.y" // glr.c:816
    {((*yyvalp)) = (((yyGLRStackItem const *)yyvsp)[YYFILL (-1)].yystate.yysemantics.yysval);}
#line 2039 "src/parser.cpp" // glr.c:816
    break;

  case 107:
#line 295 "src/syntax.y" // glr.c:816
    {((*yyvalp)) = setNext((((yyGLRStackItem const *)yyvsp)[YYFILL (-1)].yystate.yysemantics.yysval), mkVarNode((char*)(((yyGLRStackItem const *)yyvsp)[YYFILL (0)].yystate.yysemantics.yysval)));}
#line 2045 "src/parser.cpp" // glr.c:816
    break;

  case 108:
#line 296 "src/syntax.y" // glr.c:816
    {((*yyvalp)) = setRoot(mkVarNode((char*)(((yyGLRStackItem const *)yyvsp)[YYFILL (0)].yystate.yysemantics.yysval)));}
#line 2051 "src/parser.cpp" // glr.c:816
    break;

  case 109:
#line 299 "src/syntax.y" // glr.c:816
    {((*yyvalp)) = getRoot();}
#line 2057 "src/parser.cpp" // glr.c:816
    break;

  case 110:
#line 306 "src/syntax.y" // glr.c:816
    {((*yyvalp)) = setNext((((yyGLRStackItem const *)yyvsp)[YYFILL (-3)].yystate.yysemantics.yysval), mkNamedValNode((((yyGLRStackItem const *)yyvsp)[YYFILL (0)].yystate.yysemantics.yysval), (((yyGLRStackItem const *)yyvsp)[YYFILL (-1)].yystate.yysemantics.yysval)));}
#line 2063 "src/parser.cpp" // glr.c:816
    break;

  case 111:
#line 307 "src/syntax.y" // glr.c:816
    {((*yyvalp)) = setRoot(mkNamedValNode((((yyGLRStackItem const *)yyvsp)[YYFILL (0)].yystate.yysemantics.yysval), (((yyGLRStackItem const *)yyvsp)[YYFILL (-1)].yystate.yysemantics.yysval)));}
#line 2069 "src/parser.cpp" // glr.c:816
    break;

  case 112:
#line 310 "src/syntax.y" // glr.c:816
    {((*yyvalp)) = getRoot();}
#line 2075 "src/parser.cpp" // glr.c:816
    break;

  case 113:
#line 311 "src/syntax.y" // glr.c:816
    {((*yyvalp)) = NULL;}
#line 2081 "src/parser.cpp" // glr.c:816
    break;

  case 114:
#line 314 "src/syntax.y" // glr.c:816
    {((*yyvalp)) = mkFuncDeclNode((char*)(((yyGLRStackItem const *)yyvsp)[YYFILL (-3)].yystate.yysemantics.yysval), (((yyGLRStackItem const *)yyvsp)[YYFILL (-5)].yystate.yysemantics.yysval), (((yyGLRStackItem const *)yyvsp)[YYFILL (-4)].yystate.yysemantics.yysval), (((yyGLRStackItem const *)yyvsp)[YYFILL (-1)].yystate.yysemantics.yysval), (((yyGLRStackItem const *)yyvsp)[YYFILL (0)].yystate.yysemantics.yysval));}
#line 2087 "src/parser.cpp" // glr.c:816
    break;

  case 115:
#line 315 "src/syntax.y" // glr.c:816
    {((*yyvalp)) = mkFuncDeclNode((char*)(((yyGLRStackItem const *)yyvsp)[YYFILL (-6)].yystate.yysemantics.yysval), (((yyGLRStackItem const *)yyvsp)[YYFILL (-8)].yystate.yysemantics.yysval), (((yyGLRStackItem const *)yyvsp)[YYFILL (-7)].yystate.yysemantics.yysval), (((yyGLRStackItem const *)yyvsp)[YYFILL (-1)].yystate.yysemantics.yysval), (((yyGLRStackItem const *)yyvsp)[YYFILL (0)].yystate.yysemantics.yysval));}
#line 2093 "src/parser.cpp" // glr.c:816
    break;

  case 116:
#line 316 "src/syntax.y" // glr.c:816
    {((*yyvalp)) = mkFuncDeclNode((char*)(((yyGLRStackItem const *)yyvsp)[YYFILL (-3)].yystate.yysemantics.yysval), 0,  (((yyGLRStackItem const *)yyvsp)[YYFILL (-4)].yystate.yysemantics.yysval), (((yyGLRStackItem const *)yyvsp)[YYFILL (-1)].yystate.yysemantics.yysval), (((yyGLRStackItem const *)yyvsp)[YYFILL (0)].yystate.yysemantics.yysval));}
#line 2099 "src/parser.cpp" // glr.c:816
    break;

  case 117:
#line 317 "src/syntax.y" // glr.c:816
    {((*yyvalp)) = mkFuncDeclNode((char*)(((yyGLRStackItem const *)yyvsp)[YYFILL (-6)].yystate.yysemantics.yysval), 0,  (((yyGLRStackItem const *)yyvsp)[YYFILL (-7)].yystate.yysemantics.yysval), (((yyGLRStackItem const *)yyvsp)[YYFILL (-1)].yystate.yysemantics.yysval), (((yyGLRStackItem const *)yyvsp)[YYFILL (0)].yystate.yysemantics.yysval));}
#line 2105 "src/parser.cpp" // glr.c:816
    break;

  case 118:
#line 318 "src/syntax.y" // glr.c:816
    {((*yyvalp)) = mkFuncDeclNode((char*)(((yyGLRStackItem const *)yyvsp)[YYFILL (-4)].yystate.yysemantics.yysval), 0,  0,  (((yyGLRStackItem const *)yyvsp)[YYFILL (-2)].yystate.yysemantics.yysval), (((yyGLRStackItem const *)yyvsp)[YYFILL (0)].yystate.yysemantics.yysval));}
#line 2111 "src/parser.cpp" // glr.c:816
    break;

  case 119:
#line 321 "src/syntax.y" // glr.c:816
    {((*yyvalp)) = mkFuncCallNode((char*)(((yyGLRStackItem const *)yyvsp)[YYFILL (-1)].yystate.yysemantics.yysval), (((yyGLRStackItem const *)yyvsp)[YYFILL (0)].yystate.yysemantics.yysval));}
#line 2117 "src/parser.cpp" // glr.c:816
    break;

  case 120:
#line 324 "src/syntax.y" // glr.c:816
    {((*yyvalp)) = mkRetNode((((yyGLRStackItem const *)yyvsp)[YYFILL (0)].yystate.yysemantics.yysval));}
#line 2123 "src/parser.cpp" // glr.c:816
    break;

  case 121:
#line 327 "src/syntax.y" // glr.c:816
    {((*yyvalp)) = setElse((IfNode*)(((yyGLRStackItem const *)yyvsp)[YYFILL (-3)].yystate.yysemantics.yysval), (IfNode*)mkIfNode((((yyGLRStackItem const *)yyvsp)[YYFILL (-1)].yystate.yysemantics.yysval), (((yyGLRStackItem const *)yyvsp)[YYFILL (0)].yystate.yysemantics.yysval)));}
#line 2129 "src/parser.cpp" // glr.c:816
    break;

  case 122:
#line 328 "src/syntax.y" // glr.c:816
    {((*yyvalp)) = setRoot(mkIfNode((((yyGLRStackItem const *)yyvsp)[YYFILL (-1)].yystate.yysemantics.yysval), (((yyGLRStackItem const *)yyvsp)[YYFILL (0)].yystate.yysemantics.yysval)));}
#line 2135 "src/parser.cpp" // glr.c:816
    break;

  case 123:
#line 331 "src/syntax.y" // glr.c:816
    {((*yyvalp)) = setElse((IfNode*)(((yyGLRStackItem const *)yyvsp)[YYFILL (-2)].yystate.yysemantics.yysval), (IfNode*)mkIfNode(NULL, (((yyGLRStackItem const *)yyvsp)[YYFILL (0)].yystate.yysemantics.yysval)));}
#line 2141 "src/parser.cpp" // glr.c:816
    break;

  case 124:
#line 332 "src/syntax.y" // glr.c:816
    {((*yyvalp)) = (((yyGLRStackItem const *)yyvsp)[YYFILL (0)].yystate.yysemantics.yysval);}
#line 2147 "src/parser.cpp" // glr.c:816
    break;

  case 125:
#line 333 "src/syntax.y" // glr.c:816
    {((*yyvalp)) = setRoot(mkIfNode(NULL, (((yyGLRStackItem const *)yyvsp)[YYFILL (0)].yystate.yysemantics.yysval)));}
#line 2153 "src/parser.cpp" // glr.c:816
    break;

  case 126:
#line 334 "src/syntax.y" // glr.c:816
    {((*yyvalp)) = setRoot(NULL);}
#line 2159 "src/parser.cpp" // glr.c:816
    break;

  case 127:
#line 337 "src/syntax.y" // glr.c:816
    {((*yyvalp)) = mkIfNode((((yyGLRStackItem const *)yyvsp)[YYFILL (-2)].yystate.yysemantics.yysval), (((yyGLRStackItem const *)yyvsp)[YYFILL (-1)].yystate.yysemantics.yysval), (IfNode*)getRoot());}
#line 2165 "src/parser.cpp" // glr.c:816
    break;

  case 128:
#line 340 "src/syntax.y" // glr.c:816
    {((*yyvalp)) = NULL;}
#line 2171 "src/parser.cpp" // glr.c:816
    break;

  case 129:
#line 343 "src/syntax.y" // glr.c:816
    {((*yyvalp)) = NULL;}
#line 2177 "src/parser.cpp" // glr.c:816
    break;

  case 130:
#line 346 "src/syntax.y" // glr.c:816
    {((*yyvalp)) = NULL;}
#line 2183 "src/parser.cpp" // glr.c:816
    break;

  case 131:
#line 349 "src/syntax.y" // glr.c:816
    {((*yyvalp)) = mkVarNode((char*)(((yyGLRStackItem const *)yyvsp)[YYFILL (0)].yystate.yysemantics.yysval));}
#line 2189 "src/parser.cpp" // glr.c:816
    break;

  case 132:
#line 352 "src/syntax.y" // glr.c:816
    {((*yyvalp)) = mkUnOpNode('&', (((yyGLRStackItem const *)yyvsp)[YYFILL (0)].yystate.yysemantics.yysval));}
#line 2195 "src/parser.cpp" // glr.c:816
    break;

  case 133:
#line 353 "src/syntax.y" // glr.c:816
    {((*yyvalp)) = mkUnOpNode('@', (((yyGLRStackItem const *)yyvsp)[YYFILL (0)].yystate.yysemantics.yysval));}
#line 2201 "src/parser.cpp" // glr.c:816
    break;

  case 134:
#line 354 "src/syntax.y" // glr.c:816
    {((*yyvalp)) = mkBinOpNode('[', mkRefVarNode((char*)(((yyGLRStackItem const *)yyvsp)[YYFILL (-3)].yystate.yysemantics.yysval)), (((yyGLRStackItem const *)yyvsp)[YYFILL (-1)].yystate.yysemantics.yysval));}
#line 2207 "src/parser.cpp" // glr.c:816
    break;

  case 135:
#line 355 "src/syntax.y" // glr.c:816
    {((*yyvalp)) = mkRefVarNode((char*)(((yyGLRStackItem const *)yyvsp)[YYFILL (0)].yystate.yysemantics.yysval));}
#line 2213 "src/parser.cpp" // glr.c:816
=======
#line 294 "src/syntax.y" // glr.c:816
    {((*yyvalp)) = setNext((((yyGLRStackItem const *)yyvsp)[YYFILL (-1)].yystate.yysemantics.yysval), mkVarNode((char*)(((yyGLRStackItem const *)yyvsp)[YYFILL (0)].yystate.yysemantics.yysval)));}
#line 2012 "src/parser.cpp" // glr.c:816
    break;

  case 106:
#line 295 "src/syntax.y" // glr.c:816
    {((*yyvalp)) = setRoot(mkVarNode((char*)(((yyGLRStackItem const *)yyvsp)[YYFILL (0)].yystate.yysemantics.yysval)));}
#line 2018 "src/parser.cpp" // glr.c:816
    break;

  case 107:
#line 298 "src/syntax.y" // glr.c:816
    {((*yyvalp)) = getRoot();}
#line 2024 "src/parser.cpp" // glr.c:816
    break;

  case 108:
#line 305 "src/syntax.y" // glr.c:816
    {((*yyvalp)) = setNext((((yyGLRStackItem const *)yyvsp)[YYFILL (-3)].yystate.yysemantics.yysval), mkNamedValNode((((yyGLRStackItem const *)yyvsp)[YYFILL (0)].yystate.yysemantics.yysval), (((yyGLRStackItem const *)yyvsp)[YYFILL (-1)].yystate.yysemantics.yysval)));}
#line 2030 "src/parser.cpp" // glr.c:816
    break;

  case 109:
#line 306 "src/syntax.y" // glr.c:816
    {((*yyvalp)) = setRoot(mkNamedValNode((((yyGLRStackItem const *)yyvsp)[YYFILL (0)].yystate.yysemantics.yysval), (((yyGLRStackItem const *)yyvsp)[YYFILL (-1)].yystate.yysemantics.yysval)));}
#line 2036 "src/parser.cpp" // glr.c:816
    break;

  case 110:
#line 309 "src/syntax.y" // glr.c:816
    {((*yyvalp)) = getRoot();}
#line 2042 "src/parser.cpp" // glr.c:816
    break;

  case 111:
#line 310 "src/syntax.y" // glr.c:816
    {((*yyvalp)) = NULL;}
#line 2048 "src/parser.cpp" // glr.c:816
    break;

  case 112:
#line 313 "src/syntax.y" // glr.c:816
    {((*yyvalp)) = mkFuncDeclNode((char*)(((yyGLRStackItem const *)yyvsp)[YYFILL (-3)].yystate.yysemantics.yysval), (((yyGLRStackItem const *)yyvsp)[YYFILL (-5)].yystate.yysemantics.yysval), (((yyGLRStackItem const *)yyvsp)[YYFILL (-4)].yystate.yysemantics.yysval), (((yyGLRStackItem const *)yyvsp)[YYFILL (-1)].yystate.yysemantics.yysval), (((yyGLRStackItem const *)yyvsp)[YYFILL (0)].yystate.yysemantics.yysval));}
#line 2054 "src/parser.cpp" // glr.c:816
    break;

  case 113:
#line 314 "src/syntax.y" // glr.c:816
    {((*yyvalp)) = mkFuncDeclNode((char*)(((yyGLRStackItem const *)yyvsp)[YYFILL (-6)].yystate.yysemantics.yysval), (((yyGLRStackItem const *)yyvsp)[YYFILL (-8)].yystate.yysemantics.yysval), (((yyGLRStackItem const *)yyvsp)[YYFILL (-7)].yystate.yysemantics.yysval), (((yyGLRStackItem const *)yyvsp)[YYFILL (-1)].yystate.yysemantics.yysval), (((yyGLRStackItem const *)yyvsp)[YYFILL (0)].yystate.yysemantics.yysval));}
#line 2060 "src/parser.cpp" // glr.c:816
    break;

  case 114:
#line 315 "src/syntax.y" // glr.c:816
    {((*yyvalp)) = mkFuncDeclNode((char*)(((yyGLRStackItem const *)yyvsp)[YYFILL (-3)].yystate.yysemantics.yysval), 0,  (((yyGLRStackItem const *)yyvsp)[YYFILL (-4)].yystate.yysemantics.yysval), (((yyGLRStackItem const *)yyvsp)[YYFILL (-1)].yystate.yysemantics.yysval), (((yyGLRStackItem const *)yyvsp)[YYFILL (0)].yystate.yysemantics.yysval));}
#line 2066 "src/parser.cpp" // glr.c:816
    break;

  case 115:
#line 316 "src/syntax.y" // glr.c:816
    {((*yyvalp)) = mkFuncDeclNode((char*)(((yyGLRStackItem const *)yyvsp)[YYFILL (-6)].yystate.yysemantics.yysval), 0,  (((yyGLRStackItem const *)yyvsp)[YYFILL (-7)].yystate.yysemantics.yysval), (((yyGLRStackItem const *)yyvsp)[YYFILL (-1)].yystate.yysemantics.yysval), (((yyGLRStackItem const *)yyvsp)[YYFILL (0)].yystate.yysemantics.yysval));}
#line 2072 "src/parser.cpp" // glr.c:816
    break;

  case 116:
#line 317 "src/syntax.y" // glr.c:816
    {((*yyvalp)) = mkFuncDeclNode((char*)(((yyGLRStackItem const *)yyvsp)[YYFILL (-4)].yystate.yysemantics.yysval), 0,  0,  (((yyGLRStackItem const *)yyvsp)[YYFILL (-2)].yystate.yysemantics.yysval), (((yyGLRStackItem const *)yyvsp)[YYFILL (0)].yystate.yysemantics.yysval));}
#line 2078 "src/parser.cpp" // glr.c:816
    break;

  case 117:
#line 320 "src/syntax.y" // glr.c:816
    {((*yyvalp)) = mkFuncCallNode((char*)(((yyGLRStackItem const *)yyvsp)[YYFILL (-1)].yystate.yysemantics.yysval), (((yyGLRStackItem const *)yyvsp)[YYFILL (0)].yystate.yysemantics.yysval));}
#line 2084 "src/parser.cpp" // glr.c:816
    break;

  case 118:
#line 323 "src/syntax.y" // glr.c:816
    {((*yyvalp)) = mkRetNode((((yyGLRStackItem const *)yyvsp)[YYFILL (0)].yystate.yysemantics.yysval));}
#line 2090 "src/parser.cpp" // glr.c:816
    break;

  case 119:
#line 326 "src/syntax.y" // glr.c:816
    {((*yyvalp)) = setElse((IfNode*)(((yyGLRStackItem const *)yyvsp)[YYFILL (-3)].yystate.yysemantics.yysval), (IfNode*)mkIfNode((((yyGLRStackItem const *)yyvsp)[YYFILL (-1)].yystate.yysemantics.yysval), (((yyGLRStackItem const *)yyvsp)[YYFILL (0)].yystate.yysemantics.yysval)));}
#line 2096 "src/parser.cpp" // glr.c:816
    break;

  case 120:
#line 327 "src/syntax.y" // glr.c:816
    {((*yyvalp)) = setRoot(mkIfNode((((yyGLRStackItem const *)yyvsp)[YYFILL (-1)].yystate.yysemantics.yysval), (((yyGLRStackItem const *)yyvsp)[YYFILL (0)].yystate.yysemantics.yysval)));}
#line 2102 "src/parser.cpp" // glr.c:816
    break;

  case 121:
#line 330 "src/syntax.y" // glr.c:816
    {((*yyvalp)) = setElse((IfNode*)(((yyGLRStackItem const *)yyvsp)[YYFILL (-2)].yystate.yysemantics.yysval), (IfNode*)mkIfNode(NULL, (((yyGLRStackItem const *)yyvsp)[YYFILL (0)].yystate.yysemantics.yysval)));}
#line 2108 "src/parser.cpp" // glr.c:816
    break;

  case 122:
#line 331 "src/syntax.y" // glr.c:816
    {((*yyvalp)) = (((yyGLRStackItem const *)yyvsp)[YYFILL (0)].yystate.yysemantics.yysval);}
#line 2114 "src/parser.cpp" // glr.c:816
    break;

  case 123:
#line 332 "src/syntax.y" // glr.c:816
    {((*yyvalp)) = setRoot(mkIfNode(NULL, (((yyGLRStackItem const *)yyvsp)[YYFILL (0)].yystate.yysemantics.yysval)));}
#line 2120 "src/parser.cpp" // glr.c:816
    break;

  case 124:
#line 333 "src/syntax.y" // glr.c:816
    {((*yyvalp)) = setRoot(NULL);}
#line 2126 "src/parser.cpp" // glr.c:816
    break;

  case 125:
#line 336 "src/syntax.y" // glr.c:816
    {((*yyvalp)) = mkIfNode((((yyGLRStackItem const *)yyvsp)[YYFILL (-2)].yystate.yysemantics.yysval), (((yyGLRStackItem const *)yyvsp)[YYFILL (-1)].yystate.yysemantics.yysval), (IfNode*)getRoot());}
#line 2132 "src/parser.cpp" // glr.c:816
    break;

  case 126:
#line 339 "src/syntax.y" // glr.c:816
    {((*yyvalp)) = NULL;}
#line 2138 "src/parser.cpp" // glr.c:816
    break;

  case 127:
#line 342 "src/syntax.y" // glr.c:816
    {((*yyvalp)) = NULL;}
#line 2144 "src/parser.cpp" // glr.c:816
    break;

  case 128:
#line 345 "src/syntax.y" // glr.c:816
    {((*yyvalp)) = NULL;}
#line 2150 "src/parser.cpp" // glr.c:816
    break;

  case 129:
#line 348 "src/syntax.y" // glr.c:816
    {((*yyvalp)) = mkVarNode((char*)(((yyGLRStackItem const *)yyvsp)[YYFILL (0)].yystate.yysemantics.yysval));}
#line 2156 "src/parser.cpp" // glr.c:816
    break;

  case 130:
#line 351 "src/syntax.y" // glr.c:816
    {((*yyvalp)) = mkUnOpNode('&', (((yyGLRStackItem const *)yyvsp)[YYFILL (0)].yystate.yysemantics.yysval));}
#line 2162 "src/parser.cpp" // glr.c:816
    break;

  case 131:
#line 352 "src/syntax.y" // glr.c:816
    {((*yyvalp)) = mkUnOpNode('@', (((yyGLRStackItem const *)yyvsp)[YYFILL (0)].yystate.yysemantics.yysval));}
#line 2168 "src/parser.cpp" // glr.c:816
    break;

  case 132:
#line 353 "src/syntax.y" // glr.c:816
    {((*yyvalp)) = mkBinOpNode('[', mkRefVarNode((char*)(((yyGLRStackItem const *)yyvsp)[YYFILL (-3)].yystate.yysemantics.yysval)), (((yyGLRStackItem const *)yyvsp)[YYFILL (-1)].yystate.yysemantics.yysval));}
#line 2174 "src/parser.cpp" // glr.c:816
    break;

  case 133:
#line 354 "src/syntax.y" // glr.c:816
    {((*yyvalp)) = mkRefVarNode((char*)(((yyGLRStackItem const *)yyvsp)[YYFILL (0)].yystate.yysemantics.yysval));}
#line 2180 "src/parser.cpp" // glr.c:816
    break;

  case 134:
#line 357 "src/syntax.y" // glr.c:816
    {((*yyvalp)) = (((yyGLRStackItem const *)yyvsp)[YYFILL (0)].yystate.yysemantics.yysval);}
#line 2186 "src/parser.cpp" // glr.c:816
>>>>>>> a037f794
    break;

  case 135:
#line 358 "src/syntax.y" // glr.c:816
<<<<<<< HEAD
    {((*yyvalp)) = (((yyGLRStackItem const *)yyvsp)[YYFILL (0)].yystate.yysemantics.yysval);}
#line 2219 "src/parser.cpp" // glr.c:816
=======
    {((*yyvalp)) = (((yyGLRStackItem const *)yyvsp)[YYFILL (-1)].yystate.yysemantics.yysval);}
#line 2192 "src/parser.cpp" // glr.c:816
>>>>>>> a037f794
    break;

  case 136:
#line 359 "src/syntax.y" // glr.c:816
    {((*yyvalp)) = (((yyGLRStackItem const *)yyvsp)[YYFILL (-1)].yystate.yysemantics.yysval);}
#line 2225 "src/parser.cpp" // glr.c:816
    break;

  case 137:
#line 360 "src/syntax.y" // glr.c:816
    {((*yyvalp)) = (((yyGLRStackItem const *)yyvsp)[YYFILL (0)].yystate.yysemantics.yysval);}
<<<<<<< HEAD
#line 2231 "src/parser.cpp" // glr.c:816
=======
#line 2204 "src/parser.cpp" // glr.c:816
>>>>>>> a037f794
    break;

  case 138:
#line 361 "src/syntax.y" // glr.c:816
<<<<<<< HEAD
    {((*yyvalp)) = (((yyGLRStackItem const *)yyvsp)[YYFILL (0)].yystate.yysemantics.yysval);}
#line 2237 "src/parser.cpp" // glr.c:816
=======
    {((*yyvalp)) = (((yyGLRStackItem const *)yyvsp)[YYFILL (-1)].yystate.yysemantics.yysval);}
#line 2210 "src/parser.cpp" // glr.c:816
>>>>>>> a037f794
    break;

  case 139:
#line 362 "src/syntax.y" // glr.c:816
    {((*yyvalp)) = (((yyGLRStackItem const *)yyvsp)[YYFILL (-1)].yystate.yysemantics.yysval);}
#line 2243 "src/parser.cpp" // glr.c:816
    break;

  case 140:
#line 363 "src/syntax.y" // glr.c:816
    {((*yyvalp)) = (((yyGLRStackItem const *)yyvsp)[YYFILL (0)].yystate.yysemantics.yysval);}
#line 2249 "src/parser.cpp" // glr.c:816
    break;

  case 141:
#line 364 "src/syntax.y" // glr.c:816
    {((*yyvalp)) = (((yyGLRStackItem const *)yyvsp)[YYFILL (0)].yystate.yysemantics.yysval);}
#line 2255 "src/parser.cpp" // glr.c:816
    break;

  case 142:
#line 365 "src/syntax.y" // glr.c:816
    {((*yyvalp)) = (((yyGLRStackItem const *)yyvsp)[YYFILL (0)].yystate.yysemantics.yysval);}
#line 2261 "src/parser.cpp" // glr.c:816
    break;

  case 143:
#line 366 "src/syntax.y" // glr.c:816
    {((*yyvalp)) = (((yyGLRStackItem const *)yyvsp)[YYFILL (0)].yystate.yysemantics.yysval);}
<<<<<<< HEAD
#line 2267 "src/parser.cpp" // glr.c:816
=======
#line 2240 "src/parser.cpp" // glr.c:816
>>>>>>> a037f794
    break;

  case 144:
#line 367 "src/syntax.y" // glr.c:816
<<<<<<< HEAD
    {((*yyvalp)) = (((yyGLRStackItem const *)yyvsp)[YYFILL (0)].yystate.yysemantics.yysval);}
#line 2273 "src/parser.cpp" // glr.c:816
=======
    {((*yyvalp)) = mkBoolLitNode(1);}
#line 2246 "src/parser.cpp" // glr.c:816
>>>>>>> a037f794
    break;

  case 145:
#line 368 "src/syntax.y" // glr.c:816
    {((*yyvalp)) = mkBoolLitNode(0);}
#line 2252 "src/parser.cpp" // glr.c:816
    break;

  case 146:
<<<<<<< HEAD
#line 368 "src/syntax.y" // glr.c:816
    {((*yyvalp)) = mkBoolLitNode(1);}
#line 2279 "src/parser.cpp" // glr.c:816
    break;

  case 147:
#line 369 "src/syntax.y" // glr.c:816
    {((*yyvalp)) = mkBoolLitNode(0);}
#line 2285 "src/parser.cpp" // glr.c:816
    break;

  case 148:
#line 372 "src/syntax.y" // glr.c:816
    {((*yyvalp)) = mkTupleNode((((yyGLRStackItem const *)yyvsp)[YYFILL (-1)].yystate.yysemantics.yysval));}
#line 2291 "src/parser.cpp" // glr.c:816
    break;

  case 149:
#line 373 "src/syntax.y" // glr.c:816
    {((*yyvalp)) = mkTupleNode(0);}
#line 2297 "src/parser.cpp" // glr.c:816
    break;

  case 150:
#line 376 "src/syntax.y" // glr.c:816
    {((*yyvalp)) = mkArrayNode((((yyGLRStackItem const *)yyvsp)[YYFILL (-1)].yystate.yysemantics.yysval));}
#line 2303 "src/parser.cpp" // glr.c:816
    break;

  case 151:
#line 377 "src/syntax.y" // glr.c:816
    {((*yyvalp)) = mkArrayNode(0);}
#line 2309 "src/parser.cpp" // glr.c:816
    break;

  case 152:
#line 380 "src/syntax.y" // glr.c:816
    {((*yyvalp)) = (((yyGLRStackItem const *)yyvsp)[YYFILL (0)].yystate.yysemantics.yysval);}
#line 2315 "src/parser.cpp" // glr.c:816
    break;

  case 153:
#line 381 "src/syntax.y" // glr.c:816
    {((*yyvalp)) = NULL;}
#line 2321 "src/parser.cpp" // glr.c:816
    break;

  case 154:
#line 384 "src/syntax.y" // glr.c:816
    {((*yyvalp)) = getRoot();}
#line 2327 "src/parser.cpp" // glr.c:816
    break;

  case 155:
#line 387 "src/syntax.y" // glr.c:816
    {((*yyvalp)) = setNext((((yyGLRStackItem const *)yyvsp)[YYFILL (-2)].yystate.yysemantics.yysval), (((yyGLRStackItem const *)yyvsp)[YYFILL (0)].yystate.yysemantics.yysval));}
#line 2333 "src/parser.cpp" // glr.c:816
    break;

  case 156:
#line 388 "src/syntax.y" // glr.c:816
    {((*yyvalp)) = setRoot((((yyGLRStackItem const *)yyvsp)[YYFILL (0)].yystate.yysemantics.yysval));}
#line 2339 "src/parser.cpp" // glr.c:816
    break;

  case 157:
#line 393 "src/syntax.y" // glr.c:816
    {((*yyvalp)) = mkUnOpNode('@', (((yyGLRStackItem const *)yyvsp)[YYFILL (0)].yystate.yysemantics.yysval));}
#line 2345 "src/parser.cpp" // glr.c:816
    break;

  case 158:
#line 394 "src/syntax.y" // glr.c:816
    {((*yyvalp)) = mkUnOpNode('&', (((yyGLRStackItem const *)yyvsp)[YYFILL (0)].yystate.yysemantics.yysval));}
#line 2351 "src/parser.cpp" // glr.c:816
    break;

  case 159:
#line 395 "src/syntax.y" // glr.c:816
    {((*yyvalp)) = mkUnOpNode('-', (((yyGLRStackItem const *)yyvsp)[YYFILL (0)].yystate.yysemantics.yysval));}
#line 2357 "src/parser.cpp" // glr.c:816
    break;

  case 160:
#line 396 "src/syntax.y" // glr.c:816
    {((*yyvalp)) = mkTypeCastNode((((yyGLRStackItem const *)yyvsp)[YYFILL (-1)].yystate.yysemantics.yysval), (((yyGLRStackItem const *)yyvsp)[YYFILL (0)].yystate.yysemantics.yysval));}
#line 2363 "src/parser.cpp" // glr.c:816
    break;

  case 161:
#line 399 "src/syntax.y" // glr.c:816
    {((*yyvalp)) = (((yyGLRStackItem const *)yyvsp)[YYFILL (0)].yystate.yysemantics.yysval);}
#line 2369 "src/parser.cpp" // glr.c:816
=======
#line 371 "src/syntax.y" // glr.c:816
    {((*yyvalp)) = mkTupleNode((((yyGLRStackItem const *)yyvsp)[YYFILL (-1)].yystate.yysemantics.yysval));}
#line 2258 "src/parser.cpp" // glr.c:816
    break;

  case 147:
#line 372 "src/syntax.y" // glr.c:816
    {((*yyvalp)) = mkTupleNode(0);}
#line 2264 "src/parser.cpp" // glr.c:816
    break;

  case 148:
#line 375 "src/syntax.y" // glr.c:816
    {((*yyvalp)) = mkArrayNode((((yyGLRStackItem const *)yyvsp)[YYFILL (-1)].yystate.yysemantics.yysval));}
#line 2270 "src/parser.cpp" // glr.c:816
    break;

  case 149:
#line 376 "src/syntax.y" // glr.c:816
    {((*yyvalp)) = mkArrayNode(0);}
#line 2276 "src/parser.cpp" // glr.c:816
    break;

  case 150:
#line 379 "src/syntax.y" // glr.c:816
    {((*yyvalp)) = (((yyGLRStackItem const *)yyvsp)[YYFILL (0)].yystate.yysemantics.yysval);}
#line 2282 "src/parser.cpp" // glr.c:816
    break;

  case 151:
#line 380 "src/syntax.y" // glr.c:816
    {((*yyvalp)) = NULL;}
#line 2288 "src/parser.cpp" // glr.c:816
    break;

  case 152:
#line 383 "src/syntax.y" // glr.c:816
    {((*yyvalp)) = getRoot();}
#line 2294 "src/parser.cpp" // glr.c:816
    break;

  case 153:
#line 386 "src/syntax.y" // glr.c:816
    {((*yyvalp)) = setNext((((yyGLRStackItem const *)yyvsp)[YYFILL (-2)].yystate.yysemantics.yysval), (((yyGLRStackItem const *)yyvsp)[YYFILL (0)].yystate.yysemantics.yysval));}
#line 2300 "src/parser.cpp" // glr.c:816
    break;

  case 154:
#line 387 "src/syntax.y" // glr.c:816
    {((*yyvalp)) = setRoot((((yyGLRStackItem const *)yyvsp)[YYFILL (0)].yystate.yysemantics.yysval));}
#line 2306 "src/parser.cpp" // glr.c:816
    break;

  case 155:
#line 392 "src/syntax.y" // glr.c:816
    {((*yyvalp)) = mkUnOpNode('@', (((yyGLRStackItem const *)yyvsp)[YYFILL (0)].yystate.yysemantics.yysval));}
#line 2312 "src/parser.cpp" // glr.c:816
    break;

  case 156:
#line 393 "src/syntax.y" // glr.c:816
    {((*yyvalp)) = mkUnOpNode('&', (((yyGLRStackItem const *)yyvsp)[YYFILL (0)].yystate.yysemantics.yysval));}
#line 2318 "src/parser.cpp" // glr.c:816
    break;

  case 157:
#line 394 "src/syntax.y" // glr.c:816
    {((*yyvalp)) = mkUnOpNode('-', (((yyGLRStackItem const *)yyvsp)[YYFILL (0)].yystate.yysemantics.yysval));}
#line 2324 "src/parser.cpp" // glr.c:816
    break;

  case 158:
#line 395 "src/syntax.y" // glr.c:816
    {((*yyvalp)) = mkTypeCastNode((((yyGLRStackItem const *)yyvsp)[YYFILL (-1)].yystate.yysemantics.yysval), (((yyGLRStackItem const *)yyvsp)[YYFILL (0)].yystate.yysemantics.yysval));}
#line 2330 "src/parser.cpp" // glr.c:816
    break;

  case 159:
#line 398 "src/syntax.y" // glr.c:816
    {((*yyvalp)) = (((yyGLRStackItem const *)yyvsp)[YYFILL (0)].yystate.yysemantics.yysval);}
#line 2336 "src/parser.cpp" // glr.c:816
    break;

  case 160:
#line 401 "src/syntax.y" // glr.c:816
    {((*yyvalp)) = mkBinOpNode('+', (((yyGLRStackItem const *)yyvsp)[YYFILL (-2)].yystate.yysemantics.yysval), (((yyGLRStackItem const *)yyvsp)[YYFILL (0)].yystate.yysemantics.yysval));}
#line 2342 "src/parser.cpp" // glr.c:816
>>>>>>> a037f794
    break;

  case 161:
#line 402 "src/syntax.y" // glr.c:816
<<<<<<< HEAD
    {((*yyvalp)) = mkBinOpNode('+', (((yyGLRStackItem const *)yyvsp)[YYFILL (-2)].yystate.yysemantics.yysval), (((yyGLRStackItem const *)yyvsp)[YYFILL (0)].yystate.yysemantics.yysval));}
#line 2375 "src/parser.cpp" // glr.c:816
=======
    {((*yyvalp)) = mkBinOpNode('-', (((yyGLRStackItem const *)yyvsp)[YYFILL (-2)].yystate.yysemantics.yysval), (((yyGLRStackItem const *)yyvsp)[YYFILL (0)].yystate.yysemantics.yysval));}
#line 2348 "src/parser.cpp" // glr.c:816
>>>>>>> a037f794
    break;

  case 162:
#line 403 "src/syntax.y" // glr.c:816
<<<<<<< HEAD
    {((*yyvalp)) = mkBinOpNode('-', (((yyGLRStackItem const *)yyvsp)[YYFILL (-2)].yystate.yysemantics.yysval), (((yyGLRStackItem const *)yyvsp)[YYFILL (0)].yystate.yysemantics.yysval));}
#line 2381 "src/parser.cpp" // glr.c:816
=======
    {((*yyvalp)) = mkBinOpNode('*', (((yyGLRStackItem const *)yyvsp)[YYFILL (-2)].yystate.yysemantics.yysval), (((yyGLRStackItem const *)yyvsp)[YYFILL (0)].yystate.yysemantics.yysval));}
#line 2354 "src/parser.cpp" // glr.c:816
>>>>>>> a037f794
    break;

  case 163:
#line 404 "src/syntax.y" // glr.c:816
<<<<<<< HEAD
    {((*yyvalp)) = mkBinOpNode('*', (((yyGLRStackItem const *)yyvsp)[YYFILL (-2)].yystate.yysemantics.yysval), (((yyGLRStackItem const *)yyvsp)[YYFILL (0)].yystate.yysemantics.yysval));}
#line 2387 "src/parser.cpp" // glr.c:816
=======
    {((*yyvalp)) = mkBinOpNode('/', (((yyGLRStackItem const *)yyvsp)[YYFILL (-2)].yystate.yysemantics.yysval), (((yyGLRStackItem const *)yyvsp)[YYFILL (0)].yystate.yysemantics.yysval));}
#line 2360 "src/parser.cpp" // glr.c:816
>>>>>>> a037f794
    break;

  case 164:
#line 405 "src/syntax.y" // glr.c:816
<<<<<<< HEAD
    {((*yyvalp)) = mkBinOpNode('/', (((yyGLRStackItem const *)yyvsp)[YYFILL (-2)].yystate.yysemantics.yysval), (((yyGLRStackItem const *)yyvsp)[YYFILL (0)].yystate.yysemantics.yysval));}
#line 2393 "src/parser.cpp" // glr.c:816
=======
    {((*yyvalp)) = mkBinOpNode('%', (((yyGLRStackItem const *)yyvsp)[YYFILL (-2)].yystate.yysemantics.yysval), (((yyGLRStackItem const *)yyvsp)[YYFILL (0)].yystate.yysemantics.yysval));}
#line 2366 "src/parser.cpp" // glr.c:816
>>>>>>> a037f794
    break;

  case 165:
#line 406 "src/syntax.y" // glr.c:816
<<<<<<< HEAD
    {((*yyvalp)) = mkBinOpNode('%', (((yyGLRStackItem const *)yyvsp)[YYFILL (-2)].yystate.yysemantics.yysval), (((yyGLRStackItem const *)yyvsp)[YYFILL (0)].yystate.yysemantics.yysval));}
#line 2399 "src/parser.cpp" // glr.c:816
=======
    {((*yyvalp)) = mkBinOpNode('<', (((yyGLRStackItem const *)yyvsp)[YYFILL (-2)].yystate.yysemantics.yysval), (((yyGLRStackItem const *)yyvsp)[YYFILL (0)].yystate.yysemantics.yysval));}
#line 2372 "src/parser.cpp" // glr.c:816
>>>>>>> a037f794
    break;

  case 166:
#line 407 "src/syntax.y" // glr.c:816
<<<<<<< HEAD
    {((*yyvalp)) = mkBinOpNode('<', (((yyGLRStackItem const *)yyvsp)[YYFILL (-2)].yystate.yysemantics.yysval), (((yyGLRStackItem const *)yyvsp)[YYFILL (0)].yystate.yysemantics.yysval));}
#line 2405 "src/parser.cpp" // glr.c:816
=======
    {((*yyvalp)) = mkBinOpNode('>', (((yyGLRStackItem const *)yyvsp)[YYFILL (-2)].yystate.yysemantics.yysval), (((yyGLRStackItem const *)yyvsp)[YYFILL (0)].yystate.yysemantics.yysval));}
#line 2378 "src/parser.cpp" // glr.c:816
>>>>>>> a037f794
    break;

  case 167:
#line 408 "src/syntax.y" // glr.c:816
<<<<<<< HEAD
    {((*yyvalp)) = mkBinOpNode('>', (((yyGLRStackItem const *)yyvsp)[YYFILL (-2)].yystate.yysemantics.yysval), (((yyGLRStackItem const *)yyvsp)[YYFILL (0)].yystate.yysemantics.yysval));}
#line 2411 "src/parser.cpp" // glr.c:816
=======
    {((*yyvalp)) = mkBinOpNode('^', (((yyGLRStackItem const *)yyvsp)[YYFILL (-2)].yystate.yysemantics.yysval), (((yyGLRStackItem const *)yyvsp)[YYFILL (0)].yystate.yysemantics.yysval));}
#line 2384 "src/parser.cpp" // glr.c:816
>>>>>>> a037f794
    break;

  case 168:
#line 409 "src/syntax.y" // glr.c:816
<<<<<<< HEAD
    {((*yyvalp)) = mkBinOpNode('^', (((yyGLRStackItem const *)yyvsp)[YYFILL (-2)].yystate.yysemantics.yysval), (((yyGLRStackItem const *)yyvsp)[YYFILL (0)].yystate.yysemantics.yysval));}
#line 2417 "src/parser.cpp" // glr.c:816
=======
    {((*yyvalp)) = mkBinOpNode('.', (((yyGLRStackItem const *)yyvsp)[YYFILL (-2)].yystate.yysemantics.yysval), (((yyGLRStackItem const *)yyvsp)[YYFILL (0)].yystate.yysemantics.yysval));}
#line 2390 "src/parser.cpp" // glr.c:816
>>>>>>> a037f794
    break;

  case 169:
#line 410 "src/syntax.y" // glr.c:816
<<<<<<< HEAD
    {((*yyvalp)) = mkBinOpNode('.', (((yyGLRStackItem const *)yyvsp)[YYFILL (-2)].yystate.yysemantics.yysval), (((yyGLRStackItem const *)yyvsp)[YYFILL (0)].yystate.yysemantics.yysval));}
#line 2423 "src/parser.cpp" // glr.c:816
=======
    {((*yyvalp)) = mkBinOpNode(';', (((yyGLRStackItem const *)yyvsp)[YYFILL (-3)].yystate.yysemantics.yysval), (((yyGLRStackItem const *)yyvsp)[YYFILL (0)].yystate.yysemantics.yysval));}
#line 2396 "src/parser.cpp" // glr.c:816
>>>>>>> a037f794
    break;

  case 170:
#line 411 "src/syntax.y" // glr.c:816
<<<<<<< HEAD
    {((*yyvalp)) = mkBinOpNode(';', (((yyGLRStackItem const *)yyvsp)[YYFILL (-3)].yystate.yysemantics.yysval), (((yyGLRStackItem const *)yyvsp)[YYFILL (0)].yystate.yysemantics.yysval));}
#line 2429 "src/parser.cpp" // glr.c:816
=======
    {((*yyvalp)) = mkBinOpNode('[', (((yyGLRStackItem const *)yyvsp)[YYFILL (-3)].yystate.yysemantics.yysval), (((yyGLRStackItem const *)yyvsp)[YYFILL (-1)].yystate.yysemantics.yysval));}
#line 2402 "src/parser.cpp" // glr.c:816
>>>>>>> a037f794
    break;

  case 171:
#line 412 "src/syntax.y" // glr.c:816
<<<<<<< HEAD
    {((*yyvalp)) = mkBinOpNode('[', (((yyGLRStackItem const *)yyvsp)[YYFILL (-3)].yystate.yysemantics.yysval), (((yyGLRStackItem const *)yyvsp)[YYFILL (-1)].yystate.yysemantics.yysval));}
#line 2435 "src/parser.cpp" // glr.c:816
=======
    {((*yyvalp)) = mkBinOpNode(Tok_Where, (((yyGLRStackItem const *)yyvsp)[YYFILL (-4)].yystate.yysemantics.yysval), mkLetBindingNode((char*)(((yyGLRStackItem const *)yyvsp)[YYFILL (-2)].yystate.yysemantics.yysval), 0, 0, (((yyGLRStackItem const *)yyvsp)[YYFILL (0)].yystate.yysemantics.yysval)));}
#line 2408 "src/parser.cpp" // glr.c:816
>>>>>>> a037f794
    break;

  case 172:
#line 413 "src/syntax.y" // glr.c:816
<<<<<<< HEAD
    {((*yyvalp)) = mkBinOpNode(Tok_Where, (((yyGLRStackItem const *)yyvsp)[YYFILL (-4)].yystate.yysemantics.yysval), mkLetBindingNode((char*)(((yyGLRStackItem const *)yyvsp)[YYFILL (-2)].yystate.yysemantics.yysval), 0, 0, (((yyGLRStackItem const *)yyvsp)[YYFILL (0)].yystate.yysemantics.yysval)));}
#line 2441 "src/parser.cpp" // glr.c:816
=======
    {((*yyvalp)) = mkBinOpNode(Tok_Let, mkLetBindingNode((char*)(((yyGLRStackItem const *)yyvsp)[YYFILL (-4)].yystate.yysemantics.yysval), 0, 0, (((yyGLRStackItem const *)yyvsp)[YYFILL (-2)].yystate.yysemantics.yysval)), (((yyGLRStackItem const *)yyvsp)[YYFILL (0)].yystate.yysemantics.yysval));}
#line 2414 "src/parser.cpp" // glr.c:816
>>>>>>> a037f794
    break;

  case 173:
#line 414 "src/syntax.y" // glr.c:816
<<<<<<< HEAD
    {((*yyvalp)) = mkBinOpNode(Tok_Let, mkLetBindingNode((char*)(((yyGLRStackItem const *)yyvsp)[YYFILL (-4)].yystate.yysemantics.yysval), 0, 0, (((yyGLRStackItem const *)yyvsp)[YYFILL (-2)].yystate.yysemantics.yysval)), (((yyGLRStackItem const *)yyvsp)[YYFILL (0)].yystate.yysemantics.yysval));}
#line 2447 "src/parser.cpp" // glr.c:816
=======
    {((*yyvalp)) = mkBinOpNode(Tok_Eq, (((yyGLRStackItem const *)yyvsp)[YYFILL (-2)].yystate.yysemantics.yysval), (((yyGLRStackItem const *)yyvsp)[YYFILL (0)].yystate.yysemantics.yysval));}
#line 2420 "src/parser.cpp" // glr.c:816
>>>>>>> a037f794
    break;

  case 174:
#line 415 "src/syntax.y" // glr.c:816
<<<<<<< HEAD
    {((*yyvalp)) = mkBinOpNode(Tok_Eq, (((yyGLRStackItem const *)yyvsp)[YYFILL (-2)].yystate.yysemantics.yysval), (((yyGLRStackItem const *)yyvsp)[YYFILL (0)].yystate.yysemantics.yysval));}
#line 2453 "src/parser.cpp" // glr.c:816
=======
    {((*yyvalp)) = mkBinOpNode(Tok_NotEq, (((yyGLRStackItem const *)yyvsp)[YYFILL (-2)].yystate.yysemantics.yysval), (((yyGLRStackItem const *)yyvsp)[YYFILL (0)].yystate.yysemantics.yysval));}
#line 2426 "src/parser.cpp" // glr.c:816
>>>>>>> a037f794
    break;

  case 175:
#line 416 "src/syntax.y" // glr.c:816
<<<<<<< HEAD
    {((*yyvalp)) = mkBinOpNode(Tok_NotEq, (((yyGLRStackItem const *)yyvsp)[YYFILL (-2)].yystate.yysemantics.yysval), (((yyGLRStackItem const *)yyvsp)[YYFILL (0)].yystate.yysemantics.yysval));}
#line 2459 "src/parser.cpp" // glr.c:816
=======
    {((*yyvalp)) = mkBinOpNode(Tok_GrtrEq, (((yyGLRStackItem const *)yyvsp)[YYFILL (-2)].yystate.yysemantics.yysval), (((yyGLRStackItem const *)yyvsp)[YYFILL (0)].yystate.yysemantics.yysval));}
#line 2432 "src/parser.cpp" // glr.c:816
>>>>>>> a037f794
    break;

  case 176:
#line 417 "src/syntax.y" // glr.c:816
<<<<<<< HEAD
    {((*yyvalp)) = mkBinOpNode(Tok_GrtrEq, (((yyGLRStackItem const *)yyvsp)[YYFILL (-2)].yystate.yysemantics.yysval), (((yyGLRStackItem const *)yyvsp)[YYFILL (0)].yystate.yysemantics.yysval));}
#line 2465 "src/parser.cpp" // glr.c:816
=======
    {((*yyvalp)) = mkBinOpNode(Tok_LesrEq, (((yyGLRStackItem const *)yyvsp)[YYFILL (-2)].yystate.yysemantics.yysval), (((yyGLRStackItem const *)yyvsp)[YYFILL (0)].yystate.yysemantics.yysval));}
#line 2438 "src/parser.cpp" // glr.c:816
>>>>>>> a037f794
    break;

  case 177:
#line 418 "src/syntax.y" // glr.c:816
<<<<<<< HEAD
    {((*yyvalp)) = mkBinOpNode(Tok_LesrEq, (((yyGLRStackItem const *)yyvsp)[YYFILL (-2)].yystate.yysemantics.yysval), (((yyGLRStackItem const *)yyvsp)[YYFILL (0)].yystate.yysemantics.yysval));}
#line 2471 "src/parser.cpp" // glr.c:816
=======
    {((*yyvalp)) = mkBinOpNode(Tok_Or, (((yyGLRStackItem const *)yyvsp)[YYFILL (-2)].yystate.yysemantics.yysval), (((yyGLRStackItem const *)yyvsp)[YYFILL (0)].yystate.yysemantics.yysval));}
#line 2444 "src/parser.cpp" // glr.c:816
>>>>>>> a037f794
    break;

  case 178:
#line 419 "src/syntax.y" // glr.c:816
<<<<<<< HEAD
    {((*yyvalp)) = mkBinOpNode(Tok_Or, (((yyGLRStackItem const *)yyvsp)[YYFILL (-2)].yystate.yysemantics.yysval), (((yyGLRStackItem const *)yyvsp)[YYFILL (0)].yystate.yysemantics.yysval));}
#line 2477 "src/parser.cpp" // glr.c:816
    break;

  case 180:
#line 420 "src/syntax.y" // glr.c:816
    {((*yyvalp)) = mkBinOpNode(Tok_And, (((yyGLRStackItem const *)yyvsp)[YYFILL (-2)].yystate.yysemantics.yysval), (((yyGLRStackItem const *)yyvsp)[YYFILL (0)].yystate.yysemantics.yysval));}
#line 2483 "src/parser.cpp" // glr.c:816
    break;

  case 181:
#line 421 "src/syntax.y" // glr.c:816
    {((*yyvalp)) = (((yyGLRStackItem const *)yyvsp)[YYFILL (0)].yystate.yysemantics.yysval);}
#line 2489 "src/parser.cpp" // glr.c:816
    break;

  case 182:
#line 426 "src/syntax.y" // glr.c:816
    {((*yyvalp)) = getRoot();}
#line 2495 "src/parser.cpp" // glr.c:816
    break;

  case 183:
#line 429 "src/syntax.y" // glr.c:816
    {((*yyvalp)) = setNext((((yyGLRStackItem const *)yyvsp)[YYFILL (-3)].yystate.yysemantics.yysval), (((yyGLRStackItem const *)yyvsp)[YYFILL (0)].yystate.yysemantics.yysval));}
#line 2501 "src/parser.cpp" // glr.c:816
    break;

  case 184:
#line 430 "src/syntax.y" // glr.c:816
    {((*yyvalp)) = setRoot((((yyGLRStackItem const *)yyvsp)[YYFILL (0)].yystate.yysemantics.yysval));}
#line 2507 "src/parser.cpp" // glr.c:816
=======
    {((*yyvalp)) = mkBinOpNode(Tok_And, (((yyGLRStackItem const *)yyvsp)[YYFILL (-2)].yystate.yysemantics.yysval), (((yyGLRStackItem const *)yyvsp)[YYFILL (0)].yystate.yysemantics.yysval));}
#line 2450 "src/parser.cpp" // glr.c:816
    break;

  case 179:
#line 420 "src/syntax.y" // glr.c:816
    {((*yyvalp)) = mkBinOpNode(Tok_Range, (((yyGLRStackItem const *)yyvsp)[YYFILL (-2)].yystate.yysemantics.yysval), (((yyGLRStackItem const *)yyvsp)[YYFILL (0)].yystate.yysemantics.yysval));}
#line 2456 "src/parser.cpp" // glr.c:816
    break;

  case 180:
#line 421 "src/syntax.y" // glr.c:816
    {((*yyvalp)) = (((yyGLRStackItem const *)yyvsp)[YYFILL (0)].yystate.yysemantics.yysval);}
#line 2462 "src/parser.cpp" // glr.c:816
    break;

  case 181:
#line 426 "src/syntax.y" // glr.c:816
    {((*yyvalp)) = getRoot();}
#line 2468 "src/parser.cpp" // glr.c:816
    break;

  case 182:
#line 429 "src/syntax.y" // glr.c:816
    {((*yyvalp)) = setNext((((yyGLRStackItem const *)yyvsp)[YYFILL (-3)].yystate.yysemantics.yysval), (((yyGLRStackItem const *)yyvsp)[YYFILL (0)].yystate.yysemantics.yysval));}
#line 2474 "src/parser.cpp" // glr.c:816
    break;

  case 183:
#line 430 "src/syntax.y" // glr.c:816
    {((*yyvalp)) = setRoot((((yyGLRStackItem const *)yyvsp)[YYFILL (0)].yystate.yysemantics.yysval));}
#line 2480 "src/parser.cpp" // glr.c:816
>>>>>>> a037f794
    break;

  case 184:
#line 433 "src/syntax.y" // glr.c:816
    {((*yyvalp)) = mkBinOpNode('+', (((yyGLRStackItem const *)yyvsp)[YYFILL (-3)].yystate.yysemantics.yysval), (((yyGLRStackItem const *)yyvsp)[YYFILL (0)].yystate.yysemantics.yysval));}
<<<<<<< HEAD
#line 2513 "src/parser.cpp" // glr.c:816
=======
#line 2486 "src/parser.cpp" // glr.c:816
>>>>>>> a037f794
    break;

  case 185:
#line 434 "src/syntax.y" // glr.c:816
    {((*yyvalp)) = mkBinOpNode('-', (((yyGLRStackItem const *)yyvsp)[YYFILL (-3)].yystate.yysemantics.yysval), (((yyGLRStackItem const *)yyvsp)[YYFILL (0)].yystate.yysemantics.yysval));}
<<<<<<< HEAD
#line 2519 "src/parser.cpp" // glr.c:816
=======
#line 2492 "src/parser.cpp" // glr.c:816
>>>>>>> a037f794
    break;

  case 186:
#line 435 "src/syntax.y" // glr.c:816
    {((*yyvalp)) = mkBinOpNode('*', (((yyGLRStackItem const *)yyvsp)[YYFILL (-3)].yystate.yysemantics.yysval), (((yyGLRStackItem const *)yyvsp)[YYFILL (0)].yystate.yysemantics.yysval));}
<<<<<<< HEAD
#line 2525 "src/parser.cpp" // glr.c:816
=======
#line 2498 "src/parser.cpp" // glr.c:816
>>>>>>> a037f794
    break;

  case 187:
#line 436 "src/syntax.y" // glr.c:816
    {((*yyvalp)) = mkBinOpNode('/', (((yyGLRStackItem const *)yyvsp)[YYFILL (-3)].yystate.yysemantics.yysval), (((yyGLRStackItem const *)yyvsp)[YYFILL (0)].yystate.yysemantics.yysval));}
<<<<<<< HEAD
#line 2531 "src/parser.cpp" // glr.c:816
=======
#line 2504 "src/parser.cpp" // glr.c:816
>>>>>>> a037f794
    break;

  case 188:
#line 437 "src/syntax.y" // glr.c:816
    {((*yyvalp)) = mkBinOpNode('%', (((yyGLRStackItem const *)yyvsp)[YYFILL (-3)].yystate.yysemantics.yysval), (((yyGLRStackItem const *)yyvsp)[YYFILL (0)].yystate.yysemantics.yysval));}
<<<<<<< HEAD
#line 2537 "src/parser.cpp" // glr.c:816
=======
#line 2510 "src/parser.cpp" // glr.c:816
>>>>>>> a037f794
    break;

  case 189:
#line 438 "src/syntax.y" // glr.c:816
    {((*yyvalp)) = mkBinOpNode('<', (((yyGLRStackItem const *)yyvsp)[YYFILL (-3)].yystate.yysemantics.yysval), (((yyGLRStackItem const *)yyvsp)[YYFILL (0)].yystate.yysemantics.yysval));}
<<<<<<< HEAD
#line 2543 "src/parser.cpp" // glr.c:816
=======
#line 2516 "src/parser.cpp" // glr.c:816
>>>>>>> a037f794
    break;

  case 190:
#line 439 "src/syntax.y" // glr.c:816
    {((*yyvalp)) = mkBinOpNode('>', (((yyGLRStackItem const *)yyvsp)[YYFILL (-3)].yystate.yysemantics.yysval), (((yyGLRStackItem const *)yyvsp)[YYFILL (0)].yystate.yysemantics.yysval));}
<<<<<<< HEAD
#line 2549 "src/parser.cpp" // glr.c:816
=======
#line 2522 "src/parser.cpp" // glr.c:816
>>>>>>> a037f794
    break;

  case 191:
#line 440 "src/syntax.y" // glr.c:816
    {((*yyvalp)) = mkBinOpNode('^', (((yyGLRStackItem const *)yyvsp)[YYFILL (-3)].yystate.yysemantics.yysval), (((yyGLRStackItem const *)yyvsp)[YYFILL (0)].yystate.yysemantics.yysval));}
<<<<<<< HEAD
#line 2555 "src/parser.cpp" // glr.c:816
=======
#line 2528 "src/parser.cpp" // glr.c:816
>>>>>>> a037f794
    break;

  case 192:
#line 441 "src/syntax.y" // glr.c:816
    {((*yyvalp)) = mkBinOpNode('.', (((yyGLRStackItem const *)yyvsp)[YYFILL (-3)].yystate.yysemantics.yysval), (((yyGLRStackItem const *)yyvsp)[YYFILL (0)].yystate.yysemantics.yysval));}
<<<<<<< HEAD
#line 2561 "src/parser.cpp" // glr.c:816
=======
#line 2534 "src/parser.cpp" // glr.c:816
>>>>>>> a037f794
    break;

  case 193:
#line 442 "src/syntax.y" // glr.c:816
    {((*yyvalp)) = mkBinOpNode(';', (((yyGLRStackItem const *)yyvsp)[YYFILL (-3)].yystate.yysemantics.yysval), (((yyGLRStackItem const *)yyvsp)[YYFILL (0)].yystate.yysemantics.yysval));}
<<<<<<< HEAD
#line 2567 "src/parser.cpp" // glr.c:816
=======
#line 2540 "src/parser.cpp" // glr.c:816
>>>>>>> a037f794
    break;

  case 194:
#line 443 "src/syntax.y" // glr.c:816
    {((*yyvalp)) = mkBinOpNode('[', (((yyGLRStackItem const *)yyvsp)[YYFILL (-4)].yystate.yysemantics.yysval), (((yyGLRStackItem const *)yyvsp)[YYFILL (-2)].yystate.yysemantics.yysval));}
<<<<<<< HEAD
#line 2573 "src/parser.cpp" // glr.c:816
=======
#line 2546 "src/parser.cpp" // glr.c:816
>>>>>>> a037f794
    break;

  case 195:
#line 444 "src/syntax.y" // glr.c:816
    {((*yyvalp)) = mkBinOpNode(Tok_Where, (((yyGLRStackItem const *)yyvsp)[YYFILL (-5)].yystate.yysemantics.yysval), mkLetBindingNode((char*)(((yyGLRStackItem const *)yyvsp)[YYFILL (-3)].yystate.yysemantics.yysval), 0, 0, (((yyGLRStackItem const *)yyvsp)[YYFILL (0)].yystate.yysemantics.yysval)));}
<<<<<<< HEAD
#line 2579 "src/parser.cpp" // glr.c:816
=======
#line 2552 "src/parser.cpp" // glr.c:816
>>>>>>> a037f794
    break;

  case 196:
#line 445 "src/syntax.y" // glr.c:816
    {((*yyvalp)) = mkBinOpNode(Tok_Let, mkLetBindingNode((char*)(((yyGLRStackItem const *)yyvsp)[YYFILL (-5)].yystate.yysemantics.yysval), 0, 0, (((yyGLRStackItem const *)yyvsp)[YYFILL (-3)].yystate.yysemantics.yysval)), (((yyGLRStackItem const *)yyvsp)[YYFILL (0)].yystate.yysemantics.yysval));}
<<<<<<< HEAD
#line 2585 "src/parser.cpp" // glr.c:816
=======
#line 2558 "src/parser.cpp" // glr.c:816
>>>>>>> a037f794
    break;

  case 197:
#line 446 "src/syntax.y" // glr.c:816
    {((*yyvalp)) = mkBinOpNode(Tok_Eq, (((yyGLRStackItem const *)yyvsp)[YYFILL (-3)].yystate.yysemantics.yysval), (((yyGLRStackItem const *)yyvsp)[YYFILL (0)].yystate.yysemantics.yysval));}
<<<<<<< HEAD
#line 2591 "src/parser.cpp" // glr.c:816
=======
#line 2564 "src/parser.cpp" // glr.c:816
>>>>>>> a037f794
    break;

  case 198:
#line 447 "src/syntax.y" // glr.c:816
    {((*yyvalp)) = mkBinOpNode(Tok_NotEq, (((yyGLRStackItem const *)yyvsp)[YYFILL (-3)].yystate.yysemantics.yysval), (((yyGLRStackItem const *)yyvsp)[YYFILL (0)].yystate.yysemantics.yysval));}
<<<<<<< HEAD
#line 2597 "src/parser.cpp" // glr.c:816
=======
#line 2570 "src/parser.cpp" // glr.c:816
>>>>>>> a037f794
    break;

  case 199:
#line 448 "src/syntax.y" // glr.c:816
    {((*yyvalp)) = mkBinOpNode(Tok_GrtrEq, (((yyGLRStackItem const *)yyvsp)[YYFILL (-3)].yystate.yysemantics.yysval), (((yyGLRStackItem const *)yyvsp)[YYFILL (0)].yystate.yysemantics.yysval));}
<<<<<<< HEAD
#line 2603 "src/parser.cpp" // glr.c:816
=======
#line 2576 "src/parser.cpp" // glr.c:816
>>>>>>> a037f794
    break;

  case 200:
#line 449 "src/syntax.y" // glr.c:816
    {((*yyvalp)) = mkBinOpNode(Tok_LesrEq, (((yyGLRStackItem const *)yyvsp)[YYFILL (-3)].yystate.yysemantics.yysval), (((yyGLRStackItem const *)yyvsp)[YYFILL (0)].yystate.yysemantics.yysval));}
<<<<<<< HEAD
#line 2609 "src/parser.cpp" // glr.c:816
=======
#line 2582 "src/parser.cpp" // glr.c:816
>>>>>>> a037f794
    break;

  case 201:
#line 450 "src/syntax.y" // glr.c:816
    {((*yyvalp)) = mkBinOpNode(Tok_Or, (((yyGLRStackItem const *)yyvsp)[YYFILL (-3)].yystate.yysemantics.yysval), (((yyGLRStackItem const *)yyvsp)[YYFILL (0)].yystate.yysemantics.yysval));}
<<<<<<< HEAD
#line 2615 "src/parser.cpp" // glr.c:816
    break;

  case 203:
#line 451 "src/syntax.y" // glr.c:816
    {((*yyvalp)) = mkBinOpNode(Tok_And, (((yyGLRStackItem const *)yyvsp)[YYFILL (-3)].yystate.yysemantics.yysval), (((yyGLRStackItem const *)yyvsp)[YYFILL (0)].yystate.yysemantics.yysval));}
#line 2621 "src/parser.cpp" // glr.c:816
    break;

  case 204:
#line 452 "src/syntax.y" // glr.c:816
    {((*yyvalp)) = (((yyGLRStackItem const *)yyvsp)[YYFILL (0)].yystate.yysemantics.yysval);}
#line 2627 "src/parser.cpp" // glr.c:816
=======
#line 2588 "src/parser.cpp" // glr.c:816
>>>>>>> a037f794
    break;

  case 202:
#line 451 "src/syntax.y" // glr.c:816
    {((*yyvalp)) = mkBinOpNode(Tok_And, (((yyGLRStackItem const *)yyvsp)[YYFILL (-3)].yystate.yysemantics.yysval), (((yyGLRStackItem const *)yyvsp)[YYFILL (0)].yystate.yysemantics.yysval));}
#line 2594 "src/parser.cpp" // glr.c:816
    break;

  case 203:
#line 452 "src/syntax.y" // glr.c:816
    {((*yyvalp)) = (((yyGLRStackItem const *)yyvsp)[YYFILL (0)].yystate.yysemantics.yysval);}
#line 2600 "src/parser.cpp" // glr.c:816
    break;


<<<<<<< HEAD
#line 2631 "src/parser.cpp" // glr.c:816
=======
#line 2604 "src/parser.cpp" // glr.c:816
>>>>>>> a037f794
      default: break;
    }

  return yyok;
# undef yyerrok
# undef YYABORT
# undef YYACCEPT
# undef YYERROR
# undef YYBACKUP
# undef yyclearin
# undef YYRECOVERING
}


static void
yyuserMerge (int yyn, YYSTYPE* yy0, YYSTYPE* yy1)
{
  YYUSE (yy0);
  YYUSE (yy1);

  switch (yyn)
    {

      default: break;
    }
}

                              /* Bison grammar-table manipulation.  */

/*-----------------------------------------------.
| Release the memory associated to this symbol.  |
`-----------------------------------------------*/

static void
yydestruct (const char *yymsg, int yytype, YYSTYPE *yyvaluep, yy::parser& yyparser)
{
  YYUSE (yyvaluep);
  YYUSE (yyparser);
  if (!yymsg)
    yymsg = "Deleting";
  YY_SYMBOL_PRINT (yymsg, yytype, yyvaluep, yylocationp);

  YY_IGNORE_MAYBE_UNINITIALIZED_BEGIN
  YYUSE (yytype);
  YY_IGNORE_MAYBE_UNINITIALIZED_END
}

/** Number of symbols composing the right hand side of rule #RULE.  */
static inline int
yyrhsLength (yyRuleNum yyrule)
{
  return yyr2[yyrule];
}

static void
yydestroyGLRState (char const *yymsg, yyGLRState *yys, yy::parser& yyparser)
{
  if (yys->yyresolved)
    yydestruct (yymsg, yystos[yys->yylrState],
                &yys->yysemantics.yysval, yyparser);
  else
    {
#if YYDEBUG
      if (yydebug)
        {
          if (yys->yysemantics.yyfirstVal)
            YYFPRINTF (stderr, "%s unresolved", yymsg);
          else
            YYFPRINTF (stderr, "%s incomplete", yymsg);
          YY_SYMBOL_PRINT ("", yystos[yys->yylrState], YY_NULLPTR, &yys->yyloc);
        }
#endif

      if (yys->yysemantics.yyfirstVal)
        {
          yySemanticOption *yyoption = yys->yysemantics.yyfirstVal;
          yyGLRState *yyrh;
          int yyn;
          for (yyrh = yyoption->yystate, yyn = yyrhsLength (yyoption->yyrule);
               yyn > 0;
               yyrh = yyrh->yypred, yyn -= 1)
            yydestroyGLRState (yymsg, yyrh, yyparser);
        }
    }
}

/** Left-hand-side symbol for rule #YYRULE.  */
static inline yySymbol
yylhsNonterm (yyRuleNum yyrule)
{
  return yyr1[yyrule];
}

#define yypact_value_is_default(Yystate) \
<<<<<<< HEAD
  (!!((Yystate) == (-188)))
=======
  (!!((Yystate) == (-171)))
>>>>>>> a037f794

/** True iff LR state YYSTATE has only a default reduction (regardless
 *  of token).  */
static inline yybool
yyisDefaultedState (yyStateNum yystate)
{
  return yypact_value_is_default (yypact[yystate]);
}

/** The default reduction for YYSTATE, assuming it has one.  */
static inline yyRuleNum
yydefaultAction (yyStateNum yystate)
{
  return yydefact[yystate];
}

#define yytable_value_is_error(Yytable_value) \
  0

/** Set *YYACTION to the action to take in YYSTATE on seeing YYTOKEN.
 *  Result R means
 *    R < 0:  Reduce on rule -R.
 *    R = 0:  Error.
 *    R > 0:  Shift to state R.
 *  Set *YYCONFLICTS to a pointer into yyconfl to a 0-terminated list
 *  of conflicting reductions.
 */
static inline void
yygetLRActions (yyStateNum yystate, int yytoken,
                int* yyaction, const short int** yyconflicts)
{
  int yyindex = yypact[yystate] + yytoken;
  if (yypact_value_is_default (yypact[yystate])
      || yyindex < 0 || YYLAST < yyindex || yycheck[yyindex] != yytoken)
    {
      *yyaction = -yydefact[yystate];
      *yyconflicts = yyconfl;
    }
  else if (! yytable_value_is_error (yytable[yyindex]))
    {
      *yyaction = yytable[yyindex];
      *yyconflicts = yyconfl + yyconflp[yyindex];
    }
  else
    {
      *yyaction = 0;
      *yyconflicts = yyconfl + yyconflp[yyindex];
    }
}

/** Compute post-reduction state.
 * \param yystate   the current state
 * \param yysym     the nonterminal to push on the stack
 */
static inline yyStateNum
yyLRgotoState (yyStateNum yystate, yySymbol yysym)
{
  int yyr = yypgoto[yysym - YYNTOKENS] + yystate;
  if (0 <= yyr && yyr <= YYLAST && yycheck[yyr] == yystate)
    return yytable[yyr];
  else
    return yydefgoto[yysym - YYNTOKENS];
}

static inline yybool
yyisShiftAction (int yyaction)
{
  return 0 < yyaction;
}

static inline yybool
yyisErrorAction (int yyaction)
{
  return yyaction == 0;
}

                                /* GLRStates */

/** Return a fresh GLRStackItem in YYSTACKP.  The item is an LR state
 *  if YYISSTATE, and otherwise a semantic option.  Callers should call
 *  YY_RESERVE_GLRSTACK afterwards to make sure there is sufficient
 *  headroom.  */

static inline yyGLRStackItem*
yynewGLRStackItem (yyGLRStack* yystackp, yybool yyisState)
{
  yyGLRStackItem* yynewItem = yystackp->yynextFree;
  yystackp->yyspaceLeft -= 1;
  yystackp->yynextFree += 1;
  yynewItem->yystate.yyisState = yyisState;
  return yynewItem;
}

/** Add a new semantic action that will execute the action for rule
 *  YYRULE on the semantic values in YYRHS to the list of
 *  alternative actions for YYSTATE.  Assumes that YYRHS comes from
 *  stack #YYK of *YYSTACKP. */
static void
yyaddDeferredAction (yyGLRStack* yystackp, size_t yyk, yyGLRState* yystate,
                     yyGLRState* yyrhs, yyRuleNum yyrule)
{
  yySemanticOption* yynewOption =
    &yynewGLRStackItem (yystackp, yyfalse)->yyoption;
  YYASSERT (!yynewOption->yyisState);
  yynewOption->yystate = yyrhs;
  yynewOption->yyrule = yyrule;
  if (yystackp->yytops.yylookaheadNeeds[yyk])
    {
      yynewOption->yyrawchar = yychar;
      yynewOption->yyval = yylval;
    }
  else
    yynewOption->yyrawchar = YYEMPTY;
  yynewOption->yynext = yystate->yysemantics.yyfirstVal;
  yystate->yysemantics.yyfirstVal = yynewOption;

  YY_RESERVE_GLRSTACK (yystackp);
}

                                /* GLRStacks */

/** Initialize YYSET to a singleton set containing an empty stack.  */
static yybool
yyinitStateSet (yyGLRStateSet* yyset)
{
  yyset->yysize = 1;
  yyset->yycapacity = 16;
  yyset->yystates = (yyGLRState**) YYMALLOC (16 * sizeof yyset->yystates[0]);
  if (! yyset->yystates)
    return yyfalse;
  yyset->yystates[0] = YY_NULLPTR;
  yyset->yylookaheadNeeds =
    (yybool*) YYMALLOC (16 * sizeof yyset->yylookaheadNeeds[0]);
  if (! yyset->yylookaheadNeeds)
    {
      YYFREE (yyset->yystates);
      return yyfalse;
    }
  return yytrue;
}

static void yyfreeStateSet (yyGLRStateSet* yyset)
{
  YYFREE (yyset->yystates);
  YYFREE (yyset->yylookaheadNeeds);
}

/** Initialize *YYSTACKP to a single empty stack, with total maximum
 *  capacity for all stacks of YYSIZE.  */
static yybool
yyinitGLRStack (yyGLRStack* yystackp, size_t yysize)
{
  yystackp->yyerrState = 0;
  yynerrs = 0;
  yystackp->yyspaceLeft = yysize;
  yystackp->yyitems =
    (yyGLRStackItem*) YYMALLOC (yysize * sizeof yystackp->yynextFree[0]);
  if (!yystackp->yyitems)
    return yyfalse;
  yystackp->yynextFree = yystackp->yyitems;
  yystackp->yysplitPoint = YY_NULLPTR;
  yystackp->yylastDeleted = YY_NULLPTR;
  return yyinitStateSet (&yystackp->yytops);
}


#if YYSTACKEXPANDABLE
# define YYRELOC(YYFROMITEMS,YYTOITEMS,YYX,YYTYPE) \
  &((YYTOITEMS) - ((YYFROMITEMS) - (yyGLRStackItem*) (YYX)))->YYTYPE

/** If *YYSTACKP is expandable, extend it.  WARNING: Pointers into the
    stack from outside should be considered invalid after this call.
    We always expand when there are 1 or fewer items left AFTER an
    allocation, so that we can avoid having external pointers exist
    across an allocation.  */
static void
yyexpandGLRStack (yyGLRStack* yystackp)
{
  yyGLRStackItem* yynewItems;
  yyGLRStackItem* yyp0, *yyp1;
  size_t yynewSize;
  size_t yyn;
  size_t yysize = yystackp->yynextFree - yystackp->yyitems;
  if (YYMAXDEPTH - YYHEADROOM < yysize)
    yyMemoryExhausted (yystackp);
  yynewSize = 2*yysize;
  if (YYMAXDEPTH < yynewSize)
    yynewSize = YYMAXDEPTH;
  yynewItems = (yyGLRStackItem*) YYMALLOC (yynewSize * sizeof yynewItems[0]);
  if (! yynewItems)
    yyMemoryExhausted (yystackp);
  for (yyp0 = yystackp->yyitems, yyp1 = yynewItems, yyn = yysize;
       0 < yyn;
       yyn -= 1, yyp0 += 1, yyp1 += 1)
    {
      *yyp1 = *yyp0;
      if (*(yybool *) yyp0)
        {
          yyGLRState* yys0 = &yyp0->yystate;
          yyGLRState* yys1 = &yyp1->yystate;
          if (yys0->yypred != YY_NULLPTR)
            yys1->yypred =
              YYRELOC (yyp0, yyp1, yys0->yypred, yystate);
          if (! yys0->yyresolved && yys0->yysemantics.yyfirstVal != YY_NULLPTR)
            yys1->yysemantics.yyfirstVal =
              YYRELOC (yyp0, yyp1, yys0->yysemantics.yyfirstVal, yyoption);
        }
      else
        {
          yySemanticOption* yyv0 = &yyp0->yyoption;
          yySemanticOption* yyv1 = &yyp1->yyoption;
          if (yyv0->yystate != YY_NULLPTR)
            yyv1->yystate = YYRELOC (yyp0, yyp1, yyv0->yystate, yystate);
          if (yyv0->yynext != YY_NULLPTR)
            yyv1->yynext = YYRELOC (yyp0, yyp1, yyv0->yynext, yyoption);
        }
    }
  if (yystackp->yysplitPoint != YY_NULLPTR)
    yystackp->yysplitPoint = YYRELOC (yystackp->yyitems, yynewItems,
                                      yystackp->yysplitPoint, yystate);

  for (yyn = 0; yyn < yystackp->yytops.yysize; yyn += 1)
    if (yystackp->yytops.yystates[yyn] != YY_NULLPTR)
      yystackp->yytops.yystates[yyn] =
        YYRELOC (yystackp->yyitems, yynewItems,
                 yystackp->yytops.yystates[yyn], yystate);
  YYFREE (yystackp->yyitems);
  yystackp->yyitems = yynewItems;
  yystackp->yynextFree = yynewItems + yysize;
  yystackp->yyspaceLeft = yynewSize - yysize;
}
#endif

static void
yyfreeGLRStack (yyGLRStack* yystackp)
{
  YYFREE (yystackp->yyitems);
  yyfreeStateSet (&yystackp->yytops);
}

/** Assuming that YYS is a GLRState somewhere on *YYSTACKP, update the
 *  splitpoint of *YYSTACKP, if needed, so that it is at least as deep as
 *  YYS.  */
static inline void
yyupdateSplit (yyGLRStack* yystackp, yyGLRState* yys)
{
  if (yystackp->yysplitPoint != YY_NULLPTR && yystackp->yysplitPoint > yys)
    yystackp->yysplitPoint = yys;
}

/** Invalidate stack #YYK in *YYSTACKP.  */
static inline void
yymarkStackDeleted (yyGLRStack* yystackp, size_t yyk)
{
  if (yystackp->yytops.yystates[yyk] != YY_NULLPTR)
    yystackp->yylastDeleted = yystackp->yytops.yystates[yyk];
  yystackp->yytops.yystates[yyk] = YY_NULLPTR;
}

/** Undelete the last stack in *YYSTACKP that was marked as deleted.  Can
    only be done once after a deletion, and only when all other stacks have
    been deleted.  */
static void
yyundeleteLastStack (yyGLRStack* yystackp)
{
  if (yystackp->yylastDeleted == YY_NULLPTR || yystackp->yytops.yysize != 0)
    return;
  yystackp->yytops.yystates[0] = yystackp->yylastDeleted;
  yystackp->yytops.yysize = 1;
  YYDPRINTF ((stderr, "Restoring last deleted stack as stack #0.\n"));
  yystackp->yylastDeleted = YY_NULLPTR;
}

static inline void
yyremoveDeletes (yyGLRStack* yystackp)
{
  size_t yyi, yyj;
  yyi = yyj = 0;
  while (yyj < yystackp->yytops.yysize)
    {
      if (yystackp->yytops.yystates[yyi] == YY_NULLPTR)
        {
          if (yyi == yyj)
            {
              YYDPRINTF ((stderr, "Removing dead stacks.\n"));
            }
          yystackp->yytops.yysize -= 1;
        }
      else
        {
          yystackp->yytops.yystates[yyj] = yystackp->yytops.yystates[yyi];
          /* In the current implementation, it's unnecessary to copy
             yystackp->yytops.yylookaheadNeeds[yyi] since, after
             yyremoveDeletes returns, the parser immediately either enters
             deterministic operation or shifts a token.  However, it doesn't
             hurt, and the code might evolve to need it.  */
          yystackp->yytops.yylookaheadNeeds[yyj] =
            yystackp->yytops.yylookaheadNeeds[yyi];
          if (yyj != yyi)
            {
              YYDPRINTF ((stderr, "Rename stack %lu -> %lu.\n",
                          (unsigned long int) yyi, (unsigned long int) yyj));
            }
          yyj += 1;
        }
      yyi += 1;
    }
}

/** Shift to a new state on stack #YYK of *YYSTACKP, corresponding to LR
 * state YYLRSTATE, at input position YYPOSN, with (resolved) semantic
 * value *YYVALP and source location *YYLOCP.  */
static inline void
yyglrShift (yyGLRStack* yystackp, size_t yyk, yyStateNum yylrState,
            size_t yyposn,
            YYSTYPE* yyvalp)
{
  yyGLRState* yynewState = &yynewGLRStackItem (yystackp, yytrue)->yystate;

  yynewState->yylrState = yylrState;
  yynewState->yyposn = yyposn;
  yynewState->yyresolved = yytrue;
  yynewState->yypred = yystackp->yytops.yystates[yyk];
  yynewState->yysemantics.yysval = *yyvalp;
  yystackp->yytops.yystates[yyk] = yynewState;

  YY_RESERVE_GLRSTACK (yystackp);
}

/** Shift stack #YYK of *YYSTACKP, to a new state corresponding to LR
 *  state YYLRSTATE, at input position YYPOSN, with the (unresolved)
 *  semantic value of YYRHS under the action for YYRULE.  */
static inline void
yyglrShiftDefer (yyGLRStack* yystackp, size_t yyk, yyStateNum yylrState,
                 size_t yyposn, yyGLRState* yyrhs, yyRuleNum yyrule)
{
  yyGLRState* yynewState = &yynewGLRStackItem (yystackp, yytrue)->yystate;
  YYASSERT (yynewState->yyisState);

  yynewState->yylrState = yylrState;
  yynewState->yyposn = yyposn;
  yynewState->yyresolved = yyfalse;
  yynewState->yypred = yystackp->yytops.yystates[yyk];
  yynewState->yysemantics.yyfirstVal = YY_NULLPTR;
  yystackp->yytops.yystates[yyk] = yynewState;

  /* Invokes YY_RESERVE_GLRSTACK.  */
  yyaddDeferredAction (yystackp, yyk, yynewState, yyrhs, yyrule);
}

#if !YYDEBUG
# define YY_REDUCE_PRINT(Args)
#else
# define YY_REDUCE_PRINT(Args)          \
do {                                    \
  if (yydebug)                          \
    yy_reduce_print Args;               \
} while (0)

/*----------------------------------------------------------------------.
| Report that stack #YYK of *YYSTACKP is going to be reduced by YYRULE. |
`----------------------------------------------------------------------*/

static inline void
yy_reduce_print (int yynormal, yyGLRStackItem* yyvsp, size_t yyk,
                 yyRuleNum yyrule, yy::parser& yyparser)
{
  int yynrhs = yyrhsLength (yyrule);
  int yyi;
  YYFPRINTF (stderr, "Reducing stack %lu by rule %d (line %lu):\n",
             (unsigned long int) yyk, yyrule - 1,
             (unsigned long int) yyrline[yyrule]);
  if (! yynormal)
    yyfillin (yyvsp, 1, -yynrhs);
  /* The symbols being reduced.  */
  for (yyi = 0; yyi < yynrhs; yyi++)
    {
      YYFPRINTF (stderr, "   $%d = ", yyi + 1);
      yy_symbol_print (stderr,
                       yystos[yyvsp[yyi - yynrhs + 1].yystate.yylrState],
                       &yyvsp[yyi - yynrhs + 1].yystate.yysemantics.yysval
                                              , yyparser);
      if (!yyvsp[yyi - yynrhs + 1].yystate.yyresolved)
        YYFPRINTF (stderr, " (unresolved)");
      YYFPRINTF (stderr, "\n");
    }
}
#endif

/** Pop the symbols consumed by reduction #YYRULE from the top of stack
 *  #YYK of *YYSTACKP, and perform the appropriate semantic action on their
 *  semantic values.  Assumes that all ambiguities in semantic values
 *  have been previously resolved.  Set *YYVALP to the resulting value,
 *  and *YYLOCP to the computed location (if any).  Return value is as
 *  for userAction.  */
static inline YYRESULTTAG
yydoAction (yyGLRStack* yystackp, size_t yyk, yyRuleNum yyrule,
            YYSTYPE* yyvalp, yy::parser& yyparser)
{
  int yynrhs = yyrhsLength (yyrule);

  if (yystackp->yysplitPoint == YY_NULLPTR)
    {
      /* Standard special case: single stack.  */
      yyGLRStackItem* yyrhs = (yyGLRStackItem*) yystackp->yytops.yystates[yyk];
      YYASSERT (yyk == 0);
      yystackp->yynextFree -= yynrhs;
      yystackp->yyspaceLeft += yynrhs;
      yystackp->yytops.yystates[0] = & yystackp->yynextFree[-1].yystate;
      YY_REDUCE_PRINT ((1, yyrhs, yyk, yyrule, yyparser));
      return yyuserAction (yyrule, yynrhs, yyrhs, yystackp,
                           yyvalp, yyparser);
    }
  else
    {
      int yyi;
      yyGLRState* yys;
      yyGLRStackItem yyrhsVals[YYMAXRHS + YYMAXLEFT + 1];
      yys = yyrhsVals[YYMAXRHS + YYMAXLEFT].yystate.yypred
        = yystackp->yytops.yystates[yyk];
      for (yyi = 0; yyi < yynrhs; yyi += 1)
        {
          yys = yys->yypred;
          YYASSERT (yys);
        }
      yyupdateSplit (yystackp, yys);
      yystackp->yytops.yystates[yyk] = yys;
      YY_REDUCE_PRINT ((0, yyrhsVals + YYMAXRHS + YYMAXLEFT - 1, yyk, yyrule, yyparser));
      return yyuserAction (yyrule, yynrhs, yyrhsVals + YYMAXRHS + YYMAXLEFT - 1,
                           yystackp, yyvalp, yyparser);
    }
}

/** Pop items off stack #YYK of *YYSTACKP according to grammar rule YYRULE,
 *  and push back on the resulting nonterminal symbol.  Perform the
 *  semantic action associated with YYRULE and store its value with the
 *  newly pushed state, if YYFORCEEVAL or if *YYSTACKP is currently
 *  unambiguous.  Otherwise, store the deferred semantic action with
 *  the new state.  If the new state would have an identical input
 *  position, LR state, and predecessor to an existing state on the stack,
 *  it is identified with that existing state, eliminating stack #YYK from
 *  *YYSTACKP.  In this case, the semantic value is
 *  added to the options for the existing state's semantic value.
 */
static inline YYRESULTTAG
yyglrReduce (yyGLRStack* yystackp, size_t yyk, yyRuleNum yyrule,
             yybool yyforceEval, yy::parser& yyparser)
{
  size_t yyposn = yystackp->yytops.yystates[yyk]->yyposn;

  if (yyforceEval || yystackp->yysplitPoint == YY_NULLPTR)
    {
      YYSTYPE yysval;

      YYRESULTTAG yyflag = yydoAction (yystackp, yyk, yyrule, &yysval, yyparser);
      if (yyflag == yyerr && yystackp->yysplitPoint != YY_NULLPTR)
        {
          YYDPRINTF ((stderr, "Parse on stack %lu rejected by rule #%d.\n",
                     (unsigned long int) yyk, yyrule - 1));
        }
      if (yyflag != yyok)
        return yyflag;
      YY_SYMBOL_PRINT ("-> $$ =", yyr1[yyrule], &yysval, &yyloc);
      yyglrShift (yystackp, yyk,
                  yyLRgotoState (yystackp->yytops.yystates[yyk]->yylrState,
                                 yylhsNonterm (yyrule)),
                  yyposn, &yysval);
    }
  else
    {
      size_t yyi;
      int yyn;
      yyGLRState* yys, *yys0 = yystackp->yytops.yystates[yyk];
      yyStateNum yynewLRState;

      for (yys = yystackp->yytops.yystates[yyk], yyn = yyrhsLength (yyrule);
           0 < yyn; yyn -= 1)
        {
          yys = yys->yypred;
          YYASSERT (yys);
        }
      yyupdateSplit (yystackp, yys);
      yynewLRState = yyLRgotoState (yys->yylrState, yylhsNonterm (yyrule));
      YYDPRINTF ((stderr,
                  "Reduced stack %lu by rule #%d; action deferred.  "
                  "Now in state %d.\n",
                  (unsigned long int) yyk, yyrule - 1, yynewLRState));
      for (yyi = 0; yyi < yystackp->yytops.yysize; yyi += 1)
        if (yyi != yyk && yystackp->yytops.yystates[yyi] != YY_NULLPTR)
          {
            yyGLRState *yysplit = yystackp->yysplitPoint;
            yyGLRState *yyp = yystackp->yytops.yystates[yyi];
            while (yyp != yys && yyp != yysplit && yyp->yyposn >= yyposn)
              {
                if (yyp->yylrState == yynewLRState && yyp->yypred == yys)
                  {
                    yyaddDeferredAction (yystackp, yyk, yyp, yys0, yyrule);
                    yymarkStackDeleted (yystackp, yyk);
                    YYDPRINTF ((stderr, "Merging stack %lu into stack %lu.\n",
                                (unsigned long int) yyk,
                                (unsigned long int) yyi));
                    return yyok;
                  }
                yyp = yyp->yypred;
              }
          }
      yystackp->yytops.yystates[yyk] = yys;
      yyglrShiftDefer (yystackp, yyk, yynewLRState, yyposn, yys0, yyrule);
    }
  return yyok;
}

static size_t
yysplitStack (yyGLRStack* yystackp, size_t yyk)
{
  if (yystackp->yysplitPoint == YY_NULLPTR)
    {
      YYASSERT (yyk == 0);
      yystackp->yysplitPoint = yystackp->yytops.yystates[yyk];
    }
  if (yystackp->yytops.yysize >= yystackp->yytops.yycapacity)
    {
      yyGLRState** yynewStates;
      yybool* yynewLookaheadNeeds;

      yynewStates = YY_NULLPTR;

      if (yystackp->yytops.yycapacity
          > (YYSIZEMAX / (2 * sizeof yynewStates[0])))
        yyMemoryExhausted (yystackp);
      yystackp->yytops.yycapacity *= 2;

      yynewStates =
        (yyGLRState**) YYREALLOC (yystackp->yytops.yystates,
                                  (yystackp->yytops.yycapacity
                                   * sizeof yynewStates[0]));
      if (yynewStates == YY_NULLPTR)
        yyMemoryExhausted (yystackp);
      yystackp->yytops.yystates = yynewStates;

      yynewLookaheadNeeds =
        (yybool*) YYREALLOC (yystackp->yytops.yylookaheadNeeds,
                             (yystackp->yytops.yycapacity
                              * sizeof yynewLookaheadNeeds[0]));
      if (yynewLookaheadNeeds == YY_NULLPTR)
        yyMemoryExhausted (yystackp);
      yystackp->yytops.yylookaheadNeeds = yynewLookaheadNeeds;
    }
  yystackp->yytops.yystates[yystackp->yytops.yysize]
    = yystackp->yytops.yystates[yyk];
  yystackp->yytops.yylookaheadNeeds[yystackp->yytops.yysize]
    = yystackp->yytops.yylookaheadNeeds[yyk];
  yystackp->yytops.yysize += 1;
  return yystackp->yytops.yysize-1;
}

/** True iff YYY0 and YYY1 represent identical options at the top level.
 *  That is, they represent the same rule applied to RHS symbols
 *  that produce the same terminal symbols.  */
static yybool
yyidenticalOptions (yySemanticOption* yyy0, yySemanticOption* yyy1)
{
  if (yyy0->yyrule == yyy1->yyrule)
    {
      yyGLRState *yys0, *yys1;
      int yyn;
      for (yys0 = yyy0->yystate, yys1 = yyy1->yystate,
           yyn = yyrhsLength (yyy0->yyrule);
           yyn > 0;
           yys0 = yys0->yypred, yys1 = yys1->yypred, yyn -= 1)
        if (yys0->yyposn != yys1->yyposn)
          return yyfalse;
      return yytrue;
    }
  else
    return yyfalse;
}

/** Assuming identicalOptions (YYY0,YYY1), destructively merge the
 *  alternative semantic values for the RHS-symbols of YYY1 and YYY0.  */
static void
yymergeOptionSets (yySemanticOption* yyy0, yySemanticOption* yyy1)
{
  yyGLRState *yys0, *yys1;
  int yyn;
  for (yys0 = yyy0->yystate, yys1 = yyy1->yystate,
       yyn = yyrhsLength (yyy0->yyrule);
       yyn > 0;
       yys0 = yys0->yypred, yys1 = yys1->yypred, yyn -= 1)
    {
      if (yys0 == yys1)
        break;
      else if (yys0->yyresolved)
        {
          yys1->yyresolved = yytrue;
          yys1->yysemantics.yysval = yys0->yysemantics.yysval;
        }
      else if (yys1->yyresolved)
        {
          yys0->yyresolved = yytrue;
          yys0->yysemantics.yysval = yys1->yysemantics.yysval;
        }
      else
        {
          yySemanticOption** yyz0p = &yys0->yysemantics.yyfirstVal;
          yySemanticOption* yyz1 = yys1->yysemantics.yyfirstVal;
          while (yytrue)
            {
              if (yyz1 == *yyz0p || yyz1 == YY_NULLPTR)
                break;
              else if (*yyz0p == YY_NULLPTR)
                {
                  *yyz0p = yyz1;
                  break;
                }
              else if (*yyz0p < yyz1)
                {
                  yySemanticOption* yyz = *yyz0p;
                  *yyz0p = yyz1;
                  yyz1 = yyz1->yynext;
                  (*yyz0p)->yynext = yyz;
                }
              yyz0p = &(*yyz0p)->yynext;
            }
          yys1->yysemantics.yyfirstVal = yys0->yysemantics.yyfirstVal;
        }
    }
}

/** Y0 and Y1 represent two possible actions to take in a given
 *  parsing state; return 0 if no combination is possible,
 *  1 if user-mergeable, 2 if Y0 is preferred, 3 if Y1 is preferred.  */
static int
yypreference (yySemanticOption* y0, yySemanticOption* y1)
{
  yyRuleNum r0 = y0->yyrule, r1 = y1->yyrule;
  int p0 = yydprec[r0], p1 = yydprec[r1];

  if (p0 == p1)
    {
      if (yymerger[r0] == 0 || yymerger[r0] != yymerger[r1])
        return 0;
      else
        return 1;
    }
  if (p0 == 0 || p1 == 0)
    return 0;
  if (p0 < p1)
    return 3;
  if (p1 < p0)
    return 2;
  return 0;
}

static YYRESULTTAG yyresolveValue (yyGLRState* yys,
                                   yyGLRStack* yystackp, yy::parser& yyparser);


/** Resolve the previous YYN states starting at and including state YYS
 *  on *YYSTACKP. If result != yyok, some states may have been left
 *  unresolved possibly with empty semantic option chains.  Regardless
 *  of whether result = yyok, each state has been left with consistent
 *  data so that yydestroyGLRState can be invoked if necessary.  */
static YYRESULTTAG
yyresolveStates (yyGLRState* yys, int yyn,
                 yyGLRStack* yystackp, yy::parser& yyparser)
{
  if (0 < yyn)
    {
      YYASSERT (yys->yypred);
      YYCHK (yyresolveStates (yys->yypred, yyn-1, yystackp, yyparser));
      if (! yys->yyresolved)
        YYCHK (yyresolveValue (yys, yystackp, yyparser));
    }
  return yyok;
}

/** Resolve the states for the RHS of YYOPT on *YYSTACKP, perform its
 *  user action, and return the semantic value and location in *YYVALP
 *  and *YYLOCP.  Regardless of whether result = yyok, all RHS states
 *  have been destroyed (assuming the user action destroys all RHS
 *  semantic values if invoked).  */
static YYRESULTTAG
yyresolveAction (yySemanticOption* yyopt, yyGLRStack* yystackp,
                 YYSTYPE* yyvalp, yy::parser& yyparser)
{
  yyGLRStackItem yyrhsVals[YYMAXRHS + YYMAXLEFT + 1];
  int yynrhs = yyrhsLength (yyopt->yyrule);
  YYRESULTTAG yyflag =
    yyresolveStates (yyopt->yystate, yynrhs, yystackp, yyparser);
  if (yyflag != yyok)
    {
      yyGLRState *yys;
      for (yys = yyopt->yystate; yynrhs > 0; yys = yys->yypred, yynrhs -= 1)
        yydestroyGLRState ("Cleanup: popping", yys, yyparser);
      return yyflag;
    }

  yyrhsVals[YYMAXRHS + YYMAXLEFT].yystate.yypred = yyopt->yystate;
  {
    int yychar_current = yychar;
    YYSTYPE yylval_current = yylval;
    yychar = yyopt->yyrawchar;
    yylval = yyopt->yyval;
    yyflag = yyuserAction (yyopt->yyrule, yynrhs,
                           yyrhsVals + YYMAXRHS + YYMAXLEFT - 1,
                           yystackp, yyvalp, yyparser);
    yychar = yychar_current;
    yylval = yylval_current;
  }
  return yyflag;
}

#if YYDEBUG
static void
yyreportTree (yySemanticOption* yyx, int yyindent)
{
  int yynrhs = yyrhsLength (yyx->yyrule);
  int yyi;
  yyGLRState* yys;
  yyGLRState* yystates[1 + YYMAXRHS];
  yyGLRState yyleftmost_state;

  for (yyi = yynrhs, yys = yyx->yystate; 0 < yyi; yyi -= 1, yys = yys->yypred)
    yystates[yyi] = yys;
  if (yys == YY_NULLPTR)
    {
      yyleftmost_state.yyposn = 0;
      yystates[0] = &yyleftmost_state;
    }
  else
    yystates[0] = yys;

  if (yyx->yystate->yyposn < yys->yyposn + 1)
    YYFPRINTF (stderr, "%*s%s -> <Rule %d, empty>\n",
               yyindent, "", yytokenName (yylhsNonterm (yyx->yyrule)),
               yyx->yyrule - 1);
  else
    YYFPRINTF (stderr, "%*s%s -> <Rule %d, tokens %lu .. %lu>\n",
               yyindent, "", yytokenName (yylhsNonterm (yyx->yyrule)),
               yyx->yyrule - 1, (unsigned long int) (yys->yyposn + 1),
               (unsigned long int) yyx->yystate->yyposn);
  for (yyi = 1; yyi <= yynrhs; yyi += 1)
    {
      if (yystates[yyi]->yyresolved)
        {
          if (yystates[yyi-1]->yyposn+1 > yystates[yyi]->yyposn)
            YYFPRINTF (stderr, "%*s%s <empty>\n", yyindent+2, "",
                       yytokenName (yystos[yystates[yyi]->yylrState]));
          else
            YYFPRINTF (stderr, "%*s%s <tokens %lu .. %lu>\n", yyindent+2, "",
                       yytokenName (yystos[yystates[yyi]->yylrState]),
                       (unsigned long int) (yystates[yyi-1]->yyposn + 1),
                       (unsigned long int) yystates[yyi]->yyposn);
        }
      else
        yyreportTree (yystates[yyi]->yysemantics.yyfirstVal, yyindent+2);
    }
}
#endif

static YYRESULTTAG
yyreportAmbiguity (yySemanticOption* yyx0,
                   yySemanticOption* yyx1, yy::parser& yyparser)
{
  YYUSE (yyx0);
  YYUSE (yyx1);

#if YYDEBUG
  YYFPRINTF (stderr, "Ambiguity detected.\n");
  YYFPRINTF (stderr, "Option 1,\n");
  yyreportTree (yyx0, 2);
  YYFPRINTF (stderr, "\nOption 2,\n");
  yyreportTree (yyx1, 2);
  YYFPRINTF (stderr, "\n");
#endif

  yyerror (yyparser, YY_("syntax is ambiguous"));
  return yyabort;
}

/** Resolve the ambiguity represented in state YYS in *YYSTACKP,
 *  perform the indicated actions, and set the semantic value of YYS.
 *  If result != yyok, the chain of semantic options in YYS has been
 *  cleared instead or it has been left unmodified except that
 *  redundant options may have been removed.  Regardless of whether
 *  result = yyok, YYS has been left with consistent data so that
 *  yydestroyGLRState can be invoked if necessary.  */
static YYRESULTTAG
yyresolveValue (yyGLRState* yys, yyGLRStack* yystackp, yy::parser& yyparser)
{
  yySemanticOption* yyoptionList = yys->yysemantics.yyfirstVal;
  yySemanticOption* yybest = yyoptionList;
  yySemanticOption** yypp;
  yybool yymerge = yyfalse;
  YYSTYPE yysval;
  YYRESULTTAG yyflag;

  for (yypp = &yyoptionList->yynext; *yypp != YY_NULLPTR; )
    {
      yySemanticOption* yyp = *yypp;

      if (yyidenticalOptions (yybest, yyp))
        {
          yymergeOptionSets (yybest, yyp);
          *yypp = yyp->yynext;
        }
      else
        {
          switch (yypreference (yybest, yyp))
            {
            case 0:
              return yyreportAmbiguity (yybest, yyp, yyparser);
              break;
            case 1:
              yymerge = yytrue;
              break;
            case 2:
              break;
            case 3:
              yybest = yyp;
              yymerge = yyfalse;
              break;
            default:
              /* This cannot happen so it is not worth a YYASSERT (yyfalse),
                 but some compilers complain if the default case is
                 omitted.  */
              break;
            }
          yypp = &yyp->yynext;
        }
    }

  if (yymerge)
    {
      yySemanticOption* yyp;
      int yyprec = yydprec[yybest->yyrule];
      yyflag = yyresolveAction (yybest, yystackp, &yysval, yyparser);
      if (yyflag == yyok)
        for (yyp = yybest->yynext; yyp != YY_NULLPTR; yyp = yyp->yynext)
          {
            if (yyprec == yydprec[yyp->yyrule])
              {
                YYSTYPE yysval_other;
                yyflag = yyresolveAction (yyp, yystackp, &yysval_other, yyparser);
                if (yyflag != yyok)
                  {
                    yydestruct ("Cleanup: discarding incompletely merged value for",
                                yystos[yys->yylrState],
                                &yysval, yyparser);
                    break;
                  }
                yyuserMerge (yymerger[yyp->yyrule], &yysval, &yysval_other);
              }
          }
    }
  else
    yyflag = yyresolveAction (yybest, yystackp, &yysval, yyparser);

  if (yyflag == yyok)
    {
      yys->yyresolved = yytrue;
      yys->yysemantics.yysval = yysval;
    }
  else
    yys->yysemantics.yyfirstVal = YY_NULLPTR;
  return yyflag;
}

static YYRESULTTAG
yyresolveStack (yyGLRStack* yystackp, yy::parser& yyparser)
{
  if (yystackp->yysplitPoint != YY_NULLPTR)
    {
      yyGLRState* yys;
      int yyn;

      for (yyn = 0, yys = yystackp->yytops.yystates[0];
           yys != yystackp->yysplitPoint;
           yys = yys->yypred, yyn += 1)
        continue;
      YYCHK (yyresolveStates (yystackp->yytops.yystates[0], yyn, yystackp
                             , yyparser));
    }
  return yyok;
}

static void
yycompressStack (yyGLRStack* yystackp)
{
  yyGLRState* yyp, *yyq, *yyr;

  if (yystackp->yytops.yysize != 1 || yystackp->yysplitPoint == YY_NULLPTR)
    return;

  for (yyp = yystackp->yytops.yystates[0], yyq = yyp->yypred, yyr = YY_NULLPTR;
       yyp != yystackp->yysplitPoint;
       yyr = yyp, yyp = yyq, yyq = yyp->yypred)
    yyp->yypred = yyr;

  yystackp->yyspaceLeft += yystackp->yynextFree - yystackp->yyitems;
  yystackp->yynextFree = ((yyGLRStackItem*) yystackp->yysplitPoint) + 1;
  yystackp->yyspaceLeft -= yystackp->yynextFree - yystackp->yyitems;
  yystackp->yysplitPoint = YY_NULLPTR;
  yystackp->yylastDeleted = YY_NULLPTR;

  while (yyr != YY_NULLPTR)
    {
      yystackp->yynextFree->yystate = *yyr;
      yyr = yyr->yypred;
      yystackp->yynextFree->yystate.yypred = &yystackp->yynextFree[-1].yystate;
      yystackp->yytops.yystates[0] = &yystackp->yynextFree->yystate;
      yystackp->yynextFree += 1;
      yystackp->yyspaceLeft -= 1;
    }
}

static YYRESULTTAG
yyprocessOneStack (yyGLRStack* yystackp, size_t yyk,
                   size_t yyposn, yy::parser& yyparser)
{
  while (yystackp->yytops.yystates[yyk] != YY_NULLPTR)
    {
      yyStateNum yystate = yystackp->yytops.yystates[yyk]->yylrState;
      YYDPRINTF ((stderr, "Stack %lu Entering state %d\n",
                  (unsigned long int) yyk, yystate));

      YYASSERT (yystate != YYFINAL);

      if (yyisDefaultedState (yystate))
        {
          YYRESULTTAG yyflag;
          yyRuleNum yyrule = yydefaultAction (yystate);
          if (yyrule == 0)
            {
              YYDPRINTF ((stderr, "Stack %lu dies.\n",
                          (unsigned long int) yyk));
              yymarkStackDeleted (yystackp, yyk);
              return yyok;
            }
          yyflag = yyglrReduce (yystackp, yyk, yyrule, yyimmediate[yyrule], yyparser);
          if (yyflag == yyerr)
            {
              YYDPRINTF ((stderr,
                          "Stack %lu dies "
                          "(predicate failure or explicit user error).\n",
                          (unsigned long int) yyk));
              yymarkStackDeleted (yystackp, yyk);
              return yyok;
            }
          if (yyflag != yyok)
            return yyflag;
        }
      else
        {
          yySymbol yytoken;
          int yyaction;
          const short int* yyconflicts;

          yystackp->yytops.yylookaheadNeeds[yyk] = yytrue;
          if (yychar == YYEMPTY)
            {
              YYDPRINTF ((stderr, "Reading a token: "));
              yychar = yylex (&yylval);
            }

          if (yychar <= YYEOF)
            {
              yychar = yytoken = YYEOF;
              YYDPRINTF ((stderr, "Now at end of input.\n"));
            }
          else
            {
              yytoken = YYTRANSLATE (yychar);
              YY_SYMBOL_PRINT ("Next token is", yytoken, &yylval, &yylloc);
            }

          yygetLRActions (yystate, yytoken, &yyaction, &yyconflicts);

          while (*yyconflicts != 0)
            {
              YYRESULTTAG yyflag;
              size_t yynewStack = yysplitStack (yystackp, yyk);
              YYDPRINTF ((stderr, "Splitting off stack %lu from %lu.\n",
                          (unsigned long int) yynewStack,
                          (unsigned long int) yyk));
              yyflag = yyglrReduce (yystackp, yynewStack,
                                    *yyconflicts,
                                    yyimmediate[*yyconflicts], yyparser);
              if (yyflag == yyok)
                YYCHK (yyprocessOneStack (yystackp, yynewStack,
                                          yyposn, yyparser));
              else if (yyflag == yyerr)
                {
                  YYDPRINTF ((stderr, "Stack %lu dies.\n",
                              (unsigned long int) yynewStack));
                  yymarkStackDeleted (yystackp, yynewStack);
                }
              else
                return yyflag;
              yyconflicts += 1;
            }

          if (yyisShiftAction (yyaction))
            break;
          else if (yyisErrorAction (yyaction))
            {
              YYDPRINTF ((stderr, "Stack %lu dies.\n",
                          (unsigned long int) yyk));
              yymarkStackDeleted (yystackp, yyk);
              break;
            }
          else
            {
              YYRESULTTAG yyflag = yyglrReduce (yystackp, yyk, -yyaction,
                                                yyimmediate[-yyaction], yyparser);
              if (yyflag == yyerr)
                {
                  YYDPRINTF ((stderr,
                              "Stack %lu dies "
                              "(predicate failure or explicit user error).\n",
                              (unsigned long int) yyk));
                  yymarkStackDeleted (yystackp, yyk);
                  break;
                }
              else if (yyflag != yyok)
                return yyflag;
            }
        }
    }
  return yyok;
}

static void
yyreportSyntaxError (yyGLRStack* yystackp, yy::parser& yyparser)
{
  if (yystackp->yyerrState != 0)
    return;
#if ! YYERROR_VERBOSE
  yyerror (yyparser, YY_("syntax error"));
#else
  {
  yySymbol yytoken = yychar == YYEMPTY ? YYEMPTY : YYTRANSLATE (yychar);
  size_t yysize0 = yytnamerr (YY_NULLPTR, yytokenName (yytoken));
  size_t yysize = yysize0;
  yybool yysize_overflow = yyfalse;
  char* yymsg = YY_NULLPTR;
  enum { YYERROR_VERBOSE_ARGS_MAXIMUM = 5 };
  /* Internationalized format string. */
  const char *yyformat = YY_NULLPTR;
  /* Arguments of yyformat. */
  char const *yyarg[YYERROR_VERBOSE_ARGS_MAXIMUM];
  /* Number of reported tokens (one for the "unexpected", one per
     "expected").  */
  int yycount = 0;

  /* There are many possibilities here to consider:
     - If this state is a consistent state with a default action, then
       the only way this function was invoked is if the default action
       is an error action.  In that case, don't check for expected
       tokens because there are none.
     - The only way there can be no lookahead present (in yychar) is if
       this state is a consistent state with a default action.  Thus,
       detecting the absence of a lookahead is sufficient to determine
       that there is no unexpected or expected token to report.  In that
       case, just report a simple "syntax error".
     - Don't assume there isn't a lookahead just because this state is a
       consistent state with a default action.  There might have been a
       previous inconsistent state, consistent state with a non-default
       action, or user semantic action that manipulated yychar.
     - Of course, the expected token list depends on states to have
       correct lookahead information, and it depends on the parser not
       to perform extra reductions after fetching a lookahead from the
       scanner and before detecting a syntax error.  Thus, state merging
       (from LALR or IELR) and default reductions corrupt the expected
       token list.  However, the list is correct for canonical LR with
       one exception: it will still contain any token that will not be
       accepted due to an error action in a later state.
  */
  if (yytoken != YYEMPTY)
    {
      int yyn = yypact[yystackp->yytops.yystates[0]->yylrState];
      yyarg[yycount++] = yytokenName (yytoken);
      if (!yypact_value_is_default (yyn))
        {
          /* Start YYX at -YYN if negative to avoid negative indexes in
             YYCHECK.  In other words, skip the first -YYN actions for this
             state because they are default actions.  */
          int yyxbegin = yyn < 0 ? -yyn : 0;
          /* Stay within bounds of both yycheck and yytname.  */
          int yychecklim = YYLAST - yyn + 1;
          int yyxend = yychecklim < YYNTOKENS ? yychecklim : YYNTOKENS;
          int yyx;
          for (yyx = yyxbegin; yyx < yyxend; ++yyx)
            if (yycheck[yyx + yyn] == yyx && yyx != YYTERROR
                && !yytable_value_is_error (yytable[yyx + yyn]))
              {
                if (yycount == YYERROR_VERBOSE_ARGS_MAXIMUM)
                  {
                    yycount = 1;
                    yysize = yysize0;
                    break;
                  }
                yyarg[yycount++] = yytokenName (yyx);
                {
                  size_t yysz = yysize + yytnamerr (YY_NULLPTR, yytokenName (yyx));
                  yysize_overflow |= yysz < yysize;
                  yysize = yysz;
                }
              }
        }
    }

  switch (yycount)
    {
#define YYCASE_(N, S)                   \
      case N:                           \
        yyformat = S;                   \
      break
      YYCASE_(0, YY_("syntax error"));
      YYCASE_(1, YY_("syntax error, unexpected %s"));
      YYCASE_(2, YY_("syntax error, unexpected %s, expecting %s"));
      YYCASE_(3, YY_("syntax error, unexpected %s, expecting %s or %s"));
      YYCASE_(4, YY_("syntax error, unexpected %s, expecting %s or %s or %s"));
      YYCASE_(5, YY_("syntax error, unexpected %s, expecting %s or %s or %s or %s"));
#undef YYCASE_
    }

  {
    size_t yysz = yysize + strlen (yyformat);
    yysize_overflow |= yysz < yysize;
    yysize = yysz;
  }

  if (!yysize_overflow)
    yymsg = (char *) YYMALLOC (yysize);

  if (yymsg)
    {
      char *yyp = yymsg;
      int yyi = 0;
      while ((*yyp = *yyformat))
        {
          if (*yyp == '%' && yyformat[1] == 's' && yyi < yycount)
            {
              yyp += yytnamerr (yyp, yyarg[yyi++]);
              yyformat += 2;
            }
          else
            {
              yyp++;
              yyformat++;
            }
        }
      yyerror (yyparser, yymsg);
      YYFREE (yymsg);
    }
  else
    {
      yyerror (yyparser, YY_("syntax error"));
      yyMemoryExhausted (yystackp);
    }
  }
#endif /* YYERROR_VERBOSE */
  yynerrs += 1;
}

/* Recover from a syntax error on *YYSTACKP, assuming that *YYSTACKP->YYTOKENP,
   yylval, and yylloc are the syntactic category, semantic value, and location
   of the lookahead.  */
static void
yyrecoverSyntaxError (yyGLRStack* yystackp, yy::parser& yyparser)
{
  size_t yyk;
  int yyj;

  if (yystackp->yyerrState == 3)
    /* We just shifted the error token and (perhaps) took some
       reductions.  Skip tokens until we can proceed.  */
    while (yytrue)
      {
        yySymbol yytoken;
        if (yychar == YYEOF)
          yyFail (yystackp, yyparser, YY_NULLPTR);
        if (yychar != YYEMPTY)
          {
            yytoken = YYTRANSLATE (yychar);
            yydestruct ("Error: discarding",
                        yytoken, &yylval, yyparser);
          }
        YYDPRINTF ((stderr, "Reading a token: "));
        yychar = yylex (&yylval);
        if (yychar <= YYEOF)
          {
            yychar = yytoken = YYEOF;
            YYDPRINTF ((stderr, "Now at end of input.\n"));
          }
        else
          {
            yytoken = YYTRANSLATE (yychar);
            YY_SYMBOL_PRINT ("Next token is", yytoken, &yylval, &yylloc);
          }
        yyj = yypact[yystackp->yytops.yystates[0]->yylrState];
        if (yypact_value_is_default (yyj))
          return;
        yyj += yytoken;
        if (yyj < 0 || YYLAST < yyj || yycheck[yyj] != yytoken)
          {
            if (yydefact[yystackp->yytops.yystates[0]->yylrState] != 0)
              return;
          }
        else if (! yytable_value_is_error (yytable[yyj]))
          return;
      }

  /* Reduce to one stack.  */
  for (yyk = 0; yyk < yystackp->yytops.yysize; yyk += 1)
    if (yystackp->yytops.yystates[yyk] != YY_NULLPTR)
      break;
  if (yyk >= yystackp->yytops.yysize)
    yyFail (yystackp, yyparser, YY_NULLPTR);
  for (yyk += 1; yyk < yystackp->yytops.yysize; yyk += 1)
    yymarkStackDeleted (yystackp, yyk);
  yyremoveDeletes (yystackp);
  yycompressStack (yystackp);

  /* Now pop stack until we find a state that shifts the error token.  */
  yystackp->yyerrState = 3;
  while (yystackp->yytops.yystates[0] != YY_NULLPTR)
    {
      yyGLRState *yys = yystackp->yytops.yystates[0];
      yyj = yypact[yys->yylrState];
      if (! yypact_value_is_default (yyj))
        {
          yyj += YYTERROR;
          if (0 <= yyj && yyj <= YYLAST && yycheck[yyj] == YYTERROR
              && yyisShiftAction (yytable[yyj]))
            {
              /* Shift the error token.  */
              YY_SYMBOL_PRINT ("Shifting", yystos[yytable[yyj]],
                               &yylval, &yyerrloc);
              yyglrShift (yystackp, 0, yytable[yyj],
                          yys->yyposn, &yylval);
              yys = yystackp->yytops.yystates[0];
              break;
            }
        }
      if (yys->yypred != YY_NULLPTR)
        yydestroyGLRState ("Error: popping", yys, yyparser);
      yystackp->yytops.yystates[0] = yys->yypred;
      yystackp->yynextFree -= 1;
      yystackp->yyspaceLeft += 1;
    }
  if (yystackp->yytops.yystates[0] == YY_NULLPTR)
    yyFail (yystackp, yyparser, YY_NULLPTR);
}

#define YYCHK1(YYE)                                                          \
  do {                                                                       \
    switch (YYE) {                                                           \
    case yyok:                                                               \
      break;                                                                 \
    case yyabort:                                                            \
      goto yyabortlab;                                                       \
    case yyaccept:                                                           \
      goto yyacceptlab;                                                      \
    case yyerr:                                                              \
      goto yyuser_error;                                                     \
    default:                                                                 \
      goto yybuglab;                                                         \
    }                                                                        \
  } while (0)

/*----------.
| yyparse.  |
`----------*/

int
yyparse (yy::parser& yyparser)
{
  int yyresult;
  yyGLRStack yystack;
  yyGLRStack* const yystackp = &yystack;
  size_t yyposn;

  YYDPRINTF ((stderr, "Starting parse\n"));

  yychar = YYEMPTY;
  yylval = yyval_default;

  if (! yyinitGLRStack (yystackp, YYINITDEPTH))
    goto yyexhaustedlab;
  switch (YYSETJMP (yystack.yyexception_buffer))
    {
    case 0: break;
    case 1: goto yyabortlab;
    case 2: goto yyexhaustedlab;
    default: goto yybuglab;
    }
  yyglrShift (&yystack, 0, 0, 0, &yylval);
  yyposn = 0;

  while (yytrue)
    {
      /* For efficiency, we have two loops, the first of which is
         specialized to deterministic operation (single stack, no
         potential ambiguity).  */
      /* Standard mode */
      while (yytrue)
        {
          yyRuleNum yyrule;
          int yyaction;
          const short int* yyconflicts;

          yyStateNum yystate = yystack.yytops.yystates[0]->yylrState;
          YYDPRINTF ((stderr, "Entering state %d\n", yystate));
          if (yystate == YYFINAL)
            goto yyacceptlab;
          if (yyisDefaultedState (yystate))
            {
              yyrule = yydefaultAction (yystate);
              if (yyrule == 0)
                {

                  yyreportSyntaxError (&yystack, yyparser);
                  goto yyuser_error;
                }
              YYCHK1 (yyglrReduce (&yystack, 0, yyrule, yytrue, yyparser));
            }
          else
            {
              yySymbol yytoken;
              if (yychar == YYEMPTY)
                {
                  YYDPRINTF ((stderr, "Reading a token: "));
                  yychar = yylex (&yylval);
                }

              if (yychar <= YYEOF)
                {
                  yychar = yytoken = YYEOF;
                  YYDPRINTF ((stderr, "Now at end of input.\n"));
                }
              else
                {
                  yytoken = YYTRANSLATE (yychar);
                  YY_SYMBOL_PRINT ("Next token is", yytoken, &yylval, &yylloc);
                }

              yygetLRActions (yystate, yytoken, &yyaction, &yyconflicts);
              if (*yyconflicts != 0)
                break;
              if (yyisShiftAction (yyaction))
                {
                  YY_SYMBOL_PRINT ("Shifting", yytoken, &yylval, &yylloc);
                  yychar = YYEMPTY;
                  yyposn += 1;
                  yyglrShift (&yystack, 0, yyaction, yyposn, &yylval);
                  if (0 < yystack.yyerrState)
                    yystack.yyerrState -= 1;
                }
              else if (yyisErrorAction (yyaction))
                {

                  yyreportSyntaxError (&yystack, yyparser);
                  goto yyuser_error;
                }
              else
                YYCHK1 (yyglrReduce (&yystack, 0, -yyaction, yytrue, yyparser));
            }
        }

      while (yytrue)
        {
          yySymbol yytoken_to_shift;
          size_t yys;

          for (yys = 0; yys < yystack.yytops.yysize; yys += 1)
            yystackp->yytops.yylookaheadNeeds[yys] = yychar != YYEMPTY;

          /* yyprocessOneStack returns one of three things:

              - An error flag.  If the caller is yyprocessOneStack, it
                immediately returns as well.  When the caller is finally
                yyparse, it jumps to an error label via YYCHK1.

              - yyok, but yyprocessOneStack has invoked yymarkStackDeleted
                (&yystack, yys), which sets the top state of yys to NULL.  Thus,
                yyparse's following invocation of yyremoveDeletes will remove
                the stack.

              - yyok, when ready to shift a token.

             Except in the first case, yyparse will invoke yyremoveDeletes and
             then shift the next token onto all remaining stacks.  This
             synchronization of the shift (that is, after all preceding
             reductions on all stacks) helps prevent double destructor calls
             on yylval in the event of memory exhaustion.  */

          for (yys = 0; yys < yystack.yytops.yysize; yys += 1)
            YYCHK1 (yyprocessOneStack (&yystack, yys, yyposn, yyparser));
          yyremoveDeletes (&yystack);
          if (yystack.yytops.yysize == 0)
            {
              yyundeleteLastStack (&yystack);
              if (yystack.yytops.yysize == 0)
                yyFail (&yystack, yyparser, YY_("syntax error"));
              YYCHK1 (yyresolveStack (&yystack, yyparser));
              YYDPRINTF ((stderr, "Returning to deterministic operation.\n"));

              yyreportSyntaxError (&yystack, yyparser);
              goto yyuser_error;
            }

          /* If any yyglrShift call fails, it will fail after shifting.  Thus,
             a copy of yylval will already be on stack 0 in the event of a
             failure in the following loop.  Thus, yychar is set to YYEMPTY
             before the loop to make sure the user destructor for yylval isn't
             called twice.  */
          yytoken_to_shift = YYTRANSLATE (yychar);
          yychar = YYEMPTY;
          yyposn += 1;
          for (yys = 0; yys < yystack.yytops.yysize; yys += 1)
            {
              int yyaction;
              const short int* yyconflicts;
              yyStateNum yystate = yystack.yytops.yystates[yys]->yylrState;
              yygetLRActions (yystate, yytoken_to_shift, &yyaction,
                              &yyconflicts);
              /* Note that yyconflicts were handled by yyprocessOneStack.  */
              YYDPRINTF ((stderr, "On stack %lu, ", (unsigned long int) yys));
              YY_SYMBOL_PRINT ("shifting", yytoken_to_shift, &yylval, &yylloc);
              yyglrShift (&yystack, yys, yyaction, yyposn,
                          &yylval);
              YYDPRINTF ((stderr, "Stack %lu now in state #%d\n",
                          (unsigned long int) yys,
                          yystack.yytops.yystates[yys]->yylrState));
            }

          if (yystack.yytops.yysize == 1)
            {
              YYCHK1 (yyresolveStack (&yystack, yyparser));
              YYDPRINTF ((stderr, "Returning to deterministic operation.\n"));
              yycompressStack (&yystack);
              break;
            }
        }
      continue;
    yyuser_error:
      yyrecoverSyntaxError (&yystack, yyparser);
      yyposn = yystack.yytops.yystates[0]->yyposn;
    }

 yyacceptlab:
  yyresult = 0;
  goto yyreturn;

 yybuglab:
  YYASSERT (yyfalse);
  goto yyabortlab;

 yyabortlab:
  yyresult = 1;
  goto yyreturn;

 yyexhaustedlab:
  yyerror (yyparser, YY_("memory exhausted"));
  yyresult = 2;
  goto yyreturn;

 yyreturn:
  if (yychar != YYEMPTY)
    yydestruct ("Cleanup: discarding lookahead",
                YYTRANSLATE (yychar), &yylval, yyparser);

  /* If the stack is well-formed, pop the stack until it is empty,
     destroying its entries as we go.  But free the stack regardless
     of whether it is well-formed.  */
  if (yystack.yyitems)
    {
      yyGLRState** yystates = yystack.yytops.yystates;
      if (yystates)
        {
          size_t yysize = yystack.yytops.yysize;
          size_t yyk;
          for (yyk = 0; yyk < yysize; yyk += 1)
            if (yystates[yyk])
              {
                while (yystates[yyk])
                  {
                    yyGLRState *yys = yystates[yyk];
                  if (yys->yypred != YY_NULLPTR)
                      yydestroyGLRState ("Cleanup: popping", yys, yyparser);
                    yystates[yyk] = yys->yypred;
                    yystack.yynextFree -= 1;
                    yystack.yyspaceLeft += 1;
                  }
                break;
              }
        }
      yyfreeGLRStack (&yystack);
    }

  return yyresult;
}

/* DEBUGGING ONLY */
#if YYDEBUG
static void
yy_yypstack (yyGLRState* yys)
{
  if (yys->yypred)
    {
      yy_yypstack (yys->yypred);
      YYFPRINTF (stderr, " -> ");
    }
  YYFPRINTF (stderr, "%d@%lu", yys->yylrState,
             (unsigned long int) yys->yyposn);
}

static void
yypstates (yyGLRState* yyst)
{
  if (yyst == YY_NULLPTR)
    YYFPRINTF (stderr, "<null>");
  else
    yy_yypstack (yyst);
  YYFPRINTF (stderr, "\n");
}

static void
yypstack (yyGLRStack* yystackp, size_t yyk)
{
  yypstates (yystackp->yytops.yystates[yyk]);
}

#define YYINDEX(YYX)                                                         \
    ((YYX) == YY_NULLPTR ? -1 : (yyGLRStackItem*) (YYX) - yystackp->yyitems)


static void
yypdumpstack (yyGLRStack* yystackp)
{
  yyGLRStackItem* yyp;
  size_t yyi;
  for (yyp = yystackp->yyitems; yyp < yystackp->yynextFree; yyp += 1)
    {
      YYFPRINTF (stderr, "%3lu. ",
                 (unsigned long int) (yyp - yystackp->yyitems));
      if (*(yybool *) yyp)
        {
          YYASSERT (yyp->yystate.yyisState);
          YYASSERT (yyp->yyoption.yyisState);
          YYFPRINTF (stderr, "Res: %d, LR State: %d, posn: %lu, pred: %ld",
                     yyp->yystate.yyresolved, yyp->yystate.yylrState,
                     (unsigned long int) yyp->yystate.yyposn,
                     (long int) YYINDEX (yyp->yystate.yypred));
          if (! yyp->yystate.yyresolved)
            YYFPRINTF (stderr, ", firstVal: %ld",
                       (long int) YYINDEX (yyp->yystate
                                             .yysemantics.yyfirstVal));
        }
      else
        {
          YYASSERT (!yyp->yystate.yyisState);
          YYASSERT (!yyp->yyoption.yyisState);
          YYFPRINTF (stderr, "Option. rule: %d, state: %ld, next: %ld",
                     yyp->yyoption.yyrule - 1,
                     (long int) YYINDEX (yyp->yyoption.yystate),
                     (long int) YYINDEX (yyp->yyoption.yynext));
        }
      YYFPRINTF (stderr, "\n");
    }
  YYFPRINTF (stderr, "Tops:");
  for (yyi = 0; yyi < yystackp->yytops.yysize; yyi += 1)
    YYFPRINTF (stderr, "%lu: %ld; ", (unsigned long int) yyi,
               (long int) YYINDEX (yystackp->yytops.yystates[yyi]));
  YYFPRINTF (stderr, "\n");
}
#endif

#undef yylval
#undef yychar
#undef yynerrs



#line 454 "src/syntax.y" // glr.c:2584


/* location parser error
void yy::parser::error(const location& loc, const string& msg){
    ante::error(msg.c_str(), yylexer->fileName, yylexer->getRow(), yylexer->getCol());
} */

void yy::parser::error(const string& msg){
    ante::error(msg.c_str(), yylexer->fileName, yylexer->getRow(), yylexer->getCol());
}

#endif
<<<<<<< HEAD
#line 4327 "src/parser.cpp" // glr.c:2584
=======
#line 4300 "src/parser.cpp" // glr.c:2584
>>>>>>> a037f794

/*------------------.
| Report an error.  |
`------------------*/

static void
yyerror (yy::parser& yyparser, const char* msg)
{
  YYUSE (yyparser);
  yyparser.error (msg);
}



namespace yy {
<<<<<<< HEAD
#line 4343 "src/parser.cpp" // glr.c:2584
=======
#line 4316 "src/parser.cpp" // glr.c:2584
>>>>>>> a037f794
  /// Build a parser object.
  parser::parser ()
#if YYDEBUG
     :yycdebug_ (&std::cerr)
#endif
  {
  }

  parser::~parser ()
  {
  }

  int
  parser::parse ()
  {
    return ::yyparse (*this);
  }

#if YYDEBUG
  /*--------------------.
  | Print this symbol.  |
  `--------------------*/

  inline void
  parser::yy_symbol_value_print_ (int yytype,
                           const semantic_type* yyvaluep)
  {
    YYUSE (yyvaluep);
    std::ostream& yyoutput = debug_stream ();
    std::ostream& yyo = yyoutput;
    YYUSE (yyo);
    YYUSE (yytype);
  }


  void
  parser::yy_symbol_print_ (int yytype,
                           const semantic_type* yyvaluep)
  {
    *yycdebug_ << (yytype < YYNTOKENS ? "token" : "nterm")
               << ' ' << yytname[yytype] << " (";
    yy_symbol_value_print_ (yytype, yyvaluep);
    *yycdebug_ << ')';
  }

  std::ostream&
  parser::debug_stream () const
  {
    return *yycdebug_;
  }

  void
  parser::set_debug_stream (std::ostream& o)
  {
    yycdebug_ = &o;
  }


  parser::debug_level_type
  parser::debug_level () const
  {
    return yydebug;
  }

  void
  parser::set_debug_level (debug_level_type l)
  {
    // Actually, it is yydebug which is really used.
    yydebug = l;
  }

#endif

} // yy
<<<<<<< HEAD
#line 4418 "src/parser.cpp" // glr.c:2584
=======
#line 4391 "src/parser.cpp" // glr.c:2584
>>>>>>> a037f794
<|MERGE_RESOLUTION|>--- conflicted
+++ resolved
@@ -236,26 +236,16 @@
 /* YYFINAL -- State number of the termination state.  */
 #define YYFINAL  4
 /* YYLAST -- Last index in YYTABLE.  */
-<<<<<<< HEAD
-#define YYLAST   1502
-=======
-#define YYLAST   1441
->>>>>>> a037f794
+#define YYLAST   1587
 
 /* YYNTOKENS -- Number of terminals.  */
-#define YYNTOKENS  91
+#define YYNTOKENS  92
 /* YYNNTS -- Number of nonterminals.  */
 #define YYNNTS  58
 /* YYNRULES -- Number of rules.  */
-<<<<<<< HEAD
-#define YYNRULES  204
+#define YYNRULES  205
 /* YYNRULES -- Number of states.  */
-#define YYNSTATES  404
-=======
-#define YYNRULES  203
-/* YYNRULES -- Number of states.  */
-#define YYNSTATES  398
->>>>>>> a037f794
+#define YYNSTATES  406
 /* YYMAXRHS -- Maximum number of symbols on right-hand side of rule.  */
 #define YYMAXRHS 9
 /* YYMAXLEFT -- Maximum number of symbols to the left of a handle
@@ -264,7 +254,7 @@
 
 /* YYTRANSLATE(X) -- Bison symbol number corresponding to X.  */
 #define YYUNDEFTOK  2
-#define YYMAXUTOK   324
+#define YYMAXUTOK   325
 
 #define YYTRANSLATE(YYX)                                                \
   ((unsigned int) (YYX) <= YYMAXUTOK ? yytranslate[YYX] : YYUNDEFTOK)
@@ -275,16 +265,16 @@
        0,     2,     2,     2,     2,     2,     2,     2,     2,     2,
        2,     2,     2,     2,     2,     2,     2,     2,     2,     2,
        2,     2,     2,     2,     2,     2,     2,     2,     2,     2,
-       2,     2,     2,     2,     2,     2,     2,    77,    89,    84,
-      81,    80,    75,    73,    70,    74,    79,    76,     2,     2,
-       2,     2,     2,     2,     2,     2,     2,     2,    88,    69,
-      71,    87,    72,     2,    90,     2,     2,     2,     2,     2,
+       2,     2,     2,     2,     2,     2,     2,    78,    90,    85,
+      82,    81,    76,    74,    71,    75,    80,    77,     2,     2,
+       2,     2,     2,     2,     2,     2,     2,     2,    89,    70,
+      72,    88,    73,     2,    91,     2,     2,     2,     2,     2,
        2,     2,     2,     2,     2,     2,     2,     2,     2,     2,
        2,     2,     2,     2,     2,     2,     2,     2,     2,     2,
-       2,    82,     2,    85,    78,     2,     2,     2,     2,     2,
+       2,    83,     2,    86,    79,     2,     2,     2,     2,     2,
        2,     2,     2,     2,     2,     2,     2,     2,     2,     2,
        2,     2,     2,     2,     2,     2,     2,     2,     2,     2,
-       2,     2,     2,     2,    86,     2,     2,     2,     2,     2,
+       2,     2,     2,     2,    87,     2,     2,     2,     2,     2,
        2,     2,     2,     2,     2,     2,     2,     2,     2,     2,
        2,     2,     2,     2,     2,     2,     2,     2,     2,     2,
        2,     2,     2,     2,     2,     2,     2,     2,     2,     2,
@@ -304,36 +294,13 @@
       35,    36,    37,    38,    39,    40,    41,    42,    43,    44,
       45,    46,    47,    48,    49,    50,    51,    52,    53,    54,
       55,    56,    57,    58,    59,    60,    61,    62,    63,    64,
-      65,    66,    67,    68,    83
+      65,    66,    67,    68,    69,    84
 };
 
 #if YYDEBUG
 /* YYRLINE[YYN] -- source line where rule number YYN was defined.  */
 static const unsigned short int yyrline[] =
 {
-<<<<<<< HEAD
-       0,   114,   114,   117,   118,   119,   120,   123,   124,   131,
-     132,   133,   134,   135,   136,   137,   141,   142,   143,   144,
-     145,   148,   151,   154,   157,   160,   163,   164,   165,   166,
-     167,   168,   169,   170,   171,   172,   173,   174,   175,   176,
-     177,   178,   179,   180,   181,   186,   187,   188,   189,   190,
-     191,   194,   195,   196,   199,   208,   209,   210,   211,   212,
-     213,   214,   215,   218,   219,   222,   226,   227,   228,   229,
-     230,   231,   234,   235,   236,   237,   241,   242,   243,   244,
-     245,   248,   249,   252,   255,   256,   257,   258,   261,   262,
-     263,   266,   267,   270,   274,   275,   276,   277,   280,   283,
-     284,   285,   286,   289,   290,   291,   292,   295,   296,   299,
-     306,   307,   310,   311,   314,   315,   316,   317,   318,   321,
-     324,   327,   328,   331,   332,   333,   334,   337,   340,   343,
-     346,   349,   352,   353,   354,   355,   358,   359,   360,   361,
-     362,   363,   364,   365,   366,   367,   368,   369,   372,   373,
-     376,   377,   380,   381,   384,   387,   388,   393,   394,   395,
-     396,   399,   402,   403,   404,   405,   406,   407,   408,   409,
-     410,   411,   412,   413,   414,   415,   416,   417,   418,   419,
-     420,   421,   426,   429,   430,   433,   434,   435,   436,   437,
-     438,   439,   440,   441,   442,   443,   444,   445,   446,   447,
-     448,   449,   450,   451,   452
-=======
        0,   115,   115,   118,   119,   120,   121,   124,   125,   132,
      133,   134,   135,   136,   137,   138,   142,   143,   144,   145,
      146,   149,   152,   155,   158,   161,   164,   165,   166,   167,
@@ -341,21 +308,20 @@
      178,   179,   180,   181,   182,   187,   188,   189,   190,   191,
      192,   195,   196,   197,   200,   209,   210,   211,   212,   213,
      214,   215,   216,   219,   220,   223,   227,   228,   229,   230,
-     233,   234,   235,   236,   240,   241,   242,   243,   244,   247,
-     248,   251,   254,   255,   256,   257,   260,   261,   262,   265,
-     266,   269,   273,   274,   275,   276,   279,   282,   283,   284,
-     285,   288,   289,   290,   291,   294,   295,   298,   305,   306,
-     309,   310,   313,   314,   315,   316,   317,   320,   323,   326,
-     327,   330,   331,   332,   333,   336,   339,   342,   345,   348,
-     351,   352,   353,   354,   357,   358,   359,   360,   361,   362,
-     363,   364,   365,   366,   367,   368,   371,   372,   375,   376,
-     379,   380,   383,   386,   387,   392,   393,   394,   395,   398,
-     401,   402,   403,   404,   405,   406,   407,   408,   409,   410,
+     231,   232,   235,   236,   237,   238,   242,   243,   244,   245,
+     246,   249,   250,   253,   256,   257,   258,   259,   262,   263,
+     264,   267,   268,   271,   275,   276,   277,   278,   281,   284,
+     285,   286,   287,   290,   291,   292,   293,   296,   297,   300,
+     307,   308,   311,   312,   315,   316,   317,   318,   319,   322,
+     325,   328,   329,   332,   333,   334,   335,   338,   341,   344,
+     347,   350,   353,   354,   355,   356,   359,   360,   361,   362,
+     363,   364,   365,   366,   367,   368,   369,   370,   373,   374,
+     377,   378,   381,   382,   385,   388,   389,   394,   395,   396,
+     397,   400,   403,   404,   405,   406,   407,   408,   409,   410,
      411,   412,   413,   414,   415,   416,   417,   418,   419,   420,
-     421,   426,   429,   430,   433,   434,   435,   436,   437,   438,
+     421,   422,   423,   428,   431,   432,   435,   436,   437,   438,
      439,   440,   441,   442,   443,   444,   445,   446,   447,   448,
-     449,   450,   451,   452
->>>>>>> a037f794
+     449,   450,   451,   452,   453,   454
 };
 #endif
 
@@ -367,145 +333,76 @@
   "$end", "error", "$undefined", "Ident", "UserType", "I8", "I16", "I32",
   "I64", "U8", "U16", "U32", "U64", "Isz", "Usz", "F16", "F32", "F64",
   "C8", "C32", "Bool", "Void", "Eq", "NotEq", "AddEq", "SubEq", "MulEq",
-<<<<<<< HEAD
-  "DivEq", "GrtrEq", "LesrEq", "Or", "And", "True", "False", "IntLit",
-  "FltLit", "StrLit", "Return", "If", "Elif", "Else", "For", "While", "Do",
-  "In", "Continue", "Break", "Import", "Let", "Var", "Match", "Data",
-  "Enum", "Pub", "Pri", "Pro", "Raw", "Const", "Ext", "Noinit", "Pathogen",
-  "Where", "Infect", "Cleanse", "Ct", "Newline", "Indent", "Unindent",
-  "LOW", "';'", "','", "'<'", "'>'", "'+'", "'-'", "'*'", "'/'", "'%'",
-  "'^'", "'.'", "')'", "'('", "'['", "HIGH", "'\\''", "']'", "'|'", "'='",
-  "':'", "'&'", "'@'", "$accept", "top_level_stmt_list", "stmt_list",
-  "maybe_newline", "no_nl_stmt", "nl_stmt", "ident", "usertype", "intlit",
-  "fltlit", "strlit", "lit_type", "type", "type_expr_", "type_expr",
-  "modifier", "modifier_list_", "modifier_list", "var_decl", "let_binding",
-  "var_assign", "usertype_list", "generic", "data_decl", "type_decl",
-  "type_decl_list", "type_decl_block", "val_init_list", "enum_block",
-  "enum_decl", "block", "raw_ident_list", "ident_list", "params",
-  "maybe_params", "fn_decl", "fn_call", "ret_stmt", "elif_list",
-  "maybe_elif_list", "if_stmt", "while_loop", "do_while_loop", "for_loop",
-  "var", "ref_val", "val", "tuple", "array", "maybe_expr", "expr_list",
-  "expr_list_p", "unary_op", "expr", "binop", "nl_expr", "nl_expr_list",
-  "expr_block_p", YY_NULLPTR
+  "DivEq", "GrtrEq", "LesrEq", "Or", "And", "Range", "True", "False",
+  "IntLit", "FltLit", "StrLit", "Return", "If", "Elif", "Else", "For",
+  "While", "Do", "In", "Continue", "Break", "Import", "Let", "Var",
+  "Match", "Data", "Enum", "Pub", "Pri", "Pro", "Raw", "Const", "Ext",
+  "Noinit", "Pathogen", "Where", "Infect", "Cleanse", "Ct", "Newline",
+  "Indent", "Unindent", "LOW", "';'", "','", "'<'", "'>'", "'+'", "'-'",
+  "'*'", "'/'", "'%'", "'^'", "'.'", "')'", "'('", "'['", "HIGH", "'\\''",
+  "']'", "'|'", "'='", "':'", "'&'", "'@'", "$accept",
+  "top_level_stmt_list", "stmt_list", "maybe_newline", "no_nl_stmt",
+  "nl_stmt", "ident", "usertype", "intlit", "fltlit", "strlit", "lit_type",
+  "type", "type_expr_", "type_expr", "modifier", "modifier_list_",
+  "modifier_list", "var_decl", "let_binding", "var_assign",
+  "usertype_list", "generic", "data_decl", "type_decl", "type_decl_list",
+  "type_decl_block", "val_init_list", "enum_block", "enum_decl", "block",
+  "raw_ident_list", "ident_list", "params", "maybe_params", "fn_decl",
+  "fn_call", "ret_stmt", "elif_list", "maybe_elif_list", "if_stmt",
+  "while_loop", "do_while_loop", "for_loop", "var", "ref_val", "val",
+  "tuple", "array", "maybe_expr", "expr_list", "expr_list_p", "unary_op",
+  "expr", "binop", "nl_expr", "nl_expr_list", "expr_block_p", YY_NULLPTR
 };
 #endif
 
 #define YYPACT_NINF -188
-=======
-  "DivEq", "GrtrEq", "LesrEq", "Or", "And", "Range", "True", "False",
-  "IntLit", "FltLit", "StrLit", "Return", "If", "Elif", "Else", "For",
-  "While", "Do", "In", "Continue", "Break", "Import", "Let", "Match",
-  "Data", "Enum", "Pub", "Pri", "Pro", "Raw", "Const", "Ext", "Noinit",
-  "Pathogen", "Where", "Infect", "Cleanse", "Ct", "Newline", "Indent",
-  "Unindent", "LOW", "';'", "','", "'<'", "'>'", "'+'", "'-'", "'*'",
-  "'/'", "'%'", "'^'", "'.'", "')'", "'('", "'['", "HIGH", "'\\''", "']'",
-  "'|'", "'='", "':'", "'&'", "'@'", "$accept", "top_level_stmt_list",
-  "stmt_list", "maybe_newline", "no_nl_stmt", "nl_stmt", "ident",
-  "usertype", "intlit", "fltlit", "strlit", "lit_type", "type",
-  "type_expr_", "type_expr", "modifier", "modifier_list_", "modifier_list",
-  "var_decl", "let_binding", "var_assign", "usertype_list", "generic",
-  "data_decl", "type_decl", "type_decl_list", "type_decl_block",
-  "val_init_list", "enum_block", "enum_decl", "block", "raw_ident_list",
-  "ident_list", "params", "maybe_params", "fn_decl", "fn_call", "ret_stmt",
-  "elif_list", "maybe_elif_list", "if_stmt", "while_loop", "do_while_loop",
-  "for_loop", "var", "ref_val", "val", "tuple", "array", "maybe_expr",
-  "expr_list", "expr_list_p", "unary_op", "expr", "binop", "nl_expr",
-  "nl_expr_list", "expr_block_p", YY_NULLPTR
-};
-#endif
-
-#define YYPACT_NINF -171
->>>>>>> a037f794
 #define YYTABLE_NINF -1
 
   // YYPACT[STATE-NUM] -- Index in YYTABLE of the portion describing
   // STATE-NUM.
 static const short int yypact[] =
 {
-<<<<<<< HEAD
-     -46,  -188,    23,   639,  -188,  -188,  -188,  -188,  -188,  -188,
+     -51,  -188,    47,   620,  -188,  -188,  -188,  -188,  -188,  -188,
     -188,  -188,  -188,  -188,  -188,  -188,  -188,  -188,  -188,  -188,
-    -188,  -188,  -188,  -188,   874,   874,    29,   874,    -5,   492,
-      29,    37,    18,  -188,  -188,  -188,  -188,  -188,  -188,  -188,
-    -188,  1308,    29,     5,     5,   551,  -188,   -17,     0,  -188,
-    -188,   -47,   -61,    29,  -188,    32,  1209,  -188,  -188,  -188,
-    -188,  -188,  -188,  -188,  -188,  -188,  -188,  -188,  -188,   -10,
-    -188,  -188,  -188,  -188,  -188,    29,   962,  1085,   698,   786,
-    1085,  1085,   -25,  -188,  -188,  -188,  1085,  -188,  -188,  -188,
-    -188,  -188,  -188,  -188,  1210,    -7,    24,    -7,   874,    17,
-      29,  1173,    -9,   -42,    37,    31,  -188,    39,  -188,    34,
-    -188,  -188,  -188,  -188,    57,  -188,   698,   874,  -188,  -188,
-    1290,    50,  1308,  1308,   -48,  -188,    29,    37,    18,    29,
-     874,   874,   874,   874,   874,    52,    29,  -188,    74,    83,
-    1350,  -188,  -188,  1050,    81,    93,    87,  -188,    84,  -188,
-    -188,  -188,  -188,   874,   874,   874,   874,   874,   874,    29,
-     -46,   874,   874,   874,   874,   874,   874,   874,   874,    29,
-     874,   639,   111,   874,  -188,    -7,   874,  1308,    91,    95,
-      29,   874,  1191,    37,   105,  -188,   102,     4,  -188,  -188,
-    -188,   112,  -188,   110,  -188,   -24,    -2,   874,   874,  1308,
-     107,   -42,    31,  -188,    12,  -188,  -188,  -188,  -188,  -188,
-     874,   113,  -188,   -46,   -46,   -46,   -46,   -46,   -46,   -46,
-      29,   -46,   -46,   -46,   -46,   -46,   -46,   -46,   -46,   -46,
-     -46,   962,  -188,   874,  -188,  -188,   -12,   -12,   -12,   -12,
-     268,   457,   115,   874,   -12,   -12,    36,    36,    42,    42,
-      42,    42,  -188,  -188,   120,   639,   144,     7,   874,    -7,
-     126,  -188,    -7,  -188,  -188,    29,   145,   130,   874,   874,
-     131,  -188,    29,   162,  -188,    66,  -188,  -188,    64,  -188,
-     874,    37,  -188,  -188,  -188,   139,  -188,  -188,    -7,   874,
-     105,  -188,  -188,   874,   874,  1308,   176,   962,   962,   962,
-     962,   962,   962,   962,   962,   137,   962,   962,   962,   962,
-     962,   962,   962,   962,   962,   962,   552,  -188,   874,  1384,
-    -188,   158,    73,  -188,  -188,    -7,  -188,   874,    -7,  -188,
-    -188,    29,  -188,  1308,   874,  -188,  -188,   874,  -188,  1191,
-    -188,    37,  -188,  -188,   140,   138,  -188,  -188,  -188,   167,
-    -188,    -7,   874,  1322,  1350,    70,    70,    70,    70,   341,
-    1420,   -46,  1408,    70,    70,   109,   109,    47,    47,    47,
-      47,   166,   -46,  1384,  -188,  -188,  -188,    -7,  -188,  -188,
-      29,  -188,  -188,  -188,  -188,   874,  1308,   163,  -188,  1384,
-     -46,   962,  -188,  -188,  -188,  -188,    -7,  1308,   962,  1408,
-    -188,    -7,  1408,  -188
-=======
-     -19,  -171,    40,   495,  -171,  -171,  -171,  -171,  -171,  -171,
-    -171,  -171,  -171,  -171,  -171,  -171,  -171,  -171,  -171,  -171,
-    -171,  -171,  -171,  -171,   729,   729,    48,   729,    34,  1028,
-      99,     7,  -171,  -171,  -171,  -171,  -171,  -171,  -171,  -171,
-    1191,    48,    19,    19,   397,  -171,     3,   -58,  -171,  -171,
-     -12,   -52,    48,  -171,   301,  1142,  -171,  -171,  -171,  -171,
-    -171,  -171,  -171,  -171,  -171,  -171,  -171,  -171,    23,  -171,
-    -171,  -171,  -171,  -171,    48,   817,   940,   553,   641,   940,
-     940,    30,  -171,  -171,  -171,   940,  -171,  -171,  -171,  -171,
-    -171,  -171,  -171,  1205,    62,    69,    62,   729,   -59,    48,
-    1047,   -46,    99,    70,  -171,    55,  -171,    66,  -171,  -171,
-    -171,  -171,    87,  -171,   553,   729,  -171,  -171,  1166,    71,
-    1191,  1191,   -16,  -171,    99,     7,    48,   729,   729,   729,
-     729,   729,    75,    48,  -171,   102,   101,  1266,  -171,  -171,
-     905,    93,   104,    97,  -171,    95,  -171,  -171,  -171,  -171,
-     729,   729,   729,   729,   729,   729,   729,    48,   -19,   729,
-     729,   729,   729,   729,   729,   729,   729,    48,   729,   495,
-      50,   729,  -171,    62,   729,  1191,   103,   105,    48,  1085,
-      99,   115,  -171,   107,    11,  -171,  -171,  -171,   106,  -171,
-     108,  -171,    12,    14,   729,   729,  1191,   -46,    70,  -171,
-      25,  -171,  -171,  -171,  -171,  -171,   729,   127,  -171,   -19,
-     -19,   -19,   -19,   -19,   -19,   -19,    48,   -19,   -19,   -19,
-     -19,   -19,   -19,   -19,   -19,   -19,   -19,   817,  -171,   729,
-    -171,  -171,     6,     6,     6,     6,  1048,   447,    64,   128,
-     729,     6,     6,   -18,   -18,    20,    20,    20,    20,  -171,
-    -171,   153,   495,   119,    82,   729,    62,    84,  -171,    62,
-    -171,  -171,    48,   112,   154,   729,   729,   156,    48,   137,
-    -171,    94,  -171,  -171,    83,  -171,   729,    99,  -171,  -171,
-    -171,   165,  -171,  -171,    62,   115,  -171,  -171,   729,   729,
-    1191,   201,   817,   817,   817,   817,   817,   817,   817,   817,
-     160,   817,   817,   817,   817,   817,   817,   817,   817,   817,
-     817,   786,  -171,   729,  1301,  -171,   181,   100,  -171,  -171,
-      62,  -171,   729,    62,  -171,  -171,    48,  -171,  1191,   729,
-    -171,  -171,   729,  -171,  1085,  -171,    99,  -171,  -171,   163,
-     164,  -171,  -171,   176,  -171,    62,   729,  1240,  1266,   218,
-     218,   218,   218,  1336,  1359,   -19,  1324,   218,   218,   197,
-     197,    44,    44,    44,    44,   175,   -19,  1301,  -171,  -171,
-    -171,    62,  -171,  -171,    48,  -171,  -171,  -171,  -171,   729,
-    1191,   170,  -171,  1301,   -19,   817,  -171,  -171,  -171,  -171,
-      62,  1191,   817,  1324,  -171,    62,  1324,  -171
->>>>>>> a037f794
+    -188,  -188,  -188,  -188,   857,   857,    20,   857,    37,  1159,
+      20,    29,     4,  -188,  -188,  -188,  -188,  -188,  -188,  -188,
+    -188,  1309,    20,     0,     0,   531,  -188,    45,   -58,  -188,
+    -188,   -47,   -59,    20,  -188,   222,  1259,  -188,  -188,  -188,
+    -188,  -188,  -188,  -188,  -188,  -188,  -188,  -188,  -188,    -7,
+    -188,  -188,  -188,  -188,  -188,    20,   946,  1070,   679,   768,
+    1070,  1070,   -12,  -188,  -188,  -188,  1070,  -188,  -188,  -188,
+    -188,  -188,  -188,  -188,  1178,    17,    63,    17,   857,    16,
+      20,   471,    36,   -35,    29,    46,  -188,    55,  -188,    48,
+    -188,  -188,  -188,  -188,    87,  -188,   679,   857,  -188,  -188,
+    1277,    68,  1309,  1309,   -48,  -188,    20,    29,     4,    20,
+     857,   857,   857,   857,   857,    74,    20,  -188,    96,    95,
+    1342,  -188,  -188,  1035,    86,    97,    89,  -188,    88,  -188,
+    -188,  -188,  -188,   857,   857,   857,   857,   857,   857,   857,
+      20,   -51,   857,   857,   857,   857,   857,   857,   857,   857,
+      20,   857,   620,    94,   857,  -188,    17,   857,  1309,    84,
+      93,    20,   857,  1177,    29,   110,  -188,   105,   -10,  -188,
+    -188,  -188,   112,  -188,   122,  -188,    33,    50,   857,   857,
+    1309,   116,   -35,    46,  -188,   -27,  -188,  -188,  -188,  -188,
+    -188,   857,   117,  -188,   -51,   -51,   -51,   -51,   -51,   -51,
+     -51,    20,   -51,   -51,   -51,   -51,   -51,   -51,   -51,   -51,
+     -51,   -51,   946,  -188,   857,  -188,  -188,   -11,   -11,   -11,
+     -11,  1433,  1492,    69,   118,   857,   -11,   -11,     9,     9,
+      -6,    -6,    -6,    -6,  -188,  -188,   123,   620,   140,    -9,
+     857,    17,    98,  -188,    17,  -188,  -188,    20,   139,   127,
+     857,   857,   128,  -188,    20,   158,  -188,    27,  -188,  -188,
+      23,  -188,   857,    29,  -188,  -188,  -188,   136,  -188,  -188,
+      17,   857,   110,  -188,  -188,   857,   857,  1309,   173,   946,
+     946,   946,   946,   946,   946,   946,   946,   131,   946,   946,
+     946,   946,   946,   946,   946,   946,   946,   946,   532,  -188,
+     857,  1401,  -188,   152,    31,  -188,  -188,    17,  -188,   857,
+      17,  -188,  -188,    20,  -188,  1309,   857,  -188,  -188,   857,
+    -188,  1177,  -188,    29,  -188,  -188,   137,   132,  -188,  -188,
+    -188,   145,  -188,    17,   857,  1323,  1342,   109,   109,   109,
+     109,   380,  1504,   -51,  1420,   109,   109,    42,    42,    -1,
+      -1,    -1,    -1,   144,   -51,  1401,  -188,  -188,  -188,    17,
+    -188,  -188,    20,  -188,  -188,  -188,  -188,   857,  1309,   159,
+    -188,  1401,   -51,   946,  -188,  -188,  -188,  -188,    17,  1309,
+     946,  1420,  -188,    17,  1420,  -188
 };
 
   // YYDEFACT[STATE-NUM] -- Default reduction number in state STATE-NUM.
@@ -516,124 +413,66 @@
        8,     7,     0,     0,     1,    21,    22,    26,    27,    28,
       29,    30,    31,    32,    33,    34,    35,    36,    37,    38,
       39,    40,    41,    42,     0,     0,     0,     0,     0,     0,
-<<<<<<< HEAD
        0,     0,     0,    55,    56,    57,    58,    59,    60,    61,
       62,     0,     0,     0,     0,     8,     6,     0,   135,    43,
       50,    53,    54,     0,    64,    65,     0,    16,    20,    17,
       10,    11,     9,    18,    19,    15,    12,    13,    14,     0,
      146,   147,    23,    24,    25,     0,     0,     0,     0,     0,
-       0,     0,   131,   143,   144,   145,     0,   136,   142,   181,
+       0,     0,   131,   143,   144,   145,     0,   136,   142,   182,
      138,   139,   141,   120,   161,     0,     0,     0,     0,     0,
        0,     0,     0,     0,     0,     0,   102,     0,    44,   135,
      132,   133,     2,     4,     0,     5,     0,     0,   119,    45,
        0,     0,     0,     0,    69,    63,     0,     0,     0,     0,
-       0,     0,     0,     0,     0,     0,     0,   204,     0,   182,
-     184,   159,   149,     0,     0,   154,   156,   151,     0,   156,
+       0,     0,     0,     0,     0,     0,     0,   205,     0,   183,
+     185,   159,   149,     0,     0,   154,   156,   151,     0,   156,
      158,   157,   160,     0,     0,     0,     0,     0,     0,     0,
-       8,     0,     0,     0,     0,     0,     0,     0,     0,     0,
-       0,     0,   126,     0,   128,     0,     0,   113,     0,     0,
-       0,     0,     0,     0,     0,    86,    97,     0,   100,    49,
-       3,     0,    48,     0,    46,    51,    52,   153,     0,   113,
-       0,     0,     0,   101,    67,    77,    78,    79,    80,    76,
-       0,     0,   140,     8,     8,     8,     8,     8,     8,     8,
-       0,     8,     8,     8,     8,     8,     8,     8,     8,     8,
-       8,     0,   148,     0,   137,   150,   175,   176,   177,   178,
-     179,   180,     0,     0,   167,   168,   162,   163,   164,   165,
-     166,   169,   131,   170,     0,     0,     6,     0,     0,     0,
-     124,   127,     0,   129,    75,     0,   112,     0,     0,     0,
-       0,    71,    89,     0,    92,     0,    90,    82,     0,    87,
-       0,     0,    98,   134,    47,     0,   152,    68,     0,     0,
-       0,    84,    99,   153,     0,   113,     0,     0,     0,     0,
-       0,     0,     0,     0,     0,     0,     0,     0,     0,     0,
-       0,     0,     0,     0,     0,     0,     0,   155,     0,   171,
-     172,     4,     0,   105,   106,     0,   125,     0,     0,   130,
-     108,   109,   111,     0,     0,    74,    73,     0,    88,     0,
-      93,     0,    83,    96,    94,     0,   116,    70,    85,     0,
-      66,     0,     0,     0,   183,   198,   199,   200,   201,   202,
-     203,     8,   194,   190,   191,   185,   186,   187,   188,   189,
-     192,   193,     8,   173,   103,   104,   122,     0,   123,   107,
-       0,   118,    72,    91,    81,     0,   113,     0,   114,   174,
-       8,     0,   195,   121,   110,    95,     0,   113,     0,   196,
-     117,     0,   197,   115
-=======
-       0,     0,    55,    56,    57,    58,    59,    60,    61,    62,
-       0,     0,     0,     0,     8,     6,     0,   133,    43,    50,
-      53,    54,     0,    64,    65,     0,    16,    20,    17,    10,
-      11,     9,    18,    19,    15,    12,    13,    14,     0,   144,
-     145,    23,    24,    25,     0,     0,     0,     0,     0,     0,
-       0,   129,   141,   142,   143,     0,   134,   140,   180,   136,
-     137,   139,   118,   159,     0,     0,     0,     0,     0,     0,
-       0,     0,     0,     0,   100,     0,    44,   133,   130,   131,
-       2,     4,     0,     5,     0,     0,   117,    45,     0,     0,
-       0,     0,    69,    63,     0,     0,     0,     0,     0,     0,
-       0,     0,     0,     0,   203,     0,   181,   183,   157,   147,
-       0,     0,   152,   154,   149,     0,   154,   156,   155,   158,
-       0,     0,     0,     0,     0,     0,     0,     0,     8,     0,
-       0,     0,     0,     0,     0,     0,     0,     0,     0,     0,
-     124,     0,   126,     0,     0,   111,     0,     0,     0,     0,
-       0,     0,    84,    95,     0,    98,    49,     3,     0,    48,
-       0,    46,    51,    52,   151,     0,   111,     0,     0,    99,
-      67,    75,    76,    77,    78,    74,     0,     0,   138,     8,
-       8,     8,     8,     8,     8,     8,     0,     8,     8,     8,
-       8,     8,     8,     8,     8,     8,     8,     0,   146,     0,
-     135,   148,   173,   174,   175,   176,   177,   178,   179,     0,
-       0,   165,   166,   160,   161,   162,   163,   164,   167,   129,
-     168,     0,     0,     6,     0,     0,     0,   122,   125,     0,
-     127,    73,     0,   110,     0,     0,     0,     0,    87,     0,
-      90,     0,    88,    80,     0,    85,     0,     0,    96,   132,
-      47,     0,   150,    68,     0,     0,    82,    97,   151,     0,
-     111,     0,     0,     0,     0,     0,     0,     0,     0,     0,
-       0,     0,     0,     0,     0,     0,     0,     0,     0,     0,
-       0,     0,   153,     0,   169,   170,     4,     0,   103,   104,
-       0,   123,     0,     0,   128,   106,   107,   109,     0,     0,
-      72,    71,     0,    86,     0,    91,     0,    81,    94,    92,
-       0,   114,    83,     0,    66,     0,     0,     0,   182,   197,
-     198,   199,   200,   201,   202,     8,   193,   189,   190,   184,
-     185,   186,   187,   188,   191,   192,     8,   171,   101,   102,
-     120,     0,   121,   105,     0,   116,    70,    89,    79,     0,
-     111,     0,   112,   172,     8,     0,   194,   119,   108,    93,
-       0,   111,     0,   195,   115,     0,   196,   113
->>>>>>> a037f794
+       0,     8,     0,     0,     0,     0,     0,     0,     0,     0,
+       0,     0,     0,   126,     0,   128,     0,     0,   113,     0,
+       0,     0,     0,     0,     0,     0,    86,    97,     0,   100,
+      49,     3,     0,    48,     0,    46,    51,    52,   153,     0,
+     113,     0,     0,     0,   101,    67,    77,    78,    79,    80,
+      76,     0,     0,   140,     8,     8,     8,     8,     8,     8,
+       8,     0,     8,     8,     8,     8,     8,     8,     8,     8,
+       8,     8,     0,   148,     0,   137,   150,   175,   176,   177,
+     178,   179,   180,   181,     0,     0,   167,   168,   162,   163,
+     164,   165,   166,   169,   131,   170,     0,     0,     6,     0,
+       0,     0,   124,   127,     0,   129,    75,     0,   112,     0,
+       0,     0,     0,    71,    89,     0,    92,     0,    90,    82,
+       0,    87,     0,     0,    98,   134,    47,     0,   152,    68,
+       0,     0,     0,    84,    99,   153,     0,   113,     0,     0,
+       0,     0,     0,     0,     0,     0,     0,     0,     0,     0,
+       0,     0,     0,     0,     0,     0,     0,     0,     0,   155,
+       0,   171,   172,     4,     0,   105,   106,     0,   125,     0,
+       0,   130,   108,   109,   111,     0,     0,    74,    73,     0,
+      88,     0,    93,     0,    83,    96,    94,     0,   116,    70,
+      85,     0,    66,     0,     0,     0,   184,   199,   200,   201,
+     202,   203,   204,     8,   195,   191,   192,   186,   187,   188,
+     189,   190,   193,   194,     8,   173,   103,   104,   122,     0,
+     123,   107,     0,   118,    72,    91,    81,     0,   113,     0,
+     114,   174,     8,     0,   196,   121,   110,    95,     0,   113,
+       0,   197,   117,     0,   198,   115
 };
 
   // YYPGOTO[NTERM-NUM].
 static const short int yypgoto[] =
 {
-<<<<<<< HEAD
-    -188,  -188,    79,    15,   -43,   -39,     1,   -21,  -188,  -188,
-    -188,  -188,    54,  -188,    -3,   198,  -188,   -28,  -188,  -188,
-    -188,  -188,    53,  -188,   -84,  -188,  -181,  -188,   -92,  -175,
-     -79,  -188,  -121,  -188,  -187,  -188,     2,  -188,  -188,  -188,
-    -188,  -188,  -188,  -188,    92,   149,   127,   -27,  -188,   -31,
-     184,  -188,  -188,    25,   235,  -188,  -188,   146
-=======
-    -171,  -171,    90,   -13,   -36,   -25,     1,     5,  -171,  -171,
-    -171,  -171,   -66,  -171,    -3,   206,  -171,   -28,  -171,  -171,
-    -171,  -171,    65,  -171,   -68,  -171,  -164,  -171,   -93,  -170,
-     -81,  -171,  -113,  -171,  -140,  -171,    18,  -171,  -171,  -171,
-    -171,  -171,  -171,  -171,   113,    89,   -73,   -42,  -171,   -21,
-     190,  -171,  -171,   -11,   184,  -171,  -171,    88
->>>>>>> a037f794
+    -188,  -188,    56,    15,   -44,   -43,     1,   -21,  -188,  -188,
+    -188,  -188,    18,  -188,    -3,   192,  -188,   -23,  -188,  -188,
+    -188,  -188,    49,  -188,   -92,  -188,  -180,  -188,   -89,  -176,
+       3,  -188,  -132,  -188,  -187,  -188,     6,  -188,  -188,  -188,
+    -188,  -188,  -188,  -188,    82,   107,   114,   -34,  -188,   -42,
+     176,  -188,  -188,    25,   146,  -188,  -188,   133
 };
 
   // YYDEFGOTO[NTERM-NUM].
 static const short int yydefgoto[] =
 {
-<<<<<<< HEAD
       -1,     2,    45,     3,    46,    47,    82,    49,    83,    84,
       85,    50,    51,    52,    86,    54,    55,    56,    57,    58,
-      59,   278,   184,    60,   274,   275,   185,   187,   106,    61,
-     172,   331,   332,   266,   267,    62,    87,    64,   260,   261,
-      65,    66,    67,    68,    88,    69,    89,    90,    91,   285,
+      59,   280,   185,    60,   276,   277,   186,   188,   106,    61,
+     173,   333,   334,   268,   269,    62,    87,    64,   262,   263,
+      65,    66,    67,    68,    88,    69,    89,    90,    91,   287,
      144,   145,    92,   149,    94,   138,   139,   140
-=======
-      -1,     2,    44,     3,    45,    46,    81,    48,    82,    83,
-      84,    49,    50,    51,    85,    53,    54,    55,    56,    57,
-      58,   274,   181,    59,   270,   271,   182,   184,   104,    60,
-     170,   326,   327,   263,   264,    61,    86,    63,   257,   258,
-      64,    65,    66,    67,    87,    68,    88,    89,    90,   281,
-     141,   142,    91,   146,    93,   135,   136,   137
->>>>>>> a037f794
 };
 
   // YYTABLE[YYPACT[STATE-NUM]] -- What to do in state STATE-NUM.  If
@@ -641,739 +480,401 @@
   // number is the opposite.  If YYTABLE_NINF, syntax error.
 static const unsigned short int yytable[] =
 {
-<<<<<<< HEAD
-      53,   101,   113,   279,    48,    63,   114,   276,     5,   122,
-     103,   105,   288,   188,   130,   131,   132,   133,   174,     1,
-     291,   118,     6,     4,   182,   123,   100,    96,   119,   183,
-      99,   102,     5,   197,   120,   121,   203,    98,   107,   198,
-     199,     6,    53,   108,   109,   109,    48,    63,   115,    93,
-      95,   119,    97,   129,   124,   118,   116,   120,   121,   171,
-     112,   163,   164,   165,   166,   167,   168,   169,   173,   281,
-     170,   282,   115,   119,   324,   143,   135,   134,   181,   120,
-     121,   116,   117,   186,   104,    33,    34,    35,    36,    37,
-      38,    39,    40,   293,    43,    44,   263,   104,   180,   294,
-     295,   178,   179,   146,   176,   177,   201,   202,   351,   348,
-     292,   165,   166,   167,   168,   169,   117,   193,   170,   189,
-     168,   169,   190,   175,   170,   229,   230,   200,   256,   231,
-     204,   339,   257,   340,   341,   194,   342,   211,   190,   210,
-     375,   212,   191,   224,   225,   226,   227,   228,   229,   230,
-     258,   259,   231,   213,   273,   205,   206,   207,   208,   209,
-     242,   232,   277,   233,   276,   327,   328,   234,    53,   235,
-     252,   182,    48,    63,   265,   243,   195,   196,   268,   272,
-     326,   270,   269,   329,   226,   227,   228,   229,   230,   280,
-     284,   231,   110,   111,   289,   254,   265,   283,   262,   396,
-     297,   264,   318,   137,   141,   320,   271,   150,   151,   346,
-     401,   323,   321,   152,   128,   333,   322,   334,   337,   345,
-     352,   305,   286,   287,   361,   374,   386,   385,   298,   299,
-     300,   301,   302,   303,   304,   296,   306,   307,   308,   309,
-     310,   311,   312,   313,   314,   315,   376,   387,   231,   378,
-     255,   397,    53,   125,   290,   383,    48,    63,   317,   394,
-     344,   253,   349,   148,     0,     0,   330,     0,     0,     0,
-     152,     0,   388,   338,     0,     0,     0,     0,     0,     0,
-       0,     0,     0,   325,     0,     0,     0,     0,     0,     0,
-     153,   154,   265,   335,   336,     0,   155,   156,   393,   158,
-       0,     0,     0,     0,     0,   343,     0,     0,     0,     0,
-       0,   273,     0,     0,   347,     0,     0,   400,   286,   350,
-     384,     0,   403,     0,     0,     0,     0,     0,     0,     0,
-     380,     0,   379,     0,     0,     0,   272,     0,     0,   161,
-     162,   163,   164,   165,   166,   167,   168,   169,     0,     0,
-     170,     0,   377,     0,     0,     0,     0,     0,   137,   381,
-       0,     0,   382,   214,   215,     0,     0,     0,     0,   216,
-     217,     0,   219,     0,     0,     0,   391,   316,     0,     0,
-       0,   330,     0,   265,     0,     0,     0,   392,   236,   237,
-     238,   239,   240,   241,   265,     0,   244,   245,   246,   247,
-     248,   249,   250,   251,     0,   398,     0,     0,     0,     0,
-     395,     0,   222,   223,   224,   225,   226,   227,   228,   229,
-     230,     0,     0,   231,   137,   137,   137,   137,   137,   137,
-     137,   137,     0,   137,   137,   137,   137,   137,   137,   137,
-     137,   137,   137,   353,   354,   355,   356,   357,   358,   359,
-     360,     0,   362,   363,   364,   365,   366,   367,   368,   369,
-     370,   371,     0,     0,     0,     0,     0,     0,     0,     0,
-       0,     0,     0,     0,     0,     0,     0,     0,   319,   153,
-     154,     0,     0,     0,     0,   155,   156,     0,     0,     0,
-       0,     0,     0,     0,     0,     5,     6,     7,     8,     9,
-      10,    11,    12,    13,    14,    15,    16,    17,    18,    19,
-      20,    21,    22,    23,     0,     0,     0,     0,   137,     0,
-       0,     0,     0,     0,     0,   137,     0,     0,   161,   162,
-     163,   164,   165,   166,   167,   168,   169,   399,     0,   170,
-       0,     0,     0,     0,   402,    33,    34,    35,    36,    37,
-      38,    39,    40,   373,     5,     6,     7,     8,     9,    10,
+      53,   113,   114,     5,    48,   281,   101,   278,     6,    63,
+     103,   105,   122,   290,   118,     1,   189,   130,   131,   132,
+     133,   159,   293,     5,   116,   117,   100,    96,   123,   119,
+      99,   102,   183,     6,   198,   120,   121,   184,   107,   204,
+     199,   200,    53,   108,   109,   109,    48,     4,   118,    93,
+      95,    63,    97,   129,   124,   295,   283,   115,   284,   326,
+     112,   296,   297,   164,   165,   166,   167,   168,   169,   170,
+     116,   104,   171,   169,   170,   143,   135,   171,   230,   231,
+      98,   134,   232,   187,   172,   166,   167,   168,   169,   170,
+      43,    44,   171,   341,   343,   342,   344,   191,   181,   377,
+     175,   179,   180,   146,   177,   178,   202,   203,   174,   119,
+     353,   115,   350,   104,   294,   120,   121,   194,   227,   228,
+     229,   230,   231,   176,   182,   232,   119,   201,   258,   259,
+     205,   117,   120,   121,   260,   261,   190,   212,   329,   330,
+     196,   197,   192,   164,   165,   166,   167,   168,   169,   170,
+     110,   111,   171,   191,   195,   206,   207,   208,   209,   210,
+     275,   244,   211,   279,   213,   278,   214,   233,   234,    53,
+     235,   254,   270,    48,   236,   267,   245,   183,    63,   265,
+     274,   271,   272,   225,   226,   227,   228,   229,   230,   231,
+     137,   141,   232,   282,   150,   151,   256,   267,   285,   264,
+     152,   398,   266,   286,   291,   299,   320,   273,   325,   322,
+     335,   128,   403,   323,   324,   336,   339,   347,   354,   363,
+     376,   388,   307,   288,   289,   387,   389,   232,   257,   300,
+     301,   302,   303,   304,   305,   306,   298,   308,   309,   310,
+     311,   312,   313,   314,   315,   316,   317,   125,   399,   385,
+     396,   292,   255,   351,    53,   148,     0,   152,    48,   319,
+       0,     0,   346,    63,   328,     0,     0,   331,   332,     0,
+       0,     0,     0,     0,     0,   340,    33,    34,    35,    36,
+      37,    38,    39,    40,     0,   327,     0,     0,     0,     0,
+       0,     0,     0,   348,   267,   337,   338,     0,     0,   237,
+     238,   239,   240,   241,   242,   243,     0,   345,   246,   247,
+     248,   249,   250,   251,   252,   253,   349,     0,   275,     0,
+     288,   352,   386,     0,     0,     0,     0,     0,     0,     0,
+     378,     0,   382,   380,   381,     0,     0,     0,   274,     0,
+       0,     0,     0,     0,     0,     0,   137,     0,     0,     0,
+       0,     0,     0,     0,   379,     0,   390,     0,     0,     0,
+       0,   383,     0,     0,   384,   318,     0,     0,     0,     0,
+       0,     0,     0,     0,     0,     0,     0,     0,   393,     0,
+       0,     0,   395,   332,     0,   267,     0,     0,     0,   394,
+       0,   321,     0,     0,     0,     0,   267,     0,     0,     0,
+       0,   402,   215,   216,     0,     0,   405,   400,   217,   218,
+       0,   220,   397,   137,   137,   137,   137,   137,   137,   137,
+     137,     0,   137,   137,   137,   137,   137,   137,   137,   137,
+     137,   137,   355,   356,   357,   358,   359,   360,   361,   362,
+       0,   364,   365,   366,   367,   368,   369,   370,   371,   372,
+     373,     0,   223,   224,   225,   226,   227,   228,   229,   230,
+     231,     0,     0,   232,     0,     0,   375,     0,     0,     0,
+       0,     0,     0,     0,     5,     6,     7,     8,     9,    10,
       11,    12,    13,    14,    15,    16,    17,    18,    19,    20,
-      21,    22,    23,    41,   214,   215,    42,     0,     0,     0,
-     216,   217,   218,   219,     0,     0,     0,   389,    24,    25,
+      21,    22,    23,     0,     0,     0,     0,     0,     0,     0,
+     391,     0,     0,     0,     0,     0,     0,   137,     0,     0,
+       0,     0,     0,     0,   137,     0,     0,     0,     0,     0,
+       0,     0,     0,     0,     0,     0,   401,     0,     0,     0,
+       0,     0,     0,   404,     5,     6,     7,     8,     9,    10,
+      11,    12,    13,    14,    15,    16,    17,    18,    19,    20,
+      21,    22,    23,    41,   215,   216,    42,     0,     0,     0,
+     217,   218,   219,   220,     0,     0,     0,     0,     0,    24,
+      25,     0,     0,    26,    27,    28,     0,     0,     0,     0,
+      29,    30,     0,    31,    32,    33,    34,    35,    36,    37,
+      38,    39,    40,     0,   221,     0,     0,     1,     0,     0,
+       0,     0,   222,     0,   223,   224,   225,   226,   227,   228,
+     229,   230,   231,    41,     0,   232,    42,     0,   374,     0,
+       0,    43,    44,     5,     6,     7,     8,     9,    10,    11,
+      12,    13,    14,    15,    16,    17,    18,    19,    20,    21,
+      22,    23,     0,     0,     0,     0,     0,     0,     0,     0,
+       0,     0,     0,     0,     0,     0,     0,     0,    24,    25,
        0,     0,    26,    27,    28,     0,     0,     0,     0,    29,
       30,     0,    31,    32,    33,    34,    35,    36,    37,    38,
-      39,    40,     0,   220,     0,     0,     1,     0,     0,     0,
-       0,   221,     0,   222,   223,   224,   225,   226,   227,   228,
-     229,   230,    41,     0,   231,    42,     0,   372,     0,     0,
-      43,    44,     5,     6,     7,     8,     9,    10,    11,    12,
+      39,    40,     5,     6,     7,     8,     9,    10,    11,    12,
       13,    14,    15,    16,    17,    18,    19,    20,    21,    22,
-      23,     0,     0,     0,     0,     0,     0,     0,     0,     0,
-       0,     0,     0,     0,     0,     0,    24,    25,     0,     0,
-      26,    27,    28,     0,     0,     0,     0,    29,    30,     0,
-      31,    32,    33,    34,    35,    36,    37,    38,    39,    40,
-       0,     5,     6,     7,     8,     9,    10,    11,    12,    13,
+      23,     0,    41,     0,     0,    42,     0,     0,     0,     0,
+      43,    44,    70,    71,    72,    73,    74,     0,     0,     0,
+       0,     0,     0,     0,     0,     0,     0,     0,    75,     0,
+       0,     0,     0,     0,     0,     0,     0,     0,     0,     0,
+       0,     0,     0,     0,     0,     0,    76,     0,     0,     0,
+       0,     0,     0,     0,    77,     0,     0,     0,     0,     0,
+     142,    78,    79,     0,    42,     0,     0,     0,     0,    80,
+      81,     5,     6,     7,     8,     9,    10,    11,    12,    13,
       14,    15,    16,    17,    18,    19,    20,    21,    22,    23,
-      41,     0,     0,    42,     0,     0,     0,     0,    43,    44,
+       0,     0,     0,     0,     0,     0,     0,     0,     0,     0,
+       0,    70,    71,    72,    73,    74,     0,     0,     0,     0,
+       0,     0,     0,     0,     0,     0,     0,    75,     0,     0,
+       0,     0,     0,     0,     0,     0,     0,     0,     0,     0,
+       0,     0,     0,     0,     0,    76,     0,     0,     0,     0,
+       0,     0,     0,    77,     0,     0,     0,     0,     0,     0,
+      78,    79,     0,    42,   147,     0,     0,     0,    80,    81,
+       5,     6,     7,     8,     9,    10,    11,    12,    13,    14,
+      15,    16,    17,    18,    19,    20,    21,    22,    23,     0,
+       0,     0,     0,     0,     0,     0,     0,     0,     0,     0,
       70,    71,    72,    73,    74,     0,     0,     0,     0,     0,
        0,     0,     0,     0,     0,     0,    75,     0,     0,     0,
        0,     0,     0,     0,     0,     0,     0,     0,     0,     0,
        0,     0,     0,     0,    76,     0,     0,     0,     0,     0,
-       0,     0,    77,     0,     0,     0,     0,     0,   142,    78,
+       0,     0,    77,     0,     0,     0,     0,     0,     0,    78,
       79,     0,    42,     0,     0,     0,     0,    80,    81,     5,
        6,     7,     8,     9,    10,    11,    12,    13,    14,    15,
       16,    17,    18,    19,    20,    21,    22,    23,     0,     0,
+       0,     0,     0,     0,     0,     0,     0,     0,     0,    70,
+      71,    72,    73,    74,     0,     0,     0,     0,     0,     0,
+       0,     0,     0,     0,     0,   136,     0,     0,     0,     0,
+       0,     0,     0,     0,     0,     0,     0,     0,     0,     0,
+       0,     0,     0,    76,     0,     0,     0,     0,     0,     0,
+       0,    77,     0,     0,     0,     0,     0,     0,    78,    79,
+       0,    42,     0,     0,     0,     0,    80,    81,     5,     6,
+       7,     8,     9,    10,    11,    12,    13,    14,    15,    16,
+      17,    18,    19,    20,    21,    22,    23,     0,     0,     0,
        0,     0,     0,     0,     0,     0,     0,     0,    70,    71,
-      72,    73,    74,     0,     0,     0,     0,     0,     0,     0,
-       0,     0,     0,     0,    75,     0,     0,     0,     0,     0,
-       0,     0,     0,     0,     0,     0,     0,     0,     0,     0,
-       0,     0,    76,     0,     0,     0,     0,     0,     0,     0,
-      77,     0,     0,     0,     0,     0,     0,    78,    79,     0,
-      42,   147,     0,     0,     0,    80,    81,     5,     6,     7,
-       8,     9,    10,    11,    12,    13,    14,    15,    16,    17,
-      18,    19,    20,    21,    22,    23,     0,     0,     0,     0,
-       0,     0,     0,     0,     0,     0,    70,    71,    72,    73,
-      74,     0,     0,     0,     0,     0,     0,     0,     0,     0,
-       0,     0,    75,     0,     0,     0,     0,     0,     0,     0,
-       0,     0,     0,     0,     0,     0,     0,     0,     0,     0,
-      76,     0,     0,     0,     0,     0,     0,     0,    77,     0,
-       0,     0,     0,     0,     0,    78,    79,     0,    42,     0,
-       0,     0,     0,    80,    81,     5,     6,     7,     8,     9,
-      10,    11,    12,    13,    14,    15,    16,    17,    18,    19,
-      20,    21,    22,    23,     0,     0,     0,     0,     0,     0,
-       0,     0,     0,     0,    70,    71,    72,    73,    74,     0,
-       0,     0,     0,     0,     0,     0,     0,     0,     0,     0,
-     136,     0,     0,     0,     0,     0,     0,     0,     0,     0,
-       0,     0,     0,     0,     0,     0,     0,     0,    76,     0,
-       0,     0,     0,     0,     0,     0,    77,     0,     0,     0,
-       0,     0,     0,    78,    79,     0,    42,     0,     0,     0,
-       0,    80,    81,     5,     6,     7,     8,     9,    10,    11,
+      72,    73,    74,     5,     6,     7,     8,     9,    10,    11,
       12,    13,    14,    15,    16,    17,    18,    19,    20,    21,
       22,    23,     0,     0,     0,     0,     0,     0,     0,     0,
-       0,     0,    70,    71,    72,    73,    74,     0,     5,     6,
-       7,     8,     9,    10,    11,    12,    13,    14,    15,    16,
-      17,    18,    19,    20,    21,    22,    23,     0,     0,     0,
-       0,     0,     0,     0,     0,     0,    76,    70,    71,    72,
-      73,    74,     0,     0,    77,     0,     0,     0,     0,     0,
-     189,    78,    79,     0,    42,     0,     0,     0,     0,    80,
-      81,     0,     0,     0,     0,     0,     0,     0,     0,     0,
-       0,    76,     0,     0,     0,     0,     0,     0,     0,    77,
-       0,     0,     0,     0,     0,     0,    78,    79,     0,    42,
-       0,     0,     0,     0,    80,    81,     5,     6,     7,     8,
-       9,    10,    11,    12,    13,    14,    15,    16,    17,    18,
-      19,    20,    21,    22,    23,     6,     7,     8,     9,    10,
-      11,    12,    13,    14,    15,    16,    17,    18,    19,    20,
-      21,    22,    23,     6,     7,     8,     9,    10,    11,    12,
+       0,     0,    76,    70,    71,    72,    73,    74,     0,     0,
+      77,     0,     0,     0,     0,     0,   190,    78,    79,     0,
+      42,     0,     0,     0,     0,    80,    81,     0,     0,     0,
+       0,     0,     0,     0,     0,     0,     0,    76,     0,     0,
+       0,     0,     0,     0,     0,    77,     0,     0,     0,     0,
+       0,     0,    78,    79,     0,    42,     0,     0,     0,     0,
+      80,    81,     5,     6,     7,     8,     9,    10,    11,    12,
       13,    14,    15,    16,    17,    18,    19,    20,    21,    22,
-      23,     0,   153,   154,     0,     0,     0,     0,   155,   156,
-     157,   158,     0,    32,    33,    34,    35,    36,    37,    38,
-      39,    40,     0,     0,    41,     0,     0,    42,   126,     0,
-     127,   128,     0,     0,     0,     0,     0,     0,     0,     0,
-       0,   159,    41,     0,     0,    42,     0,     0,     0,   160,
-       0,   161,   162,   163,   164,   165,   166,   167,   168,   169,
-      41,     0,   170,    42,     6,     7,     8,     9,    10,    11,
-      12,    13,    14,    15,    16,    17,    18,    19,    20,    21,
-      22,    23,     6,     7,     8,     9,    10,    11,    12,    13,
-      14,    15,    16,    17,    18,    19,    20,    21,    22,    23,
-       0,     0,     0,     0,     0,     0,     0,     0,     0,     0,
-       0,     0,     0,     0,   214,   215,     0,     0,     0,     0,
-     216,   217,   218,   219,     0,     0,     0,     0,     0,     0,
-       0,     0,     0,     0,     0,     0,   390,     0,     0,     0,
-     192,    41,   214,   215,    42,     0,     0,     0,   216,   217,
-     218,   219,     0,   220,     0,     0,     0,     0,     0,    41,
-       0,   221,    42,   222,   223,   224,   225,   226,   227,   228,
-     229,   230,     0,     0,   231,     0,   153,   154,     0,     0,
-       0,   220,   155,   156,   157,   158,     0,     0,     0,   221,
-       0,   222,   223,   224,   225,   226,   227,   228,   229,   230,
-     214,   215,   231,     0,     0,     0,   216,   217,   218,   219,
-       0,     0,   214,   215,     0,   159,     0,     0,   216,   217,
-       0,     0,     0,     0,     0,   161,   162,   163,   164,   165,
-     166,   167,   168,   169,     0,     0,   170,     0,     0,   220,
-       0,     0,     0,     0,     0,     0,     0,     0,     0,   222,
-     223,   224,   225,   226,   227,   228,   229,   230,     0,     0,
-     231,   222,   223,   224,   225,   226,   227,   228,   229,   230,
-       0,     0,   231
-=======
-      52,   100,   134,   138,    47,   116,   147,   148,   111,   272,
-     185,     6,   149,    92,    94,   172,    96,   275,   120,   112,
-     179,    62,     5,   114,   115,   180,    99,    95,   174,   175,
-      98,   110,   199,   286,   121,   101,   103,   105,   156,   116,
-       4,    52,   106,   107,   107,    47,     1,   127,   128,   129,
-     130,     5,   126,   122,   192,   193,   284,   163,   164,   165,
-     166,   167,    62,   117,   168,   194,   143,   149,   113,   118,
-     119,   195,   196,   102,   140,   132,   277,    97,   278,   161,
-     162,   163,   164,   165,   166,   167,   173,   117,   168,   117,
-     255,   256,   260,   118,   119,   118,   119,   178,   166,   167,
-     176,   177,   168,     6,   188,   287,   288,   183,    42,    43,
-     131,   114,   289,   290,   171,   190,   201,   202,   203,   204,
-     205,   342,   225,   226,   322,   323,   227,   200,   169,   197,
-     198,   108,   109,   253,   207,   186,   102,   161,   162,   163,
-     164,   165,   166,   167,   254,   240,   168,   113,   115,   319,
-     345,   269,   187,   336,   134,   337,   191,   251,   239,   334,
-     259,   335,   206,   261,   272,   187,    52,   369,   249,   208,
-      47,   209,   262,   228,   229,   321,   268,   230,   324,   267,
-     231,   179,   328,   282,   283,   273,   318,    62,   280,   125,
-     265,   279,   266,   262,   276,   291,   293,   294,   295,   296,
-     297,   298,   299,   341,   301,   302,   303,   304,   305,   306,
-     307,   308,   309,   310,   292,   313,   316,   300,   312,   134,
-     134,   134,   134,   134,   134,   134,   134,   317,   134,   134,
-     134,   134,   134,   134,   134,   134,   134,   134,   315,   370,
-     390,   329,   372,   332,   320,   340,   346,   355,   368,    52,
-     379,   395,   380,    47,   330,   331,   381,   227,   391,   252,
-     123,   388,   285,   325,   382,   338,   377,   343,   145,   333,
-      62,     0,   222,   223,   224,   225,   226,   282,   344,   227,
-     250,     0,   339,     0,     0,     0,     0,   262,     0,     0,
-     387,   220,   221,   222,   223,   224,   225,   226,     0,     0,
-     227,     0,     0,     0,     0,     0,   269,     0,     0,   394,
-       0,   371,   134,     0,   397,   311,     0,     0,   375,   134,
-       0,   376,     0,     0,     0,   374,     0,   373,     0,     0,
-       0,   268,     0,     0,   232,   233,   234,   235,   236,   237,
-     238,   378,   385,   241,   242,   243,   244,   245,   246,   247,
-     248,     0,     0,   386,    32,    33,    34,    35,    36,    37,
-      38,    39,     0,     0,     0,     0,     0,     0,   389,     0,
-       0,   392,     0,     0,     0,   325,     0,   262,     0,     0,
-     347,   348,   349,   350,   351,   352,   353,   354,   262,   356,
-     357,   358,   359,   360,   361,   362,   363,   364,   365,     0,
-       5,     6,     7,     8,     9,    10,    11,    12,    13,    14,
+      23,     6,     7,     8,     9,    10,    11,    12,    13,    14,
       15,    16,    17,    18,    19,    20,    21,    22,    23,     0,
-       0,     0,     0,     0,   314,     0,     0,     0,     0,     0,
-       0,     0,     0,     0,     0,    24,    25,     0,     0,    26,
-      27,    28,     0,     0,     0,     0,    29,     0,    30,    31,
-      32,    33,    34,    35,    36,    37,    38,    39,     0,     0,
-       0,     0,     1,     0,     0,     0,     0,     0,     0,   150,
-     151,     0,     0,   393,     0,   152,   153,     0,    40,   156,
-     396,    41,     0,     0,     0,     0,    42,    43,     0,     0,
-       0,     0,     0,     0,     0,     0,     0,   367,     5,     6,
-       7,     8,     9,    10,    11,    12,    13,    14,    15,    16,
-      17,    18,    19,    20,    21,    22,    23,     0,   159,   160,
-     161,   162,   163,   164,   165,   166,   167,     0,     0,   168,
-     383,     0,     0,    24,    25,     0,     0,    26,    27,    28,
-       0,     0,     0,     0,    29,     0,    30,    31,    32,    33,
-      34,    35,    36,    37,    38,    39,     5,     6,     7,     8,
-       9,    10,    11,    12,    13,    14,    15,    16,    17,    18,
-      19,    20,    21,    22,    23,     0,    40,     0,     0,    41,
-       0,     0,     0,     0,    42,    43,    69,    70,    71,    72,
-      73,     0,     0,     0,     0,     0,     0,     0,     0,     0,
-       0,     0,    74,     0,     0,     0,     0,     0,     0,     0,
-       0,     0,     0,     0,     0,     0,     0,     0,     0,    75,
-       0,     0,     0,     0,     0,     0,     0,    76,     0,     0,
-       0,     0,     0,   139,    77,    78,     0,    41,     0,     0,
-       0,     0,    79,    80,     5,     6,     7,     8,     9,    10,
-      11,    12,    13,    14,    15,    16,    17,    18,    19,    20,
-      21,    22,    23,     0,     0,     0,     0,     0,     0,     0,
-       0,     0,     0,     0,    69,    70,    71,    72,    73,     0,
-       0,     0,     0,     0,     0,     0,     0,     0,     0,     0,
-      74,     0,     0,     0,     0,     0,     0,     0,     0,     0,
-       0,     0,     0,     0,     0,     0,     0,    75,     0,     0,
-       0,     0,     0,     0,     0,    76,     0,     0,     0,     0,
-       0,     0,    77,    78,     0,    41,   144,     0,     0,     0,
-      79,    80,     5,     6,     7,     8,     9,    10,    11,    12,
+     153,   154,     0,     0,     0,     0,   155,   156,   157,   158,
+     159,     0,     0,    33,    34,    35,    36,    37,    38,    39,
+      40,     0,     0,     0,     0,     0,     0,     0,     0,     0,
+      32,    33,    34,    35,    36,    37,    38,    39,    40,     0,
+     160,    41,     0,     0,    42,     0,     0,     0,   161,     0,
+     162,   163,   164,   165,   166,   167,   168,   169,   170,    41,
+       0,   171,    42,     6,     7,     8,     9,    10,    11,    12,
+      13,    14,    15,    16,    17,    18,    19,    20,    21,    22,
+      23,     6,     7,     8,     9,    10,    11,    12,    13,    14,
+      15,    16,    17,    18,    19,    20,    21,    22,    23,     0,
+       0,     0,     0,     0,     0,     0,     0,     0,     0,   126,
+       0,   127,   128,     6,     7,     8,     9,    10,    11,    12,
       13,    14,    15,    16,    17,    18,    19,    20,    21,    22,
       23,     0,     0,     0,     0,     0,     0,     0,     0,     0,
-       0,     0,    69,    70,    71,    72,    73,     0,     0,     0,
-       0,     0,     0,     0,     0,     0,     0,     0,    74,     0,
-       0,     0,     0,     0,     0,     0,     0,     0,     0,     0,
-       0,     0,     0,     0,     0,    75,     0,     0,     0,     0,
-       0,     0,     0,    76,     0,     0,     0,     0,   210,   211,
-      77,    78,     0,    41,   212,   213,   214,   215,    79,    80,
-       5,     6,     7,     8,     9,    10,    11,    12,    13,    14,
-      15,    16,    17,    18,    19,    20,    21,    22,    23,     0,
-       0,     0,     0,     0,     0,     0,     0,   216,     0,     0,
-      69,    70,    71,    72,    73,   217,     0,   218,   219,   220,
-     221,   222,   223,   224,   225,   226,   133,     0,   227,     0,
-       0,   366,     0,     0,     0,     0,     0,     0,     0,     0,
-       0,     0,     0,    75,     0,     0,     0,     0,     0,     0,
-       0,    76,     0,     0,     0,     0,     0,     0,    77,    78,
-       0,    41,     0,     0,     0,     0,    79,    80,     5,     6,
-       7,     8,     9,    10,    11,    12,    13,    14,    15,    16,
-      17,    18,    19,    20,    21,    22,    23,     0,     0,     0,
-       0,     0,     0,     0,     0,     0,     0,     0,    69,    70,
-      71,    72,    73,     5,     6,     7,     8,     9,    10,    11,
+       0,    41,     0,     0,    42,   215,   216,     0,     0,     0,
+       0,   217,   218,   219,   220,     0,     0,     0,   193,    41,
+       0,     0,    42,     0,   215,   216,     0,     0,   392,     0,
+     217,   218,   219,   220,     0,     0,     0,     0,     0,     0,
+       0,     0,     0,     0,     0,   221,     0,     0,     0,     0,
+       0,    41,     0,   222,    42,   223,   224,   225,   226,   227,
+     228,   229,   230,   231,   221,     0,   232,     0,     0,     0,
+       0,     0,   222,     0,   223,   224,   225,   226,   227,   228,
+     229,   230,   231,   153,   154,   232,     0,     0,     0,   155,
+     156,   157,   158,   159,     0,     0,     0,     0,     0,     0,
+       0,     0,   215,   216,     0,     0,     0,     0,   217,   218,
+     219,   220,     0,     0,     0,   153,   154,     0,     0,     0,
+       0,   155,   156,   160,   158,   159,     0,     0,     0,     0,
+       0,     0,     0,   162,   163,   164,   165,   166,   167,   168,
+     169,   170,   221,     0,   171,     0,     0,     0,     0,     0,
+       0,     0,   223,   224,   225,   226,   227,   228,   229,   230,
+     231,     0,     0,   232,     0,   162,   163,   164,   165,   166,
+     167,   168,   169,   170,   153,   154,   171,     0,     0,     0,
+     155,   156,     0,     0,   159,     0,   215,   216,     0,     0,
+       0,     0,   217,   218,     0,     0,     0,     0,     0,     0,
+       0,     0,     0,     0,     0,     0,     0,     0,     0,     0,
+       0,     0,     0,     0,     0,     0,     0,     0,     0,     0,
+       0,     0,     0,     0,   162,   163,   164,   165,   166,   167,
+     168,   169,   170,     0,     0,   171,   223,   224,   225,   226,
+     227,   228,   229,   230,   231,     0,     0,   232
+};
+
+static const short int yycheck[] =
+{
+       3,    45,    45,     3,     3,   185,    29,   183,     4,     3,
+      31,    32,    71,   200,    48,    66,   105,    24,    25,    26,
+      27,    32,   202,     3,    82,    83,    29,    26,    87,    76,
+      29,    30,    67,     4,    82,    82,    83,    72,    41,   128,
+      88,    89,    45,    42,    43,    44,    45,     0,    82,    24,
+      25,    45,    27,    56,    53,    82,    66,    66,    68,    68,
+      45,    88,    89,    74,    75,    76,    77,    78,    79,    80,
+      82,    67,    83,    79,    80,    78,    75,    83,    79,    80,
+      43,    88,    83,   104,    67,    76,    77,    78,    79,    80,
+      90,    91,    83,    66,    71,    68,    73,    66,   101,    68,
+      97,   100,   101,    78,    88,    89,   127,   128,    45,    76,
+     297,    66,   292,    67,   203,    82,    83,   120,    76,    77,
+      78,    79,    80,    98,    88,    83,    76,   126,   172,   172,
+     129,    83,    82,    83,    40,    41,    81,   136,    40,    41,
+     122,   123,   117,    74,    75,    76,    77,    78,    79,    80,
+      43,    44,    83,    66,    86,   130,   131,   132,   133,   134,
+     183,   160,    88,   184,    68,   341,    71,    81,    71,   172,
+      81,   170,    88,   172,    86,   178,   161,    67,   172,   176,
+     183,    88,   181,    74,    75,    76,    77,    78,    79,    80,
+      76,    77,    83,    88,    80,    81,   171,   200,    86,   174,
+      86,   388,   177,    81,    88,    88,    88,   182,    68,    86,
+      71,    53,   399,   257,   257,    88,    88,    81,    45,    88,
+      68,    89,   221,   198,   199,    88,    81,    83,   172,   214,
+     215,   216,   217,   218,   219,   220,   211,   222,   223,   224,
+     225,   226,   227,   228,   229,   230,   231,    55,    89,   341,
+     382,   202,   170,   295,   257,    79,    -1,   143,   257,   234,
+      -1,    -1,   283,   257,   261,    -1,    -1,   264,   267,    -1,
+      -1,    -1,    -1,    -1,    -1,   274,    54,    55,    56,    57,
+      58,    59,    60,    61,    -1,   260,    -1,    -1,    -1,    -1,
+      -1,    -1,    -1,   290,   297,   270,   271,    -1,    -1,   153,
+     154,   155,   156,   157,   158,   159,    -1,   282,   162,   163,
+     164,   165,   166,   167,   168,   169,   291,    -1,   341,    -1,
+     295,   296,   343,    -1,    -1,    -1,    -1,    -1,    -1,    -1,
+     327,    -1,   335,   330,   333,    -1,    -1,    -1,   341,    -1,
+      -1,    -1,    -1,    -1,    -1,    -1,   232,    -1,    -1,    -1,
+      -1,    -1,    -1,    -1,   329,    -1,   353,    -1,    -1,    -1,
+      -1,   336,    -1,    -1,   339,   232,    -1,    -1,    -1,    -1,
+      -1,    -1,    -1,    -1,    -1,    -1,    -1,    -1,   363,    -1,
+      -1,    -1,   379,   382,    -1,   388,    -1,    -1,    -1,   374,
+      -1,   245,    -1,    -1,    -1,    -1,   399,    -1,    -1,    -1,
+      -1,   398,    22,    23,    -1,    -1,   403,   392,    28,    29,
+      -1,    31,   387,   299,   300,   301,   302,   303,   304,   305,
+     306,    -1,   308,   309,   310,   311,   312,   313,   314,   315,
+     316,   317,   299,   300,   301,   302,   303,   304,   305,   306,
+      -1,   308,   309,   310,   311,   312,   313,   314,   315,   316,
+     317,    -1,    72,    73,    74,    75,    76,    77,    78,    79,
+      80,    -1,    -1,    83,    -1,    -1,   320,    -1,    -1,    -1,
+      -1,    -1,    -1,    -1,     3,     4,     5,     6,     7,     8,
+       9,    10,    11,    12,    13,    14,    15,    16,    17,    18,
+      19,    20,    21,    -1,    -1,    -1,    -1,    -1,    -1,    -1,
+     354,    -1,    -1,    -1,    -1,    -1,    -1,   393,    -1,    -1,
+      -1,    -1,    -1,    -1,   400,    -1,    -1,    -1,    -1,    -1,
+      -1,    -1,    -1,    -1,    -1,    -1,   393,    -1,    -1,    -1,
+      -1,    -1,    -1,   400,     3,     4,     5,     6,     7,     8,
+       9,    10,    11,    12,    13,    14,    15,    16,    17,    18,
+      19,    20,    21,    82,    22,    23,    85,    -1,    -1,    -1,
+      28,    29,    30,    31,    -1,    -1,    -1,    -1,    -1,    38,
+      39,    -1,    -1,    42,    43,    44,    -1,    -1,    -1,    -1,
+      49,    50,    -1,    52,    53,    54,    55,    56,    57,    58,
+      59,    60,    61,    -1,    62,    -1,    -1,    66,    -1,    -1,
+      -1,    -1,    70,    -1,    72,    73,    74,    75,    76,    77,
+      78,    79,    80,    82,    -1,    83,    85,    -1,    86,    -1,
+      -1,    90,    91,     3,     4,     5,     6,     7,     8,     9,
+      10,    11,    12,    13,    14,    15,    16,    17,    18,    19,
+      20,    21,    -1,    -1,    -1,    -1,    -1,    -1,    -1,    -1,
+      -1,    -1,    -1,    -1,    -1,    -1,    -1,    -1,    38,    39,
+      -1,    -1,    42,    43,    44,    -1,    -1,    -1,    -1,    49,
+      50,    -1,    52,    53,    54,    55,    56,    57,    58,    59,
+      60,    61,     3,     4,     5,     6,     7,     8,     9,    10,
+      11,    12,    13,    14,    15,    16,    17,    18,    19,    20,
+      21,    -1,    82,    -1,    -1,    85,    -1,    -1,    -1,    -1,
+      90,    91,    33,    34,    35,    36,    37,    -1,    -1,    -1,
+      -1,    -1,    -1,    -1,    -1,    -1,    -1,    -1,    49,    -1,
+      -1,    -1,    -1,    -1,    -1,    -1,    -1,    -1,    -1,    -1,
+      -1,    -1,    -1,    -1,    -1,    -1,    67,    -1,    -1,    -1,
+      -1,    -1,    -1,    -1,    75,    -1,    -1,    -1,    -1,    -1,
+      81,    82,    83,    -1,    85,    -1,    -1,    -1,    -1,    90,
+      91,     3,     4,     5,     6,     7,     8,     9,    10,    11,
       12,    13,    14,    15,    16,    17,    18,    19,    20,    21,
-      22,    23,     0,     0,     0,     0,     0,     0,     0,     0,
-       0,    75,     0,    69,    70,    71,    72,    73,     0,    76,
-       0,     0,     0,     0,     0,   186,    77,    78,     0,    41,
-       0,     0,     0,     0,    79,    80,     0,     0,     0,     0,
-       0,     0,     0,     0,     0,     0,    75,     0,     0,     0,
-       0,     0,     0,     0,    76,     0,     0,     0,     0,     0,
-       0,    77,    78,     0,    41,     0,     0,     0,     0,    79,
-      80,     5,     6,     7,     8,     9,    10,    11,    12,    13,
-      14,    15,    16,    17,    18,    19,    20,    21,    22,    23,
-       5,     6,     7,     8,     9,    10,    11,    12,    13,    14,
-      15,    16,    17,    18,    19,    20,    21,    22,    23,     0,
-     150,   151,     0,     0,     0,     0,   152,   153,     0,   155,
-     156,    32,    33,    34,    35,    36,    37,    38,    39,     6,
-       7,     8,     9,    10,    11,    12,    13,    14,    15,    16,
-      17,    18,    19,    20,    21,    22,    23,     0,     0,    40,
-       0,     0,    41,     0,     0,     0,     0,     0,     0,   159,
-     160,   161,   162,   163,   164,   165,   166,   167,    40,     0,
-     168,    41,     0,     0,     0,     0,     0,    31,    32,    33,
-      34,    35,    36,    37,    38,    39,     6,     7,     8,     9,
-      10,    11,    12,    13,    14,    15,    16,    17,    18,    19,
-      20,    21,    22,    23,     0,     0,    40,     0,     0,    41,
-       6,     7,     8,     9,    10,    11,    12,    13,    14,    15,
-      16,    17,    18,    19,    20,    21,    22,    23,     0,     0,
-       0,     0,     0,   124,   125,     6,     7,     8,     9,    10,
-      11,    12,    13,    14,    15,    16,    17,    18,    19,    20,
-      21,    22,    23,     0,     0,     0,     0,     0,     0,     0,
-       0,     0,     0,    40,     0,     0,    41,   150,   151,     0,
-       0,     0,     0,   152,   153,   154,   155,   156,     0,     0,
-       0,     0,     0,     0,     0,     0,   189,    40,     0,     0,
-      41,     0,     0,     0,     0,     0,     0,     0,     0,     0,
-       0,     0,   210,   211,     0,     0,   157,     0,   212,   213,
-     214,   215,    40,     0,   158,    41,   159,   160,   161,   162,
-     163,   164,   165,   166,   167,   384,     0,   168,   210,   211,
-       0,     0,     0,     0,   212,   213,   214,   215,     0,     0,
-       0,   216,     0,     0,     0,     0,     0,     0,     0,   217,
-       0,   218,   219,   220,   221,   222,   223,   224,   225,   226,
-       0,     0,   227,   150,   151,     0,     0,   216,     0,   152,
-     153,   154,   155,   156,     0,   217,     0,   218,   219,   220,
-     221,   222,   223,   224,   225,   226,   210,   211,   227,     0,
-       0,     0,   212,   213,   214,   215,     0,     0,   210,   211,
-       0,     0,   157,     0,   212,   213,     0,   215,     0,     0,
-       0,     0,   159,   160,   161,   162,   163,   164,   165,   166,
-     167,   210,   211,   168,     0,   216,     0,   212,   213,     0,
-       0,     0,     0,     0,     0,   218,   219,   220,   221,   222,
-     223,   224,   225,   226,     0,     0,   227,   218,   219,   220,
-     221,   222,   223,   224,   225,   226,     0,     0,   227,     0,
-       0,     0,     0,     0,     0,     0,     0,     0,     0,     0,
-     218,   219,   220,   221,   222,   223,   224,   225,   226,     0,
-       0,   227
->>>>>>> a037f794
-};
-
-static const short int yycheck[] =
-{
-<<<<<<< HEAD
-       3,    29,    45,   184,     3,     3,    45,   182,     3,    70,
-      31,    32,   199,   105,    24,    25,    26,    27,    97,    65,
-     201,    48,     4,     0,    66,    86,    29,    26,    75,    71,
-      29,    30,     3,    81,    81,    82,   128,    42,    41,    87,
-      88,     4,    45,    42,    43,    44,    45,    45,    65,    24,
-      25,    75,    27,    56,    53,    82,    81,    81,    82,    66,
-      45,    73,    74,    75,    76,    77,    78,    79,    44,    65,
-      82,    67,    65,    75,    67,    78,    75,    87,    87,    81,
-      82,    81,    82,   104,    66,    53,    54,    55,    56,    57,
-      58,    59,    60,    81,    89,    90,   175,    66,   101,    87,
-      88,   100,   101,    78,    87,    88,   127,   128,   295,   290,
-     202,    75,    76,    77,    78,    79,    82,   120,    82,    80,
-      78,    79,    65,    98,    82,    78,    79,   126,   171,    82,
-     129,    65,   171,    67,    70,    85,    72,   136,    65,    87,
-      67,    67,   117,    73,    74,    75,    76,    77,    78,    79,
-      39,    40,    82,    70,   182,   130,   131,   132,   133,   134,
-     159,    80,   183,    70,   339,    39,    40,    80,   171,    85,
-     169,    66,   171,   171,   177,   160,   122,   123,    87,   182,
-     259,   180,    87,   262,    75,    76,    77,    78,    79,    87,
-      80,    82,    43,    44,    87,   170,   199,    85,   173,   386,
-      87,   176,    87,    76,    77,    85,   181,    80,    81,   288,
-     397,    67,   255,    86,    52,    70,   255,    87,    87,    80,
-      44,   220,   197,   198,    87,    67,    88,    87,   213,   214,
-     215,   216,   217,   218,   219,   210,   221,   222,   223,   224,
-     225,   226,   227,   228,   229,   230,   325,    80,    82,   328,
-     171,    88,   255,    55,   201,   339,   255,   255,   233,   380,
-     281,   169,   293,    79,    -1,    -1,   265,    -1,    -1,    -1,
-     143,    -1,   351,   272,    -1,    -1,    -1,    -1,    -1,    -1,
-      -1,    -1,    -1,   258,    -1,    -1,    -1,    -1,    -1,    -1,
-      22,    23,   295,   268,   269,    -1,    28,    29,   377,    31,
-      -1,    -1,    -1,    -1,    -1,   280,    -1,    -1,    -1,    -1,
-      -1,   339,    -1,    -1,   289,    -1,    -1,   396,   293,   294,
-     341,    -1,   401,    -1,    -1,    -1,    -1,    -1,    -1,    -1,
-     333,    -1,   331,    -1,    -1,    -1,   339,    -1,    -1,    71,
-      72,    73,    74,    75,    76,    77,    78,    79,    -1,    -1,
-      82,    -1,   327,    -1,    -1,    -1,    -1,    -1,   231,   334,
-      -1,    -1,   337,    22,    23,    -1,    -1,    -1,    -1,    28,
-      29,    -1,    31,    -1,    -1,    -1,   361,   231,    -1,    -1,
-      -1,   380,    -1,   386,    -1,    -1,    -1,   372,   153,   154,
-     155,   156,   157,   158,   397,    -1,   161,   162,   163,   164,
-     165,   166,   167,   168,    -1,   390,    -1,    -1,    -1,    -1,
-     385,    -1,    71,    72,    73,    74,    75,    76,    77,    78,
-      79,    -1,    -1,    82,   297,   298,   299,   300,   301,   302,
-     303,   304,    -1,   306,   307,   308,   309,   310,   311,   312,
-     313,   314,   315,   297,   298,   299,   300,   301,   302,   303,
-     304,    -1,   306,   307,   308,   309,   310,   311,   312,   313,
-     314,   315,    -1,    -1,    -1,    -1,    -1,    -1,    -1,    -1,
-      -1,    -1,    -1,    -1,    -1,    -1,    -1,    -1,   243,    22,
-      23,    -1,    -1,    -1,    -1,    28,    29,    -1,    -1,    -1,
-      -1,    -1,    -1,    -1,    -1,     3,     4,     5,     6,     7,
-       8,     9,    10,    11,    12,    13,    14,    15,    16,    17,
-      18,    19,    20,    21,    -1,    -1,    -1,    -1,   391,    -1,
-      -1,    -1,    -1,    -1,    -1,   398,    -1,    -1,    71,    72,
-      73,    74,    75,    76,    77,    78,    79,   391,    -1,    82,
-      -1,    -1,    -1,    -1,   398,    53,    54,    55,    56,    57,
-      58,    59,    60,   318,     3,     4,     5,     6,     7,     8,
-       9,    10,    11,    12,    13,    14,    15,    16,    17,    18,
-      19,    20,    21,    81,    22,    23,    84,    -1,    -1,    -1,
-      28,    29,    30,    31,    -1,    -1,    -1,   352,    37,    38,
-      -1,    -1,    41,    42,    43,    -1,    -1,    -1,    -1,    48,
-      49,    -1,    51,    52,    53,    54,    55,    56,    57,    58,
-      59,    60,    -1,    61,    -1,    -1,    65,    -1,    -1,    -1,
-      -1,    69,    -1,    71,    72,    73,    74,    75,    76,    77,
-      78,    79,    81,    -1,    82,    84,    -1,    85,    -1,    -1,
-      89,    90,     3,     4,     5,     6,     7,     8,     9,    10,
-      11,    12,    13,    14,    15,    16,    17,    18,    19,    20,
-      21,    -1,    -1,    -1,    -1,    -1,    -1,    -1,    -1,    -1,
-      -1,    -1,    -1,    -1,    -1,    -1,    37,    38,    -1,    -1,
-      41,    42,    43,    -1,    -1,    -1,    -1,    48,    49,    -1,
-      51,    52,    53,    54,    55,    56,    57,    58,    59,    60,
-      -1,     3,     4,     5,     6,     7,     8,     9,    10,    11,
-      12,    13,    14,    15,    16,    17,    18,    19,    20,    21,
-      81,    -1,    -1,    84,    -1,    -1,    -1,    -1,    89,    90,
-      32,    33,    34,    35,    36,    -1,    -1,    -1,    -1,    -1,
-      -1,    -1,    -1,    -1,    -1,    -1,    48,    -1,    -1,    -1,
       -1,    -1,    -1,    -1,    -1,    -1,    -1,    -1,    -1,    -1,
-      -1,    -1,    -1,    -1,    66,    -1,    -1,    -1,    -1,    -1,
-      -1,    -1,    74,    -1,    -1,    -1,    -1,    -1,    80,    81,
-      82,    -1,    84,    -1,    -1,    -1,    -1,    89,    90,     3,
+      -1,    33,    34,    35,    36,    37,    -1,    -1,    -1,    -1,
+      -1,    -1,    -1,    -1,    -1,    -1,    -1,    49,    -1,    -1,
+      -1,    -1,    -1,    -1,    -1,    -1,    -1,    -1,    -1,    -1,
+      -1,    -1,    -1,    -1,    -1,    67,    -1,    -1,    -1,    -1,
+      -1,    -1,    -1,    75,    -1,    -1,    -1,    -1,    -1,    -1,
+      82,    83,    -1,    85,    86,    -1,    -1,    -1,    90,    91,
+       3,     4,     5,     6,     7,     8,     9,    10,    11,    12,
+      13,    14,    15,    16,    17,    18,    19,    20,    21,    -1,
+      -1,    -1,    -1,    -1,    -1,    -1,    -1,    -1,    -1,    -1,
+      33,    34,    35,    36,    37,    -1,    -1,    -1,    -1,    -1,
+      -1,    -1,    -1,    -1,    -1,    -1,    49,    -1,    -1,    -1,
+      -1,    -1,    -1,    -1,    -1,    -1,    -1,    -1,    -1,    -1,
+      -1,    -1,    -1,    -1,    67,    -1,    -1,    -1,    -1,    -1,
+      -1,    -1,    75,    -1,    -1,    -1,    -1,    -1,    -1,    82,
+      83,    -1,    85,    -1,    -1,    -1,    -1,    90,    91,     3,
        4,     5,     6,     7,     8,     9,    10,    11,    12,    13,
       14,    15,    16,    17,    18,    19,    20,    21,    -1,    -1,
-      -1,    -1,    -1,    -1,    -1,    -1,    -1,    -1,    32,    33,
-      34,    35,    36,    -1,    -1,    -1,    -1,    -1,    -1,    -1,
-      -1,    -1,    -1,    -1,    48,    -1,    -1,    -1,    -1,    -1,
+      -1,    -1,    -1,    -1,    -1,    -1,    -1,    -1,    -1,    33,
+      34,    35,    36,    37,    -1,    -1,    -1,    -1,    -1,    -1,
+      -1,    -1,    -1,    -1,    -1,    49,    -1,    -1,    -1,    -1,
       -1,    -1,    -1,    -1,    -1,    -1,    -1,    -1,    -1,    -1,
-      -1,    -1,    66,    -1,    -1,    -1,    -1,    -1,    -1,    -1,
-      74,    -1,    -1,    -1,    -1,    -1,    -1,    81,    82,    -1,
-      84,    85,    -1,    -1,    -1,    89,    90,     3,     4,     5,
-       6,     7,     8,     9,    10,    11,    12,    13,    14,    15,
-      16,    17,    18,    19,    20,    21,    -1,    -1,    -1,    -1,
-      -1,    -1,    -1,    -1,    -1,    -1,    32,    33,    34,    35,
-      36,    -1,    -1,    -1,    -1,    -1,    -1,    -1,    -1,    -1,
-      -1,    -1,    48,    -1,    -1,    -1,    -1,    -1,    -1,    -1,
-      -1,    -1,    -1,    -1,    -1,    -1,    -1,    -1,    -1,    -1,
-      66,    -1,    -1,    -1,    -1,    -1,    -1,    -1,    74,    -1,
-      -1,    -1,    -1,    -1,    -1,    81,    82,    -1,    84,    -1,
-      -1,    -1,    -1,    89,    90,     3,     4,     5,     6,     7,
-       8,     9,    10,    11,    12,    13,    14,    15,    16,    17,
-      18,    19,    20,    21,    -1,    -1,    -1,    -1,    -1,    -1,
-      -1,    -1,    -1,    -1,    32,    33,    34,    35,    36,    -1,
-      -1,    -1,    -1,    -1,    -1,    -1,    -1,    -1,    -1,    -1,
-      48,    -1,    -1,    -1,    -1,    -1,    -1,    -1,    -1,    -1,
-      -1,    -1,    -1,    -1,    -1,    -1,    -1,    -1,    66,    -1,
-      -1,    -1,    -1,    -1,    -1,    -1,    74,    -1,    -1,    -1,
-      -1,    -1,    -1,    81,    82,    -1,    84,    -1,    -1,    -1,
-      -1,    89,    90,     3,     4,     5,     6,     7,     8,     9,
-      10,    11,    12,    13,    14,    15,    16,    17,    18,    19,
-      20,    21,    -1,    -1,    -1,    -1,    -1,    -1,    -1,    -1,
-      -1,    -1,    32,    33,    34,    35,    36,    -1,     3,     4,
-       5,     6,     7,     8,     9,    10,    11,    12,    13,    14,
-      15,    16,    17,    18,    19,    20,    21,    -1,    -1,    -1,
-      -1,    -1,    -1,    -1,    -1,    -1,    66,    32,    33,    34,
-      35,    36,    -1,    -1,    74,    -1,    -1,    -1,    -1,    -1,
-      80,    81,    82,    -1,    84,    -1,    -1,    -1,    -1,    89,
-      90,    -1,    -1,    -1,    -1,    -1,    -1,    -1,    -1,    -1,
-      -1,    66,    -1,    -1,    -1,    -1,    -1,    -1,    -1,    74,
-      -1,    -1,    -1,    -1,    -1,    -1,    81,    82,    -1,    84,
-      -1,    -1,    -1,    -1,    89,    90,     3,     4,     5,     6,
-       7,     8,     9,    10,    11,    12,    13,    14,    15,    16,
-      17,    18,    19,    20,    21,     4,     5,     6,     7,     8,
-       9,    10,    11,    12,    13,    14,    15,    16,    17,    18,
-      19,    20,    21,     4,     5,     6,     7,     8,     9,    10,
-      11,    12,    13,    14,    15,    16,    17,    18,    19,    20,
-      21,    -1,    22,    23,    -1,    -1,    -1,    -1,    28,    29,
-      30,    31,    -1,    52,    53,    54,    55,    56,    57,    58,
-      59,    60,    -1,    -1,    81,    -1,    -1,    84,    49,    -1,
-      51,    52,    -1,    -1,    -1,    -1,    -1,    -1,    -1,    -1,
-      -1,    61,    81,    -1,    -1,    84,    -1,    -1,    -1,    69,
-      -1,    71,    72,    73,    74,    75,    76,    77,    78,    79,
-      81,    -1,    82,    84,     4,     5,     6,     7,     8,     9,
-      10,    11,    12,    13,    14,    15,    16,    17,    18,    19,
-      20,    21,     4,     5,     6,     7,     8,     9,    10,    11,
-      12,    13,    14,    15,    16,    17,    18,    19,    20,    21,
-      -1,    -1,    -1,    -1,    -1,    -1,    -1,    -1,    -1,    -1,
-      -1,    -1,    -1,    -1,    22,    23,    -1,    -1,    -1,    -1,
-      28,    29,    30,    31,    -1,    -1,    -1,    -1,    -1,    -1,
-      -1,    -1,    -1,    -1,    -1,    -1,    44,    -1,    -1,    -1,
-      80,    81,    22,    23,    84,    -1,    -1,    -1,    28,    29,
-      30,    31,    -1,    61,    -1,    -1,    -1,    -1,    -1,    81,
-      -1,    69,    84,    71,    72,    73,    74,    75,    76,    77,
-      78,    79,    -1,    -1,    82,    -1,    22,    23,    -1,    -1,
-      -1,    61,    28,    29,    30,    31,    -1,    -1,    -1,    69,
-      -1,    71,    72,    73,    74,    75,    76,    77,    78,    79,
-      22,    23,    82,    -1,    -1,    -1,    28,    29,    30,    31,
-      -1,    -1,    22,    23,    -1,    61,    -1,    -1,    28,    29,
-      -1,    -1,    -1,    -1,    -1,    71,    72,    73,    74,    75,
-      76,    77,    78,    79,    -1,    -1,    82,    -1,    -1,    61,
-      -1,    -1,    -1,    -1,    -1,    -1,    -1,    -1,    -1,    71,
-      72,    73,    74,    75,    76,    77,    78,    79,    -1,    -1,
-      82,    71,    72,    73,    74,    75,    76,    77,    78,    79,
-      -1,    -1,    82
-=======
-       3,    29,    75,    76,     3,    47,    79,    80,    44,   179,
-     103,     4,    85,    24,    25,    96,    27,   181,    70,    44,
-      66,     3,     3,    81,    82,    71,    29,    26,    87,    88,
-      29,    44,   125,   197,    86,    30,    31,    40,    32,    81,
-       0,    44,    41,    42,    43,    44,    65,    24,    25,    26,
-      27,     3,    55,    52,   120,   121,   196,    75,    76,    77,
-      78,    79,    44,    75,    82,    81,    77,   140,    65,    81,
-      82,    87,    88,    66,    77,    74,    65,    43,    67,    73,
-      74,    75,    76,    77,    78,    79,    97,    75,    82,    75,
-      40,    41,   173,    81,    82,    81,    82,   100,    78,    79,
-      99,   100,    82,     4,   115,   198,    81,   102,    89,    90,
-      87,    81,    87,    88,    45,   118,   127,   128,   129,   130,
-     131,   285,    78,    79,    40,    41,    82,   126,    66,   124,
-     125,    42,    43,   169,   133,    80,    66,    73,    74,    75,
-      76,    77,    78,    79,   169,   158,    82,    65,    82,    67,
-     290,   179,    65,    70,   227,    72,    85,   168,   157,    65,
-     171,    67,    87,   174,   334,    65,   169,    67,   167,    67,
-     169,    70,   175,    80,    70,   256,   179,    80,   259,   178,
-      85,    66,    70,   194,   195,   180,    67,   169,    80,    52,
-      87,    85,    87,   196,    87,   206,   209,   210,   211,   212,
-     213,   214,   215,   284,   217,   218,   219,   220,   221,   222,
-     223,   224,   225,   226,    87,    87,   252,   216,   229,   292,
-     293,   294,   295,   296,   297,   298,   299,   252,   301,   302,
-     303,   304,   305,   306,   307,   308,   309,   310,    85,   320,
-     380,    87,   323,    87,   255,    80,    45,    87,    67,   252,
-      87,   391,    88,   252,   265,   266,    80,    82,    88,   169,
-      54,   374,   197,   262,   345,   276,   334,   288,    78,   268,
-     252,    -1,    75,    76,    77,    78,    79,   288,   289,    82,
-     167,    -1,   277,    -1,    -1,    -1,    -1,   290,    -1,    -1,
-     371,    73,    74,    75,    76,    77,    78,    79,    -1,    -1,
-      82,    -1,    -1,    -1,    -1,    -1,   334,    -1,    -1,   390,
-      -1,   322,   385,    -1,   395,   227,    -1,    -1,   329,   392,
-      -1,   332,    -1,    -1,    -1,   328,    -1,   326,    -1,    -1,
-      -1,   334,    -1,    -1,   150,   151,   152,   153,   154,   155,
-     156,   336,   355,   159,   160,   161,   162,   163,   164,   165,
-     166,    -1,    -1,   366,    53,    54,    55,    56,    57,    58,
-      59,    60,    -1,    -1,    -1,    -1,    -1,    -1,   379,    -1,
-      -1,   384,    -1,    -1,    -1,   374,    -1,   380,    -1,    -1,
-     292,   293,   294,   295,   296,   297,   298,   299,   391,   301,
-     302,   303,   304,   305,   306,   307,   308,   309,   310,    -1,
-       3,     4,     5,     6,     7,     8,     9,    10,    11,    12,
-      13,    14,    15,    16,    17,    18,    19,    20,    21,    -1,
-      -1,    -1,    -1,    -1,   240,    -1,    -1,    -1,    -1,    -1,
-      -1,    -1,    -1,    -1,    -1,    38,    39,    -1,    -1,    42,
-      43,    44,    -1,    -1,    -1,    -1,    49,    -1,    51,    52,
-      53,    54,    55,    56,    57,    58,    59,    60,    -1,    -1,
-      -1,    -1,    65,    -1,    -1,    -1,    -1,    -1,    -1,    22,
-      23,    -1,    -1,   385,    -1,    28,    29,    -1,    81,    32,
-     392,    84,    -1,    -1,    -1,    -1,    89,    90,    -1,    -1,
-      -1,    -1,    -1,    -1,    -1,    -1,    -1,   313,     3,     4,
-       5,     6,     7,     8,     9,    10,    11,    12,    13,    14,
-      15,    16,    17,    18,    19,    20,    21,    -1,    71,    72,
-      73,    74,    75,    76,    77,    78,    79,    -1,    -1,    82,
-     346,    -1,    -1,    38,    39,    -1,    -1,    42,    43,    44,
-      -1,    -1,    -1,    -1,    49,    -1,    51,    52,    53,    54,
-      55,    56,    57,    58,    59,    60,     3,     4,     5,     6,
-       7,     8,     9,    10,    11,    12,    13,    14,    15,    16,
-      17,    18,    19,    20,    21,    -1,    81,    -1,    -1,    84,
-      -1,    -1,    -1,    -1,    89,    90,    33,    34,    35,    36,
-      37,    -1,    -1,    -1,    -1,    -1,    -1,    -1,    -1,    -1,
-      -1,    -1,    49,    -1,    -1,    -1,    -1,    -1,    -1,    -1,
-      -1,    -1,    -1,    -1,    -1,    -1,    -1,    -1,    -1,    66,
-      -1,    -1,    -1,    -1,    -1,    -1,    -1,    74,    -1,    -1,
-      -1,    -1,    -1,    80,    81,    82,    -1,    84,    -1,    -1,
-      -1,    -1,    89,    90,     3,     4,     5,     6,     7,     8,
-       9,    10,    11,    12,    13,    14,    15,    16,    17,    18,
-      19,    20,    21,    -1,    -1,    -1,    -1,    -1,    -1,    -1,
-      -1,    -1,    -1,    -1,    33,    34,    35,    36,    37,    -1,
-      -1,    -1,    -1,    -1,    -1,    -1,    -1,    -1,    -1,    -1,
-      49,    -1,    -1,    -1,    -1,    -1,    -1,    -1,    -1,    -1,
-      -1,    -1,    -1,    -1,    -1,    -1,    -1,    66,    -1,    -1,
-      -1,    -1,    -1,    -1,    -1,    74,    -1,    -1,    -1,    -1,
-      -1,    -1,    81,    82,    -1,    84,    85,    -1,    -1,    -1,
-      89,    90,     3,     4,     5,     6,     7,     8,     9,    10,
-      11,    12,    13,    14,    15,    16,    17,    18,    19,    20,
-      21,    -1,    -1,    -1,    -1,    -1,    -1,    -1,    -1,    -1,
-      -1,    -1,    33,    34,    35,    36,    37,    -1,    -1,    -1,
-      -1,    -1,    -1,    -1,    -1,    -1,    -1,    -1,    49,    -1,
-      -1,    -1,    -1,    -1,    -1,    -1,    -1,    -1,    -1,    -1,
-      -1,    -1,    -1,    -1,    -1,    66,    -1,    -1,    -1,    -1,
-      -1,    -1,    -1,    74,    -1,    -1,    -1,    -1,    22,    23,
-      81,    82,    -1,    84,    28,    29,    30,    31,    89,    90,
-       3,     4,     5,     6,     7,     8,     9,    10,    11,    12,
-      13,    14,    15,    16,    17,    18,    19,    20,    21,    -1,
-      -1,    -1,    -1,    -1,    -1,    -1,    -1,    61,    -1,    -1,
-      33,    34,    35,    36,    37,    69,    -1,    71,    72,    73,
-      74,    75,    76,    77,    78,    79,    49,    -1,    82,    -1,
-      -1,    85,    -1,    -1,    -1,    -1,    -1,    -1,    -1,    -1,
-      -1,    -1,    -1,    66,    -1,    -1,    -1,    -1,    -1,    -1,
-      -1,    74,    -1,    -1,    -1,    -1,    -1,    -1,    81,    82,
-      -1,    84,    -1,    -1,    -1,    -1,    89,    90,     3,     4,
+      -1,    -1,    -1,    67,    -1,    -1,    -1,    -1,    -1,    -1,
+      -1,    75,    -1,    -1,    -1,    -1,    -1,    -1,    82,    83,
+      -1,    85,    -1,    -1,    -1,    -1,    90,    91,     3,     4,
        5,     6,     7,     8,     9,    10,    11,    12,    13,    14,
       15,    16,    17,    18,    19,    20,    21,    -1,    -1,    -1,
       -1,    -1,    -1,    -1,    -1,    -1,    -1,    -1,    33,    34,
       35,    36,    37,     3,     4,     5,     6,     7,     8,     9,
       10,    11,    12,    13,    14,    15,    16,    17,    18,    19,
       20,    21,    -1,    -1,    -1,    -1,    -1,    -1,    -1,    -1,
-      -1,    66,    -1,    33,    34,    35,    36,    37,    -1,    74,
-      -1,    -1,    -1,    -1,    -1,    80,    81,    82,    -1,    84,
-      -1,    -1,    -1,    -1,    89,    90,    -1,    -1,    -1,    -1,
-      -1,    -1,    -1,    -1,    -1,    -1,    66,    -1,    -1,    -1,
-      -1,    -1,    -1,    -1,    74,    -1,    -1,    -1,    -1,    -1,
-      -1,    81,    82,    -1,    84,    -1,    -1,    -1,    -1,    89,
-      90,     3,     4,     5,     6,     7,     8,     9,    10,    11,
-      12,    13,    14,    15,    16,    17,    18,    19,    20,    21,
-       3,     4,     5,     6,     7,     8,     9,    10,    11,    12,
+      -1,    -1,    67,    33,    34,    35,    36,    37,    -1,    -1,
+      75,    -1,    -1,    -1,    -1,    -1,    81,    82,    83,    -1,
+      85,    -1,    -1,    -1,    -1,    90,    91,    -1,    -1,    -1,
+      -1,    -1,    -1,    -1,    -1,    -1,    -1,    67,    -1,    -1,
+      -1,    -1,    -1,    -1,    -1,    75,    -1,    -1,    -1,    -1,
+      -1,    -1,    82,    83,    -1,    85,    -1,    -1,    -1,    -1,
+      90,    91,     3,     4,     5,     6,     7,     8,     9,    10,
+      11,    12,    13,    14,    15,    16,    17,    18,    19,    20,
+      21,     4,     5,     6,     7,     8,     9,    10,    11,    12,
       13,    14,    15,    16,    17,    18,    19,    20,    21,    -1,
-      22,    23,    -1,    -1,    -1,    -1,    28,    29,    -1,    31,
-      32,    53,    54,    55,    56,    57,    58,    59,    60,     4,
-       5,     6,     7,     8,     9,    10,    11,    12,    13,    14,
-      15,    16,    17,    18,    19,    20,    21,    -1,    -1,    81,
-      -1,    -1,    84,    -1,    -1,    -1,    -1,    -1,    -1,    71,
-      72,    73,    74,    75,    76,    77,    78,    79,    81,    -1,
-      82,    84,    -1,    -1,    -1,    -1,    -1,    52,    53,    54,
-      55,    56,    57,    58,    59,    60,     4,     5,     6,     7,
-       8,     9,    10,    11,    12,    13,    14,    15,    16,    17,
-      18,    19,    20,    21,    -1,    -1,    81,    -1,    -1,    84,
-       4,     5,     6,     7,     8,     9,    10,    11,    12,    13,
-      14,    15,    16,    17,    18,    19,    20,    21,    -1,    -1,
-      -1,    -1,    -1,    51,    52,     4,     5,     6,     7,     8,
-       9,    10,    11,    12,    13,    14,    15,    16,    17,    18,
-      19,    20,    21,    -1,    -1,    -1,    -1,    -1,    -1,    -1,
-      -1,    -1,    -1,    81,    -1,    -1,    84,    22,    23,    -1,
-      -1,    -1,    -1,    28,    29,    30,    31,    32,    -1,    -1,
-      -1,    -1,    -1,    -1,    -1,    -1,    80,    81,    -1,    -1,
-      84,    -1,    -1,    -1,    -1,    -1,    -1,    -1,    -1,    -1,
-      -1,    -1,    22,    23,    -1,    -1,    61,    -1,    28,    29,
-      30,    31,    81,    -1,    69,    84,    71,    72,    73,    74,
-      75,    76,    77,    78,    79,    45,    -1,    82,    22,    23,
-      -1,    -1,    -1,    -1,    28,    29,    30,    31,    -1,    -1,
-      -1,    61,    -1,    -1,    -1,    -1,    -1,    -1,    -1,    69,
-      -1,    71,    72,    73,    74,    75,    76,    77,    78,    79,
-      -1,    -1,    82,    22,    23,    -1,    -1,    61,    -1,    28,
-      29,    30,    31,    32,    -1,    69,    -1,    71,    72,    73,
-      74,    75,    76,    77,    78,    79,    22,    23,    82,    -1,
-      -1,    -1,    28,    29,    30,    31,    -1,    -1,    22,    23,
-      -1,    -1,    61,    -1,    28,    29,    -1,    31,    -1,    -1,
-      -1,    -1,    71,    72,    73,    74,    75,    76,    77,    78,
-      79,    22,    23,    82,    -1,    61,    -1,    28,    29,    -1,
-      -1,    -1,    -1,    -1,    -1,    71,    72,    73,    74,    75,
-      76,    77,    78,    79,    -1,    -1,    82,    71,    72,    73,
-      74,    75,    76,    77,    78,    79,    -1,    -1,    82,    -1,
+      22,    23,    -1,    -1,    -1,    -1,    28,    29,    30,    31,
+      32,    -1,    -1,    54,    55,    56,    57,    58,    59,    60,
+      61,    -1,    -1,    -1,    -1,    -1,    -1,    -1,    -1,    -1,
+      53,    54,    55,    56,    57,    58,    59,    60,    61,    -1,
+      62,    82,    -1,    -1,    85,    -1,    -1,    -1,    70,    -1,
+      72,    73,    74,    75,    76,    77,    78,    79,    80,    82,
+      -1,    83,    85,     4,     5,     6,     7,     8,     9,    10,
+      11,    12,    13,    14,    15,    16,    17,    18,    19,    20,
+      21,     4,     5,     6,     7,     8,     9,    10,    11,    12,
+      13,    14,    15,    16,    17,    18,    19,    20,    21,    -1,
+      -1,    -1,    -1,    -1,    -1,    -1,    -1,    -1,    -1,    50,
+      -1,    52,    53,     4,     5,     6,     7,     8,     9,    10,
+      11,    12,    13,    14,    15,    16,    17,    18,    19,    20,
+      21,    -1,    -1,    -1,    -1,    -1,    -1,    -1,    -1,    -1,
+      -1,    82,    -1,    -1,    85,    22,    23,    -1,    -1,    -1,
+      -1,    28,    29,    30,    31,    -1,    -1,    -1,    81,    82,
+      -1,    -1,    85,    -1,    22,    23,    -1,    -1,    45,    -1,
+      28,    29,    30,    31,    -1,    -1,    -1,    -1,    -1,    -1,
+      -1,    -1,    -1,    -1,    -1,    62,    -1,    -1,    -1,    -1,
+      -1,    82,    -1,    70,    85,    72,    73,    74,    75,    76,
+      77,    78,    79,    80,    62,    -1,    83,    -1,    -1,    -1,
+      -1,    -1,    70,    -1,    72,    73,    74,    75,    76,    77,
+      78,    79,    80,    22,    23,    83,    -1,    -1,    -1,    28,
+      29,    30,    31,    32,    -1,    -1,    -1,    -1,    -1,    -1,
+      -1,    -1,    22,    23,    -1,    -1,    -1,    -1,    28,    29,
+      30,    31,    -1,    -1,    -1,    22,    23,    -1,    -1,    -1,
+      -1,    28,    29,    62,    31,    32,    -1,    -1,    -1,    -1,
+      -1,    -1,    -1,    72,    73,    74,    75,    76,    77,    78,
+      79,    80,    62,    -1,    83,    -1,    -1,    -1,    -1,    -1,
+      -1,    -1,    72,    73,    74,    75,    76,    77,    78,    79,
+      80,    -1,    -1,    83,    -1,    72,    73,    74,    75,    76,
+      77,    78,    79,    80,    22,    23,    83,    -1,    -1,    -1,
+      28,    29,    -1,    -1,    32,    -1,    22,    23,    -1,    -1,
+      -1,    -1,    28,    29,    -1,    -1,    -1,    -1,    -1,    -1,
       -1,    -1,    -1,    -1,    -1,    -1,    -1,    -1,    -1,    -1,
-      71,    72,    73,    74,    75,    76,    77,    78,    79,    -1,
-      -1,    82
->>>>>>> a037f794
+      -1,    -1,    -1,    -1,    -1,    -1,    -1,    -1,    -1,    -1,
+      -1,    -1,    -1,    -1,    72,    73,    74,    75,    76,    77,
+      78,    79,    80,    -1,    -1,    83,    72,    73,    74,    75,
+      76,    77,    78,    79,    80,    -1,    -1,    83
 };
 
   // YYSTOS[STATE-NUM] -- The (internal number of the) accessing
   // symbol of state STATE-NUM.
 static const unsigned char yystos[] =
 {
-       0,    65,    92,    94,     0,     3,     4,     5,     6,     7,
+       0,    66,    93,    95,     0,     3,     4,     5,     6,     7,
        8,     9,    10,    11,    12,    13,    14,    15,    16,    17,
-<<<<<<< HEAD
-      18,    19,    20,    21,    37,    38,    41,    42,    43,    48,
-      49,    51,    52,    53,    54,    55,    56,    57,    58,    59,
-      60,    81,    84,    89,    90,    93,    95,    96,    97,    98,
-     102,   103,   104,   105,   106,   107,   108,   109,   110,   111,
-     114,   120,   126,   127,   128,   131,   132,   133,   134,   136,
-      32,    33,    34,    35,    36,    48,    66,    74,    81,    82,
-      89,    90,    97,    99,   100,   101,   105,   127,   135,   137,
-     138,   139,   143,   144,   145,   144,    97,   144,    42,    97,
-     105,   108,    97,    98,    66,    98,   119,   105,    97,    97,
-     136,   136,    94,    95,    96,    65,    81,    82,   138,    75,
-      81,    82,    70,    86,    97,   106,    49,    51,    52,   105,
-      24,    25,    26,    27,    87,    97,    48,   137,   146,   147,
-     148,   137,    80,   105,   141,   142,   144,    85,   141,   144,
-     137,   137,   137,    22,    23,    28,    29,    30,    31,    61,
-      69,    71,    72,    73,    74,    75,    76,    77,    78,    79,
-      82,    66,   121,    44,   121,   144,    87,    88,    97,    97,
-     105,    87,    66,    71,   113,   117,    98,   118,   119,    80,
-      65,   144,    80,   105,    85,   103,   103,    81,    87,    88,
-      97,    98,    98,   119,    97,   144,   144,   144,   144,   144,
-      87,    97,    67,    70,    22,    23,    28,    29,    30,    31,
-      61,    69,    71,    72,    73,    74,    75,    76,    77,    78,
-      79,    82,    80,    70,    80,    85,   145,   145,   145,   145,
-     145,   145,    97,    94,   145,   145,   145,   145,   145,   145,
-     145,   145,    97,   135,   144,    93,    95,    96,    39,    40,
-     129,   130,   144,   121,   144,   105,   124,   125,    87,    87,
-      97,   144,   105,   108,   115,   116,   120,    98,   112,   117,
-      87,    65,    67,    85,    80,   140,   144,   144,   125,    87,
-     113,   117,   119,    81,    87,    88,   144,    87,    94,    94,
-      94,    94,    94,    94,    94,    97,    94,    94,    94,    94,
-      94,    94,    94,    94,    94,    94,   148,   144,    87,   145,
-      85,    95,    96,    67,    67,   144,   121,    39,    40,   121,
-      97,   122,   123,    70,    87,   144,   144,    87,    97,    65,
-      67,    70,    72,   144,    98,    80,   121,   144,   117,   140,
-     144,   125,    44,   148,   148,   148,   148,   148,   148,   148,
-     148,    87,   148,   148,   148,   148,   148,   148,   148,   148,
-     148,   148,    85,   145,    67,    67,   121,   144,   121,    97,
-     105,   144,   144,   115,    98,    87,    88,    80,   121,   145,
-      44,    94,    94,   121,   123,   144,   125,    88,    94,   148,
-     121,   125,   148,   121
-=======
       18,    19,    20,    21,    38,    39,    42,    43,    44,    49,
-      51,    52,    53,    54,    55,    56,    57,    58,    59,    60,
-      81,    84,    89,    90,    93,    95,    96,    97,    98,   102,
-     103,   104,   105,   106,   107,   108,   109,   110,   111,   114,
-     120,   126,   127,   128,   131,   132,   133,   134,   136,    33,
-      34,    35,    36,    37,    49,    66,    74,    81,    82,    89,
-      90,    97,    99,   100,   101,   105,   127,   135,   137,   138,
-     139,   143,   144,   145,   144,    97,   144,    43,    97,   105,
-     108,    98,    66,    98,   119,   105,    97,    97,   136,   136,
-      94,    95,    96,    65,    81,    82,   138,    75,    81,    82,
-      70,    86,    97,   106,    51,    52,   105,    24,    25,    26,
-      27,    87,    97,    49,   137,   146,   147,   148,   137,    80,
-     105,   141,   142,   144,    85,   141,   144,   137,   137,   137,
-      22,    23,    28,    29,    30,    31,    32,    61,    69,    71,
-      72,    73,    74,    75,    76,    77,    78,    79,    82,    66,
-     121,    45,   121,   144,    87,    88,    97,    97,   105,    66,
-      71,   113,   117,    98,   118,   119,    80,    65,   144,    80,
-     105,    85,   103,   103,    81,    87,    88,    98,    98,   119,
-      97,   144,   144,   144,   144,   144,    87,    97,    67,    70,
-      22,    23,    28,    29,    30,    31,    61,    69,    71,    72,
-      73,    74,    75,    76,    77,    78,    79,    82,    80,    70,
-      80,    85,   145,   145,   145,   145,   145,   145,   145,    97,
-      94,   145,   145,   145,   145,   145,   145,   145,   145,    97,
-     135,   144,    93,    95,    96,    40,    41,   129,   130,   144,
-     121,   144,   105,   124,   125,    87,    87,    97,   105,   108,
-     115,   116,   120,    98,   112,   117,    87,    65,    67,    85,
-      80,   140,   144,   144,   125,   113,   117,   119,    81,    87,
-      88,   144,    87,    94,    94,    94,    94,    94,    94,    94,
-      97,    94,    94,    94,    94,    94,    94,    94,    94,    94,
-      94,   148,   144,    87,   145,    85,    95,    96,    67,    67,
-     144,   121,    40,    41,   121,    97,   122,   123,    70,    87,
-     144,   144,    87,    97,    65,    67,    70,    72,   144,    98,
-      80,   121,   117,   140,   144,   125,    45,   148,   148,   148,
-     148,   148,   148,   148,   148,    87,   148,   148,   148,   148,
-     148,   148,   148,   148,   148,   148,    85,   145,    67,    67,
-     121,   144,   121,    97,   105,   144,   144,   115,    98,    87,
-      88,    80,   121,   145,    45,    94,    94,   121,   123,   144,
-     125,    88,    94,   148,   121,   125,   148,   121
->>>>>>> a037f794
+      50,    52,    53,    54,    55,    56,    57,    58,    59,    60,
+      61,    82,    85,    90,    91,    94,    96,    97,    98,    99,
+     103,   104,   105,   106,   107,   108,   109,   110,   111,   112,
+     115,   121,   127,   128,   129,   132,   133,   134,   135,   137,
+      33,    34,    35,    36,    37,    49,    67,    75,    82,    83,
+      90,    91,    98,   100,   101,   102,   106,   128,   136,   138,
+     139,   140,   144,   145,   146,   145,    98,   145,    43,    98,
+     106,   109,    98,    99,    67,    99,   120,   106,    98,    98,
+     137,   137,    95,    96,    97,    66,    82,    83,   139,    76,
+      82,    83,    71,    87,    98,   107,    50,    52,    53,   106,
+      24,    25,    26,    27,    88,    98,    49,   138,   147,   148,
+     149,   138,    81,   106,   142,   143,   145,    86,   142,   145,
+     138,   138,   138,    22,    23,    28,    29,    30,    31,    32,
+      62,    70,    72,    73,    74,    75,    76,    77,    78,    79,
+      80,    83,    67,   122,    45,   122,   145,    88,    89,    98,
+      98,   106,    88,    67,    72,   114,   118,    99,   119,   120,
+      81,    66,   145,    81,   106,    86,   104,   104,    82,    88,
+      89,    98,    99,    99,   120,    98,   145,   145,   145,   145,
+     145,    88,    98,    68,    71,    22,    23,    28,    29,    30,
+      31,    62,    70,    72,    73,    74,    75,    76,    77,    78,
+      79,    80,    83,    81,    71,    81,    86,   146,   146,   146,
+     146,   146,   146,   146,    98,    95,   146,   146,   146,   146,
+     146,   146,   146,   146,    98,   136,   145,    94,    96,    97,
+      40,    41,   130,   131,   145,   122,   145,   106,   125,   126,
+      88,    88,    98,   145,   106,   109,   116,   117,   121,    99,
+     113,   118,    88,    66,    68,    86,    81,   141,   145,   145,
+     126,    88,   114,   118,   120,    82,    88,    89,   145,    88,
+      95,    95,    95,    95,    95,    95,    95,    98,    95,    95,
+      95,    95,    95,    95,    95,    95,    95,    95,   149,   145,
+      88,   146,    86,    96,    97,    68,    68,   145,   122,    40,
+      41,   122,    98,   123,   124,    71,    88,   145,   145,    88,
+      98,    66,    68,    71,    73,   145,    99,    81,   122,   145,
+     118,   141,   145,   126,    45,   149,   149,   149,   149,   149,
+     149,   149,   149,    88,   149,   149,   149,   149,   149,   149,
+     149,   149,   149,   149,    86,   146,    68,    68,   122,   145,
+     122,    98,   106,   145,   145,   116,    99,    88,    89,    81,
+     122,   146,    45,    95,    95,   122,   124,   145,   126,    89,
+      95,   149,   122,   126,   149,   122
 };
 
   // YYR1[YYN] -- Symbol number of symbol that rule YYN derives.
 static const unsigned char yyr1[] =
 {
-       0,    91,    92,    93,    93,    93,    93,    94,    94,    95,
-      95,    95,    95,    95,    95,    95,    96,    96,    96,    96,
-      96,    97,    98,    99,   100,   101,   102,   102,   102,   102,
-     102,   102,   102,   102,   102,   102,   102,   102,   102,   102,
-     102,   102,   102,   102,   102,   103,   103,   103,   103,   103,
-     103,   104,   104,   104,   105,   106,   106,   106,   106,   106,
-     106,   106,   106,   107,   107,   108,   109,   109,   109,   109,
-<<<<<<< HEAD
-     109,   109,   110,   110,   110,   110,   111,   111,   111,   111,
-     111,   112,   112,   113,   114,   114,   114,   114,   115,   115,
-     115,   116,   116,   117,   118,   118,   118,   118,   119,   120,
-     120,   120,   120,   121,   121,   121,   121,   122,   122,   123,
-     124,   124,   125,   125,   126,   126,   126,   126,   126,   127,
-     128,   129,   129,   130,   130,   130,   130,   131,   132,   133,
-     134,   135,   136,   136,   136,   136,   137,   137,   137,   137,
-     137,   137,   137,   137,   137,   137,   137,   137,   138,   138,
-     139,   139,   140,   140,   141,   142,   142,   143,   143,   143,
-     143,   144,   145,   145,   145,   145,   145,   145,   145,   145,
-     145,   145,   145,   145,   145,   145,   145,   145,   145,   145,
-     145,   145,   146,   147,   147,   148,   148,   148,   148,   148,
-     148,   148,   148,   148,   148,   148,   148,   148,   148,   148,
-     148,   148,   148,   148,   148
-=======
-     110,   110,   110,   110,   111,   111,   111,   111,   111,   112,
-     112,   113,   114,   114,   114,   114,   115,   115,   115,   116,
-     116,   117,   118,   118,   118,   118,   119,   120,   120,   120,
-     120,   121,   121,   121,   121,   122,   122,   123,   124,   124,
-     125,   125,   126,   126,   126,   126,   126,   127,   128,   129,
-     129,   130,   130,   130,   130,   131,   132,   133,   134,   135,
-     136,   136,   136,   136,   137,   137,   137,   137,   137,   137,
-     137,   137,   137,   137,   137,   137,   138,   138,   139,   139,
-     140,   140,   141,   142,   142,   143,   143,   143,   143,   144,
-     145,   145,   145,   145,   145,   145,   145,   145,   145,   145,
-     145,   145,   145,   145,   145,   145,   145,   145,   145,   145,
-     145,   146,   147,   147,   148,   148,   148,   148,   148,   148,
-     148,   148,   148,   148,   148,   148,   148,   148,   148,   148,
-     148,   148,   148,   148
->>>>>>> a037f794
+       0,    92,    93,    94,    94,    94,    94,    95,    95,    96,
+      96,    96,    96,    96,    96,    96,    97,    97,    97,    97,
+      97,    98,    99,   100,   101,   102,   103,   103,   103,   103,
+     103,   103,   103,   103,   103,   103,   103,   103,   103,   103,
+     103,   103,   103,   103,   103,   104,   104,   104,   104,   104,
+     104,   105,   105,   105,   106,   107,   107,   107,   107,   107,
+     107,   107,   107,   108,   108,   109,   110,   110,   110,   110,
+     110,   110,   111,   111,   111,   111,   112,   112,   112,   112,
+     112,   113,   113,   114,   115,   115,   115,   115,   116,   116,
+     116,   117,   117,   118,   119,   119,   119,   119,   120,   121,
+     121,   121,   121,   122,   122,   122,   122,   123,   123,   124,
+     125,   125,   126,   126,   127,   127,   127,   127,   127,   128,
+     129,   130,   130,   131,   131,   131,   131,   132,   133,   134,
+     135,   136,   137,   137,   137,   137,   138,   138,   138,   138,
+     138,   138,   138,   138,   138,   138,   138,   138,   139,   139,
+     140,   140,   141,   141,   142,   143,   143,   144,   144,   144,
+     144,   145,   146,   146,   146,   146,   146,   146,   146,   146,
+     146,   146,   146,   146,   146,   146,   146,   146,   146,   146,
+     146,   146,   146,   147,   148,   148,   149,   149,   149,   149,
+     149,   149,   149,   149,   149,   149,   149,   149,   149,   149,
+     149,   149,   149,   149,   149,   149
 };
 
   // YYR2[YYN] -- Number of symbols on the right hand side of rule YYN.
@@ -1386,7 +887,6 @@
        1,     1,     1,     1,     2,     2,     3,     4,     3,     3,
        1,     3,     3,     1,     1,     1,     1,     1,     1,     1,
        1,     1,     1,     2,     1,     1,     5,     3,     4,     2,
-<<<<<<< HEAD
        5,     4,     6,     5,     5,     4,     3,     3,     3,     3,
        3,     3,     1,     3,     4,     5,     3,     4,     2,     1,
        1,     3,     1,     3,     3,     5,     3,     1,     3,     4,
@@ -1398,25 +898,9 @@
        3,     2,     1,     0,     1,     3,     1,     2,     2,     2,
        2,     1,     3,     3,     3,     3,     3,     3,     3,     3,
        3,     4,     4,     5,     6,     3,     3,     3,     3,     3,
-       3,     1,     1,     4,     1,     4,     4,     4,     4,     4,
-       4,     4,     4,     4,     4,     5,     6,     7,     4,     4,
-       4,     4,     4,     4,     1
-=======
-       6,     5,     5,     4,     3,     3,     3,     3,     3,     3,
-       1,     3,     4,     5,     3,     4,     2,     1,     1,     3,
-       1,     3,     3,     5,     3,     1,     3,     4,     3,     3,
-       2,     4,     4,     3,     3,     2,     1,     1,     4,     2,
-       1,     0,     6,     9,     5,     8,     6,     2,     2,     4,
-       3,     3,     1,     2,     0,     4,     3,     4,     5,     1,
-       2,     2,     4,     1,     1,     3,     1,     1,     3,     1,
-       1,     1,     1,     1,     1,     1,     3,     2,     3,     2,
-       1,     0,     1,     3,     1,     2,     2,     2,     2,     1,
-       3,     3,     3,     3,     3,     3,     3,     3,     3,     4,
-       4,     5,     6,     3,     3,     3,     3,     3,     3,     3,
-       1,     1,     4,     1,     4,     4,     4,     4,     4,     4,
-       4,     4,     4,     4,     5,     6,     7,     4,     4,     4,
-       4,     4,     4,     1
->>>>>>> a037f794
+       3,     3,     1,     1,     4,     1,     4,     4,     4,     4,
+       4,     4,     4,     4,     4,     4,     5,     6,     7,     4,
+       4,     4,     4,     4,     4,     1
 };
 
 
@@ -1443,11 +927,7 @@
        0,     0,     0,     0,     0,     0,     0,     0,     0,     0,
        0,     0,     0,     0,     0,     0,     0,     0,     0,     0,
        0,     0,     0,     0,     0,     0,     0,     0,     0,     0,
-<<<<<<< HEAD
-       0,     0,     0,     0,     0
-=======
-       0,     0,     0,     0
->>>>>>> a037f794
+       0,     0,     0,     0,     0,     0
 };
 
 /* YYMERGER[RULE-NUM] -- Index of merging function for rule #RULE-NUM.  */
@@ -1473,11 +953,7 @@
        0,     0,     0,     0,     0,     0,     0,     0,     0,     0,
        0,     0,     0,     0,     0,     0,     0,     0,     0,     0,
        0,     0,     0,     0,     0,     0,     0,     0,     0,     0,
-<<<<<<< HEAD
-       0,     0,     0,     0,     0
-=======
-       0,     0,     0,     0
->>>>>>> a037f794
+       0,     0,     0,     0,     0,     0
 };
 
 /* YYIMMEDIATE[RULE-NUM] -- True iff rule #RULE-NUM is not to be deferred, as
@@ -1504,11 +980,7 @@
        0,     0,     0,     0,     0,     0,     0,     0,     0,     0,
        0,     0,     0,     0,     0,     0,     0,     0,     0,     0,
        0,     0,     0,     0,     0,     0,     0,     0,     0,     0,
-<<<<<<< HEAD
-       0,     0,     0,     0,     0
-=======
-       0,     0,     0,     0
->>>>>>> a037f794
+       0,     0,     0,     0,     0,     0
 };
 
 /* YYCONFLP[YYPACT[STATE-NUM]] -- Pointer into YYCONFL of start of
@@ -1520,165 +992,162 @@
        0,     0,     0,     0,     0,     0,     0,     0,     0,     0,
        0,     0,     0,     0,     0,     0,     0,     0,     0,     0,
        0,     0,     0,     0,     0,     0,     0,     0,     0,     0,
-       0,     0,     0,     0,     1,     3,     0,     0,     0,     0,
-       0,     0,     0,     0,     0,     0,     0,     0,     0,     0,
-<<<<<<< HEAD
-       0,     0,     0,     0,     0,     0,     0,     0,     0,     0,
-       0,     0,     0,     0,     0,     0,     0,     0,     0,     0,
-       0,     0,     0,     0,     0,     0,     0,     0,     0,     5,
-       7,     0,     0,     0,     0,     0,     0,     0,     0,     0,
-=======
->>>>>>> a037f794
-       0,     0,     0,     0,     0,     0,     0,     0,     0,     0,
-       0,     0,     0,     0,     0,     0,     0,     0,     0,     0,
-       0,     0,     0,     0,     0,     0,     0,     0,     0,     1,
-       3,     0,     0,     0,     0,     0,     0,     0,     0,     0,
-       0,     0,     0,     0,     0,     0,     0,     0,     0,     0,
-       0,     0,     0,     0,     0,     5,     7,     0,     0,     0,
-       0,     0,     0,     0,     0,     0,     0,     0,     0,     0,
-       0,     0,     0,     0,     0,     0,     0,     0,     0,     0,
-       0,     0,     0,     0,     0,     0,     0,     0,     0,     0,
-       0,     0,     0,     0,     0,     0,     0,     0,     0,     0,
-       0,     0,     0,     0,     0,     0,     0,     0,     0,     0,
-       0,     0,     0,     0,     0,     0,     0,     0,     0,     0,
-       0,     0,     0,     0,     0,     0,     0,     0,     0,     0,
-       0,     0,     0,     0,     0,     0,     0,     0,     0,     0,
-       0,     0,     0,     0,     0,     0,     0,     0,     0,     0,
-       0,     0,     0,     0,     0,     0,     0,     0,     0,     0,
-       0,     0,     0,     0,     0,     0,     0,     0,     0,     0,
-       0,     0,     0,     0,     0,     0,     0,     0,     0,     0,
-       0,     0,     0,     0,     0,     0,     0,     0,     0,     0,
-       0,     0,     0,     0,     0,     0,     0,     0,     0,     0,
-       0,     0,     0,     0,     0,     0,     0,     0,     0,     0,
-       0,     0,     0,     0,     0,     0,     0,     0,     0,     0,
-       0,     0,     0,     0,     0,     0,     0,     0,     0,     0,
-       0,     0,     0,     0,     0,     0,     0,     0,     0,     0,
-       0,     0,     0,     0,     0,     0,     0,     0,     0,     0,
-       0,     0,     0,     0,     0,     0,     0,     0,     0,     0,
-       0,     0,     0,     0,     0,     0,     0,     0,     0,     0,
-       0,     0,     0,     0,     0,     0,     0,     0,     0,     0,
-       0,     0,     0,     0,     0,     0,     0,     0,     0,     0,
-       0,     0,     0,     0,     0,     0,     0,     0,     0,     0,
-       0,     0,     0,     0,     0,     0,     0,     0,     0,     0,
-       0,     0,     0,     0,     0,     0,     0,     0,     0,     0,
-       0,     0,     0,     0,     0,     0,     0,     0,     0,     0,
-       0,     0,     0,     0,     0,     0,     0,     0,     0,     0,
-       0,     0,     0,     0,     0,     0,     0,     0,     0,     0,
-       0,     0,     0,     0,     0,     0,     0,     0,     0,     0,
-       0,     0,     0,     0,     0,     0,     0,     0,     0,     0,
-       0,     0,     0,     0,     0,     0,     0,     0,     0,     0,
-       0,     0,     0,     0,     0,     0,     0,     0,     0,     0,
-       0,     0,     0,     0,     0,     0,     0,     0,     0,     0,
-       0,     0,     0,     0,     0,     0,     0,     0,     0,     0,
-       0,     0,     0,     0,     0,     0,     0,     0,     0,     0,
-       0,     0,     0,     0,     0,     0,     0,     0,     0,     0,
-       0,     0,     0,     0,     0,     0,     0,     0,     0,     0,
-       0,     0,     0,     0,     0,     0,     0,     0,     0,     0,
-       0,     0,     0,     0,     0,     0,     0,     0,     0,     0,
-       0,     0,     0,     0,     0,     0,     0,     0,     0,     0,
-       0,     0,     0,     0,     0,     0,     0,     0,     0,     0,
-       0,     0,     0,     0,     0,     0,     0,     0,     0,     0,
-       0,     0,     0,     0,     0,     0,     0,     0,     0,     0,
-       0,     0,     0,     0,     0,     0,     0,     0,     0,     0,
-       0,     0,     0,     0,     0,     0,     0,     0,     0,     0,
-       0,     0,     0,     0,     0,     0,     0,     0,     0,     0,
-       0,     0,     0,     0,     0,     0,     0,     0,     0,     0,
-       0,     0,     0,     0,     0,     0,     0,     0,     0,     0,
-       0,     0,     0,     0,     0,     0,     0,     0,     0,     0,
-       0,     0,     0,     0,     0,     0,     0,     0,     0,     0,
-       0,     0,     0,     0,     0,     0,     0,     0,     0,     0,
-       0,     0,     0,     0,     0,     0,     0,     0,     0,     0,
-       0,     0,     0,     0,     0,     0,     0,     0,     0,     0,
-       0,     0,     0,     0,     0,     0,     0,     0,     0,     0,
-       0,     0,     0,     0,     0,     0,     0,     0,     0,     0,
-       0,     0,     0,     0,     0,     0,     0,     0,     0,     0,
-       0,     0,     0,     0,     0,     0,     0,     0,     0,     0,
-       0,     0,     0,     0,     0,     0,     0,     0,     0,     0,
-       0,     0,     0,     0,     0,     0,     0,     0,     0,     0,
-       0,     0,     0,     0,     0,     0,     0,     0,     0,     0,
-       0,     0,     0,     0,     0,     0,     0,     0,     0,     0,
-       0,     0,     0,     0,     0,     0,     0,     0,     0,     0,
-       0,     0,     0,     0,     0,     0,     0,     0,     0,     0,
-       0,     0,     0,     0,     0,     0,     0,     0,     0,     0,
-       0,     0,     0,     0,     0,     0,     0,     0,     0,     0,
-       0,     0,     0,     0,     0,     0,     0,     0,     0,     0,
-       0,     0,     0,     0,     0,     0,     0,     0,     0,     0,
-       0,     0,     0,     0,     0,     0,     0,     0,     0,     0,
-       0,     0,     0,     0,     0,     0,     0,     0,     0,     0,
-       0,     0,     0,     0,     0,     0,     0,     0,     0,     0,
-       0,     0,     0,     0,     0,     0,     0,     0,     0,     0,
-       0,     0,     0,     0,     0,     0,     0,     0,     0,     0,
-       0,     0,     0,     0,     0,     0,     0,     0,     0,     0,
-       0,     0,     0,     0,     0,     0,     0,     0,     0,     0,
-       0,     0,     0,     0,     0,     0,     0,     0,     0,     0,
-       0,     0,     0,     0,     0,     0,     0,     0,     0,     0,
-       0,     0,     0,     0,     0,     0,     0,     0,     0,     0,
-       0,     0,     0,     0,     0,     0,     0,     0,     0,     0,
-       0,     0,     0,     0,     0,     0,     0,     0,     0,     0,
-       0,     0,     0,     0,     0,     0,     0,     0,     0,     0,
-       0,     0,     0,     0,     0,     0,     0,     0,     0,     0,
-       0,     0,     0,     0,     0,     0,     0,     0,     0,     0,
-       0,     0,     0,     0,     0,     0,     0,     0,     0,     0,
-       0,     0,     0,     0,     0,     0,     0,     0,     0,     0,
-       0,     0,     0,     0,     0,     0,     0,     0,     0,     0,
-       0,     0,     0,     0,     0,     0,     0,     0,     0,     0,
-       0,     0,     0,     0,     0,     0,     0,     0,     0,     0,
-       0,     0,     0,     0,     0,     0,     0,     0,     0,     0,
-       0,     0,     0,     0,     0,     0,     0,     0,     0,     0,
-       0,     0,     0,     0,     0,     0,     0,     0,     0,     0,
-       0,     0,     0,     0,     0,     0,     0,     0,     0,     0,
-       0,     0,     0,     0,     0,     0,     0,     0,     0,     0,
-       0,     0,     0,     0,     0,     0,     0,     0,     0,     0,
-       0,     0,     0,     0,     0,     0,     0,     0,     0,     0,
-       0,     0,     0,     0,     0,     0,     0,     0,     0,     0,
-       0,     0,     0,     0,     0,     0,     0,     0,     0,     0,
-       0,     0,     0,     0,     0,     0,     0,     0,     0,     0,
-       0,     0,     0,     0,     0,     0,     0,     0,     0,     0,
-       0,     0,     0,     0,     0,     0,     0,     0,     0,     0,
-       0,     0,     0,     0,     0,     0,     0,     0,     0,     0,
-       0,     0,     0,     0,     0,     0,     0,     0,     0,     0,
-       0,     0,     0,     0,     0,     0,     0,     0,     0,     0,
-       0,     0,     0,     0,     0,     0,     0,     0,     0,     0,
-       0,     0,     0,     0,     0,     0,     0,     0,     0,     0,
-       0,     0,     0,     0,     0,     0,     0,     0,     0,     0,
-       0,     0,     0,     0,     0,     0,     0,     0,     0,     0,
-       0,     0,     0,     0,     0,     0,     0,     0,     0,     0,
-       0,     0,     0,     0,     0,     0,     0,     0,     0,     0,
-       0,     0,     0,     0,     0,     0,     0,     0,     0,     0,
-       0,     0,     0,     0,     0,     0,     0,     0,     0,     0,
-       0,     0,     0,     0,     0,     0,     0,     0,     0,     0,
-       0,     0,     0,     0,     0,     0,     0,     0,     0,     0,
-       0,     0,     0,     0,     0,     0,     0,     0,     0,     0,
-       0,     0,     0,     0,     0,     0,     0,     0,     0,     0,
-       0,     0,     0,     0,     0,     0,     0,     0,     0,     0,
-       0,     0,     0,     0,     0,     0,     0,     0,     0,     0,
-       0,     0,     0,     0,     0,     0,     0,     0,     0,     0,
-       0,     0,     0,     0,     0,     0,     0,     0,     0,     0,
-       0,     0,     0,     0,     0,     0,     0,     0,     0,     0,
-       0,     0,     0,     0,     0,     0,     0,     0,     0,     0,
-       0,     0,     0,     0,     0,     0,     0,     0,     0,     0,
-       0,     0,     0,     0,     0,     0,     0,     0,     0,     0,
-       0,     0,     0,     0,     0,     0,     0,     0,     0,     0,
-       0,     0,     0,     0,     0,     0,     0,     0,     0,     0,
-       0,     0,     0,     0,     0,     0,     0,     0,     0,     0,
-       0,     0,     0,     0,     0,     0,     0,     0,     0,     0,
-       0,     0,     0,     0,     0,     0,     0,     0,     0,     0,
-       0,     0,     0,     0,     0,     0,     0,     0,     0,     0,
-       0,     0,     0,     0,     0,     0,     0,     0,     0,     0,
-       0,     0,     0,     0,     0,     0,     0,     0,     0,     0,
-       0,     0,     0,     0,     0,     0,     0,     0,     0,     0,
-       0,     0,     0,     0,     0,     0,     0,     0,     0,     0,
-       0,     0,     0,     0,     0,     0,     0,     0,     0,     0,
-<<<<<<< HEAD
-       0,     0,     0,     0,     0,     0,     0,     0,     0,     0,
-       0,     0,     0,     0,     0,     0,     0,     0,     0,     0,
-       0,     0,     0,     0,     0,     0,     0,     0,     0,     0,
-       0,     0,     0,     0,     0,     0,     0,     0,     0,     0,
-       0,     0,     0,     0,     0,     0,     0,     0,     0,     0,
-       0,     0,     0
-=======
-       0,     0
->>>>>>> a037f794
+       0,     0,     0,     0,     0,     1,     3,     0,     0,     0,
+       0,     0,     0,     0,     0,     0,     0,     0,     0,     0,
+       0,     0,     0,     0,     0,     0,     0,     0,     0,     0,
+       0,     0,     0,     0,     0,     0,     0,     0,     0,     0,
+       0,     0,     0,     0,     0,     0,     0,     0,     0,     0,
+       0,     0,     0,     0,     0,     0,     0,     0,     0,     0,
+       0,     0,     0,     0,     0,     0,     0,     0,     0,     0,
+       0,     0,     0,     0,     0,     0,     0,     0,     0,     0,
+       0,     0,     0,     0,     0,     0,     0,     0,     0,     0,
+       0,     0,     0,     0,     0,     0,     0,     0,     0,     0,
+       0,     0,     5,     7,     0,     0,     0,     0,     0,     0,
+       0,     0,     0,     0,     0,     0,     0,     0,     0,     0,
+       0,     0,     0,     0,     0,     0,     0,     0,     0,     0,
+       0,     0,     0,     0,     0,     0,     0,     0,     0,     0,
+       0,     0,     0,     0,     0,     0,     0,     0,     0,     0,
+       0,     0,     0,     0,     0,     0,     0,     0,     0,     0,
+       0,     0,     0,     0,     0,     0,     0,     0,     0,     0,
+       0,     0,     0,     0,     0,     0,     0,     0,     0,     0,
+       0,     0,     0,     0,     0,     0,     0,     0,     0,     0,
+       0,     0,     0,     0,     0,     0,     0,     0,     0,     0,
+       0,     0,     0,     0,     0,     0,     0,     0,     0,     0,
+       0,     0,     0,     0,     0,     0,     0,     0,     0,     0,
+       0,     0,     0,     0,     0,     0,     0,     0,     0,     0,
+       0,     0,     0,     0,     0,     0,     0,     0,     0,     0,
+       0,     0,     0,     0,     0,     0,     0,     0,     0,     0,
+       0,     0,     0,     0,     0,     0,     0,     0,     0,     0,
+       0,     0,     0,     0,     0,     0,     0,     0,     0,     0,
+       0,     0,     0,     0,     0,     0,     0,     0,     0,     0,
+       0,     0,     0,     0,     0,     0,     0,     0,     0,     0,
+       0,     0,     0,     0,     0,     0,     0,     0,     0,     0,
+       0,     0,     0,     0,     0,     0,     0,     0,     0,     0,
+       0,     0,     0,     0,     0,     0,     0,     0,     0,     0,
+       0,     0,     0,     0,     0,     0,     0,     0,     0,     0,
+       0,     0,     0,     0,     0,     0,     0,     0,     0,     0,
+       0,     0,     0,     0,     0,     0,     0,     0,     0,     0,
+       0,     0,     0,     0,     0,     0,     0,     0,     0,     0,
+       0,     0,     0,     0,     0,     0,     0,     0,     0,     0,
+       0,     0,     0,     0,     0,     0,     0,     0,     0,     0,
+       0,     0,     0,     0,     0,     0,     0,     0,     0,     0,
+       0,     0,     0,     0,     0,     0,     0,     0,     0,     0,
+       0,     0,     0,     0,     0,     0,     0,     0,     0,     0,
+       0,     0,     0,     0,     0,     0,     0,     0,     0,     0,
+       0,     0,     0,     0,     0,     0,     0,     0,     0,     0,
+       0,     0,     0,     0,     0,     0,     0,     0,     0,     0,
+       0,     0,     0,     0,     0,     0,     0,     0,     0,     0,
+       0,     0,     0,     0,     0,     0,     0,     0,     0,     0,
+       0,     0,     0,     0,     0,     0,     0,     0,     0,     0,
+       0,     0,     0,     0,     0,     0,     0,     0,     0,     0,
+       0,     0,     0,     0,     0,     0,     0,     0,     0,     0,
+       0,     0,     0,     0,     0,     0,     0,     0,     0,     0,
+       0,     0,     0,     0,     0,     0,     0,     0,     0,     0,
+       0,     0,     0,     0,     0,     0,     0,     0,     0,     0,
+       0,     0,     0,     0,     0,     0,     0,     0,     0,     0,
+       0,     0,     0,     0,     0,     0,     0,     0,     0,     0,
+       0,     0,     0,     0,     0,     0,     0,     0,     0,     0,
+       0,     0,     0,     0,     0,     0,     0,     0,     0,     0,
+       0,     0,     0,     0,     0,     0,     0,     0,     0,     0,
+       0,     0,     0,     0,     0,     0,     0,     0,     0,     0,
+       0,     0,     0,     0,     0,     0,     0,     0,     0,     0,
+       0,     0,     0,     0,     0,     0,     0,     0,     0,     0,
+       0,     0,     0,     0,     0,     0,     0,     0,     0,     0,
+       0,     0,     0,     0,     0,     0,     0,     0,     0,     0,
+       0,     0,     0,     0,     0,     0,     0,     0,     0,     0,
+       0,     0,     0,     0,     0,     0,     0,     0,     0,     0,
+       0,     0,     0,     0,     0,     0,     0,     0,     0,     0,
+       0,     0,     0,     0,     0,     0,     0,     0,     0,     0,
+       0,     0,     0,     0,     0,     0,     0,     0,     0,     0,
+       0,     0,     0,     0,     0,     0,     0,     0,     0,     0,
+       0,     0,     0,     0,     0,     0,     0,     0,     0,     0,
+       0,     0,     0,     0,     0,     0,     0,     0,     0,     0,
+       0,     0,     0,     0,     0,     0,     0,     0,     0,     0,
+       0,     0,     0,     0,     0,     0,     0,     0,     0,     0,
+       0,     0,     0,     0,     0,     0,     0,     0,     0,     0,
+       0,     0,     0,     0,     0,     0,     0,     0,     0,     0,
+       0,     0,     0,     0,     0,     0,     0,     0,     0,     0,
+       0,     0,     0,     0,     0,     0,     0,     0,     0,     0,
+       0,     0,     0,     0,     0,     0,     0,     0,     0,     0,
+       0,     0,     0,     0,     0,     0,     0,     0,     0,     0,
+       0,     0,     0,     0,     0,     0,     0,     0,     0,     0,
+       0,     0,     0,     0,     0,     0,     0,     0,     0,     0,
+       0,     0,     0,     0,     0,     0,     0,     0,     0,     0,
+       0,     0,     0,     0,     0,     0,     0,     0,     0,     0,
+       0,     0,     0,     0,     0,     0,     0,     0,     0,     0,
+       0,     0,     0,     0,     0,     0,     0,     0,     0,     0,
+       0,     0,     0,     0,     0,     0,     0,     0,     0,     0,
+       0,     0,     0,     0,     0,     0,     0,     0,     0,     0,
+       0,     0,     0,     0,     0,     0,     0,     0,     0,     0,
+       0,     0,     0,     0,     0,     0,     0,     0,     0,     0,
+       0,     0,     0,     0,     0,     0,     0,     0,     0,     0,
+       0,     0,     0,     0,     0,     0,     0,     0,     0,     0,
+       0,     0,     0,     0,     0,     0,     0,     0,     0,     0,
+       0,     0,     0,     0,     0,     0,     0,     0,     0,     0,
+       0,     0,     0,     0,     0,     0,     0,     0,     0,     0,
+       0,     0,     0,     0,     0,     0,     0,     0,     0,     0,
+       0,     0,     0,     0,     0,     0,     0,     0,     0,     0,
+       0,     0,     0,     0,     0,     0,     0,     0,     0,     0,
+       0,     0,     0,     0,     0,     0,     0,     0,     0,     0,
+       0,     0,     0,     0,     0,     0,     0,     0,     0,     0,
+       0,     0,     0,     0,     0,     0,     0,     0,     0,     0,
+       0,     0,     0,     0,     0,     0,     0,     0,     0,     0,
+       0,     0,     0,     0,     0,     0,     0,     0,     0,     0,
+       0,     0,     0,     0,     0,     0,     0,     0,     0,     0,
+       0,     0,     0,     0,     0,     0,     0,     0,     0,     0,
+       0,     0,     0,     0,     0,     0,     0,     0,     0,     0,
+       0,     0,     0,     0,     0,     0,     0,     0,     0,     0,
+       0,     0,     0,     0,     0,     0,     0,     0,     0,     0,
+       0,     0,     0,     0,     0,     0,     0,     0,     0,     0,
+       0,     0,     0,     0,     0,     0,     0,     0,     0,     0,
+       0,     0,     0,     0,     0,     0,     0,     0,     0,     0,
+       0,     0,     0,     0,     0,     0,     0,     0,     0,     0,
+       0,     0,     0,     0,     0,     0,     0,     0,     0,     0,
+       0,     0,     0,     0,     0,     0,     0,     0,     0,     0,
+       0,     0,     0,     0,     0,     0,     0,     0,     0,     0,
+       0,     0,     0,     0,     0,     0,     0,     0,     0,     0,
+       0,     0,     0,     0,     0,     0,     0,     0,     0,     0,
+       0,     0,     0,     0,     0,     0,     0,     0,     0,     0,
+       0,     0,     0,     0,     0,     0,     0,     0,     0,     0,
+       0,     0,     0,     0,     0,     0,     0,     0,     0,     0,
+       0,     0,     0,     0,     0,     0,     0,     0,     0,     0,
+       0,     0,     0,     0,     0,     0,     0,     0,     0,     0,
+       0,     0,     0,     0,     0,     0,     0,     0,     0,     0,
+       0,     0,     0,     0,     0,     0,     0,     0,     0,     0,
+       0,     0,     0,     0,     0,     0,     0,     0,     0,     0,
+       0,     0,     0,     0,     0,     0,     0,     0,     0,     0,
+       0,     0,     0,     0,     0,     0,     0,     0,     0,     0,
+       0,     0,     0,     0,     0,     0,     0,     0,     0,     0,
+       0,     0,     0,     0,     0,     0,     0,     0,     0,     0,
+       0,     0,     0,     0,     0,     0,     0,     0,     0,     0,
+       0,     0,     0,     0,     0,     0,     0,     0,     0,     0,
+       0,     0,     0,     0,     0,     0,     0,     0,     0,     0,
+       0,     0,     0,     0,     0,     0,     0,     0,     0,     0,
+       0,     0,     0,     0,     0,     0,     0,     0,     0,     0,
+       0,     0,     0,     0,     0,     0,     0,     0,     0,     0,
+       0,     0,     0,     0,     0,     0,     0,     0,     0,     0,
+       0,     0,     0,     0,     0,     0,     0,     0,     0,     0,
+       0,     0,     0,     0,     0,     0,     0,     0,     0,     0,
+       0,     0,     0,     0,     0,     0,     0,     0,     0,     0,
+       0,     0,     0,     0,     0,     0,     0,     0,     0,     0,
+       0,     0,     0,     0,     0,     0,     0,     0,     0,     0,
+       0,     0,     0,     0,     0,     0,     0,     0,     0,     0,
+       0,     0,     0,     0,     0,     0,     0,     0,     0,     0,
+       0,     0,     0,     0,     0,     0,     0,     0,     0,     0,
+       0,     0,     0,     0,     0,     0,     0,     0,     0,     0,
+       0,     0,     0,     0,     0,     0,     0,     0,     0,     0,
+       0,     0,     0,     0,     0,     0,     0,     0,     0,     0,
+       0,     0,     0,     0,     0,     0,     0,     0,     0,     0,
+       0,     0,     0,     0,     0,     0,     0,     0,     0,     0,
+       0,     0,     0,     0,     0,     0,     0,     0,     0,     0,
+       0,     0,     0,     0,     0,     0,     0,     0,     0,     0,
+       0,     0,     0,     0,     0,     0,     0,     0,     0,     0,
+       0,     0,     0,     0,     0,     0,     0,     0,     0,     0,
+       0,     0,     0,     0,     0,     0,     0,     0,     0,     0,
+       0,     0,     0,     0,     0,     0,     0,     0,     0,     0,
+       0,     0,     0,     0,     0,     0,     0,     0,     0,     0,
+       0,     0,     0,     0,     0,     0,     0,     0,     0,     0,
+       0,     0,     0,     0,     0,     0,     0,     0
 };
 
 /* YYCONFL[I] -- lists of conflicting rule numbers, each terminated by
@@ -2092,361 +1561,217 @@
         case 3:
 #line 118 "src/syntax.y" // glr.c:816
     {((*yyvalp)) = setNext((((yyGLRStackItem const *)yyvsp)[YYFILL (-2)].yystate.yysemantics.yysval), (((yyGLRStackItem const *)yyvsp)[YYFILL (-1)].yystate.yysemantics.yysval));}
-<<<<<<< HEAD
-#line 1541 "src/parser.cpp" // glr.c:816
-=======
-#line 1520 "src/parser.cpp" // glr.c:816
->>>>>>> a037f794
+#line 1565 "src/parser.cpp" // glr.c:816
     break;
 
   case 4:
 #line 119 "src/syntax.y" // glr.c:816
     {((*yyvalp)) = setNext((((yyGLRStackItem const *)yyvsp)[YYFILL (-1)].yystate.yysemantics.yysval), (((yyGLRStackItem const *)yyvsp)[YYFILL (0)].yystate.yysemantics.yysval));}
-<<<<<<< HEAD
-#line 1547 "src/parser.cpp" // glr.c:816
-=======
-#line 1526 "src/parser.cpp" // glr.c:816
->>>>>>> a037f794
+#line 1571 "src/parser.cpp" // glr.c:816
     break;
 
   case 5:
 #line 120 "src/syntax.y" // glr.c:816
     {((*yyvalp)) = setRoot((((yyGLRStackItem const *)yyvsp)[YYFILL (-1)].yystate.yysemantics.yysval));}
-<<<<<<< HEAD
-#line 1553 "src/parser.cpp" // glr.c:816
-=======
-#line 1532 "src/parser.cpp" // glr.c:816
->>>>>>> a037f794
+#line 1577 "src/parser.cpp" // glr.c:816
     break;
 
   case 6:
 #line 121 "src/syntax.y" // glr.c:816
     {((*yyvalp)) = setRoot((((yyGLRStackItem const *)yyvsp)[YYFILL (0)].yystate.yysemantics.yysval));}
-<<<<<<< HEAD
-#line 1559 "src/parser.cpp" // glr.c:816
-=======
-#line 1538 "src/parser.cpp" // glr.c:816
->>>>>>> a037f794
+#line 1583 "src/parser.cpp" // glr.c:816
     break;
 
   case 21:
 #line 149 "src/syntax.y" // glr.c:816
     {((*yyvalp)) = (Node*)lextxt;}
-<<<<<<< HEAD
-#line 1565 "src/parser.cpp" // glr.c:816
-=======
-#line 1544 "src/parser.cpp" // glr.c:816
->>>>>>> a037f794
+#line 1589 "src/parser.cpp" // glr.c:816
     break;
 
   case 22:
 #line 152 "src/syntax.y" // glr.c:816
     {((*yyvalp)) = (Node*)lextxt;}
-<<<<<<< HEAD
-#line 1571 "src/parser.cpp" // glr.c:816
-=======
-#line 1550 "src/parser.cpp" // glr.c:816
->>>>>>> a037f794
+#line 1595 "src/parser.cpp" // glr.c:816
     break;
 
   case 23:
 #line 155 "src/syntax.y" // glr.c:816
     {((*yyvalp)) = mkIntLitNode(lextxt);}
-<<<<<<< HEAD
-#line 1577 "src/parser.cpp" // glr.c:816
-=======
-#line 1556 "src/parser.cpp" // glr.c:816
->>>>>>> a037f794
+#line 1601 "src/parser.cpp" // glr.c:816
     break;
 
   case 24:
 #line 158 "src/syntax.y" // glr.c:816
     {((*yyvalp)) = mkFltLitNode(lextxt);}
-<<<<<<< HEAD
-#line 1583 "src/parser.cpp" // glr.c:816
-=======
-#line 1562 "src/parser.cpp" // glr.c:816
->>>>>>> a037f794
+#line 1607 "src/parser.cpp" // glr.c:816
     break;
 
   case 25:
 #line 161 "src/syntax.y" // glr.c:816
     {((*yyvalp)) = mkStrLitNode(lextxt);}
-<<<<<<< HEAD
-#line 1589 "src/parser.cpp" // glr.c:816
-=======
-#line 1568 "src/parser.cpp" // glr.c:816
->>>>>>> a037f794
+#line 1613 "src/parser.cpp" // glr.c:816
     break;
 
   case 26:
 #line 164 "src/syntax.y" // glr.c:816
     {((*yyvalp)) = mkTypeNode(TT_I8,  (char*)"");}
-<<<<<<< HEAD
-#line 1595 "src/parser.cpp" // glr.c:816
-=======
-#line 1574 "src/parser.cpp" // glr.c:816
->>>>>>> a037f794
+#line 1619 "src/parser.cpp" // glr.c:816
     break;
 
   case 27:
 #line 165 "src/syntax.y" // glr.c:816
     {((*yyvalp)) = mkTypeNode(TT_I16, (char*)"");}
-<<<<<<< HEAD
-#line 1601 "src/parser.cpp" // glr.c:816
-=======
-#line 1580 "src/parser.cpp" // glr.c:816
->>>>>>> a037f794
+#line 1625 "src/parser.cpp" // glr.c:816
     break;
 
   case 28:
 #line 166 "src/syntax.y" // glr.c:816
     {((*yyvalp)) = mkTypeNode(TT_I32, (char*)"");}
-<<<<<<< HEAD
-#line 1607 "src/parser.cpp" // glr.c:816
-=======
-#line 1586 "src/parser.cpp" // glr.c:816
->>>>>>> a037f794
+#line 1631 "src/parser.cpp" // glr.c:816
     break;
 
   case 29:
 #line 167 "src/syntax.y" // glr.c:816
     {((*yyvalp)) = mkTypeNode(TT_I64, (char*)"");}
-<<<<<<< HEAD
-#line 1613 "src/parser.cpp" // glr.c:816
-=======
-#line 1592 "src/parser.cpp" // glr.c:816
->>>>>>> a037f794
+#line 1637 "src/parser.cpp" // glr.c:816
     break;
 
   case 30:
 #line 168 "src/syntax.y" // glr.c:816
     {((*yyvalp)) = mkTypeNode(TT_U8,  (char*)"");}
-<<<<<<< HEAD
-#line 1619 "src/parser.cpp" // glr.c:816
-=======
-#line 1598 "src/parser.cpp" // glr.c:816
->>>>>>> a037f794
+#line 1643 "src/parser.cpp" // glr.c:816
     break;
 
   case 31:
 #line 169 "src/syntax.y" // glr.c:816
     {((*yyvalp)) = mkTypeNode(TT_U16, (char*)"");}
-<<<<<<< HEAD
-#line 1625 "src/parser.cpp" // glr.c:816
-=======
-#line 1604 "src/parser.cpp" // glr.c:816
->>>>>>> a037f794
+#line 1649 "src/parser.cpp" // glr.c:816
     break;
 
   case 32:
 #line 170 "src/syntax.y" // glr.c:816
     {((*yyvalp)) = mkTypeNode(TT_U32, (char*)"");}
-<<<<<<< HEAD
-#line 1631 "src/parser.cpp" // glr.c:816
-=======
-#line 1610 "src/parser.cpp" // glr.c:816
->>>>>>> a037f794
+#line 1655 "src/parser.cpp" // glr.c:816
     break;
 
   case 33:
 #line 171 "src/syntax.y" // glr.c:816
     {((*yyvalp)) = mkTypeNode(TT_U64, (char*)"");}
-<<<<<<< HEAD
-#line 1637 "src/parser.cpp" // glr.c:816
-=======
-#line 1616 "src/parser.cpp" // glr.c:816
->>>>>>> a037f794
+#line 1661 "src/parser.cpp" // glr.c:816
     break;
 
   case 34:
 #line 172 "src/syntax.y" // glr.c:816
     {((*yyvalp)) = mkTypeNode(TT_Isz, (char*)"");}
-<<<<<<< HEAD
-#line 1643 "src/parser.cpp" // glr.c:816
-=======
-#line 1622 "src/parser.cpp" // glr.c:816
->>>>>>> a037f794
+#line 1667 "src/parser.cpp" // glr.c:816
     break;
 
   case 35:
 #line 173 "src/syntax.y" // glr.c:816
     {((*yyvalp)) = mkTypeNode(TT_Usz, (char*)"");}
-<<<<<<< HEAD
-#line 1649 "src/parser.cpp" // glr.c:816
-=======
-#line 1628 "src/parser.cpp" // glr.c:816
->>>>>>> a037f794
+#line 1673 "src/parser.cpp" // glr.c:816
     break;
 
   case 36:
 #line 174 "src/syntax.y" // glr.c:816
     {((*yyvalp)) = mkTypeNode(TT_F16, (char*)"");}
-<<<<<<< HEAD
-#line 1655 "src/parser.cpp" // glr.c:816
-=======
-#line 1634 "src/parser.cpp" // glr.c:816
->>>>>>> a037f794
+#line 1679 "src/parser.cpp" // glr.c:816
     break;
 
   case 37:
 #line 175 "src/syntax.y" // glr.c:816
     {((*yyvalp)) = mkTypeNode(TT_F32, (char*)"");}
-<<<<<<< HEAD
-#line 1661 "src/parser.cpp" // glr.c:816
-=======
-#line 1640 "src/parser.cpp" // glr.c:816
->>>>>>> a037f794
+#line 1685 "src/parser.cpp" // glr.c:816
     break;
 
   case 38:
 #line 176 "src/syntax.y" // glr.c:816
     {((*yyvalp)) = mkTypeNode(TT_F64, (char*)"");}
-<<<<<<< HEAD
-#line 1667 "src/parser.cpp" // glr.c:816
-=======
-#line 1646 "src/parser.cpp" // glr.c:816
->>>>>>> a037f794
+#line 1691 "src/parser.cpp" // glr.c:816
     break;
 
   case 39:
 #line 177 "src/syntax.y" // glr.c:816
     {((*yyvalp)) = mkTypeNode(TT_C8,  (char*)"");}
-<<<<<<< HEAD
-#line 1673 "src/parser.cpp" // glr.c:816
-=======
-#line 1652 "src/parser.cpp" // glr.c:816
->>>>>>> a037f794
+#line 1697 "src/parser.cpp" // glr.c:816
     break;
 
   case 40:
 #line 178 "src/syntax.y" // glr.c:816
     {((*yyvalp)) = mkTypeNode(TT_C32, (char*)"");}
-<<<<<<< HEAD
-#line 1679 "src/parser.cpp" // glr.c:816
-=======
-#line 1658 "src/parser.cpp" // glr.c:816
->>>>>>> a037f794
+#line 1703 "src/parser.cpp" // glr.c:816
     break;
 
   case 41:
 #line 179 "src/syntax.y" // glr.c:816
     {((*yyvalp)) = mkTypeNode(TT_Bool, (char*)"");}
-<<<<<<< HEAD
-#line 1685 "src/parser.cpp" // glr.c:816
-=======
-#line 1664 "src/parser.cpp" // glr.c:816
->>>>>>> a037f794
+#line 1709 "src/parser.cpp" // glr.c:816
     break;
 
   case 42:
 #line 180 "src/syntax.y" // glr.c:816
     {((*yyvalp)) = mkTypeNode(TT_Void, (char*)"");}
-<<<<<<< HEAD
-#line 1691 "src/parser.cpp" // glr.c:816
-=======
-#line 1670 "src/parser.cpp" // glr.c:816
->>>>>>> a037f794
+#line 1715 "src/parser.cpp" // glr.c:816
     break;
 
   case 43:
 #line 181 "src/syntax.y" // glr.c:816
     {((*yyvalp)) = mkTypeNode(TT_Data, (char*)(((yyGLRStackItem const *)yyvsp)[YYFILL (0)].yystate.yysemantics.yysval));}
-<<<<<<< HEAD
-#line 1697 "src/parser.cpp" // glr.c:816
-=======
-#line 1676 "src/parser.cpp" // glr.c:816
->>>>>>> a037f794
+#line 1721 "src/parser.cpp" // glr.c:816
     break;
 
   case 44:
 #line 182 "src/syntax.y" // glr.c:816
     {((*yyvalp)) = mkTypeNode(TT_TypeVar, (char*)(((yyGLRStackItem const *)yyvsp)[YYFILL (-1)].yystate.yysemantics.yysval));}
-<<<<<<< HEAD
-#line 1703 "src/parser.cpp" // glr.c:816
-=======
-#line 1682 "src/parser.cpp" // glr.c:816
->>>>>>> a037f794
+#line 1727 "src/parser.cpp" // glr.c:816
     break;
 
   case 45:
 #line 187 "src/syntax.y" // glr.c:816
     {((*yyvalp)) = mkTypeNode(TT_Ptr,  (char*)"", (((yyGLRStackItem const *)yyvsp)[YYFILL (-1)].yystate.yysemantics.yysval));}
-<<<<<<< HEAD
-#line 1709 "src/parser.cpp" // glr.c:816
-=======
-#line 1688 "src/parser.cpp" // glr.c:816
->>>>>>> a037f794
+#line 1733 "src/parser.cpp" // glr.c:816
     break;
 
   case 46:
 #line 188 "src/syntax.y" // glr.c:816
     {((*yyvalp)) = mkTypeNode(TT_Array,(char*)"", (((yyGLRStackItem const *)yyvsp)[YYFILL (-2)].yystate.yysemantics.yysval));}
-<<<<<<< HEAD
-#line 1715 "src/parser.cpp" // glr.c:816
-=======
-#line 1694 "src/parser.cpp" // glr.c:816
->>>>>>> a037f794
+#line 1739 "src/parser.cpp" // glr.c:816
     break;
 
   case 47:
 #line 189 "src/syntax.y" // glr.c:816
     {((*yyvalp)) = mkTypeNode(TT_Func, (char*)"", (((yyGLRStackItem const *)yyvsp)[YYFILL (-3)].yystate.yysemantics.yysval));}
-<<<<<<< HEAD
-#line 1721 "src/parser.cpp" // glr.c:816
-=======
-#line 1700 "src/parser.cpp" // glr.c:816
->>>>>>> a037f794
+#line 1745 "src/parser.cpp" // glr.c:816
     break;
 
   case 48:
 #line 190 "src/syntax.y" // glr.c:816
     {((*yyvalp)) = mkTypeNode(TT_Func, (char*)"", (((yyGLRStackItem const *)yyvsp)[YYFILL (-2)].yystate.yysemantics.yysval));}
-<<<<<<< HEAD
-#line 1727 "src/parser.cpp" // glr.c:816
-=======
-#line 1706 "src/parser.cpp" // glr.c:816
->>>>>>> a037f794
+#line 1751 "src/parser.cpp" // glr.c:816
     break;
 
   case 49:
 #line 191 "src/syntax.y" // glr.c:816
     {((*yyvalp)) = (((yyGLRStackItem const *)yyvsp)[YYFILL (-1)].yystate.yysemantics.yysval);}
-<<<<<<< HEAD
-#line 1733 "src/parser.cpp" // glr.c:816
-=======
-#line 1712 "src/parser.cpp" // glr.c:816
->>>>>>> a037f794
+#line 1757 "src/parser.cpp" // glr.c:816
     break;
 
   case 50:
 #line 192 "src/syntax.y" // glr.c:816
     {((*yyvalp)) = (((yyGLRStackItem const *)yyvsp)[YYFILL (0)].yystate.yysemantics.yysval);}
-<<<<<<< HEAD
-#line 1739 "src/parser.cpp" // glr.c:816
-=======
-#line 1718 "src/parser.cpp" // glr.c:816
->>>>>>> a037f794
+#line 1763 "src/parser.cpp" // glr.c:816
     break;
 
   case 51:
 #line 195 "src/syntax.y" // glr.c:816
     {((*yyvalp)) = setNext((((yyGLRStackItem const *)yyvsp)[YYFILL (-2)].yystate.yysemantics.yysval), (((yyGLRStackItem const *)yyvsp)[YYFILL (0)].yystate.yysemantics.yysval));}
-<<<<<<< HEAD
-#line 1745 "src/parser.cpp" // glr.c:816
-=======
-#line 1724 "src/parser.cpp" // glr.c:816
->>>>>>> a037f794
+#line 1769 "src/parser.cpp" // glr.c:816
     break;
 
   case 53:
 #line 197 "src/syntax.y" // glr.c:816
     {((*yyvalp)) = setRoot((((yyGLRStackItem const *)yyvsp)[YYFILL (0)].yystate.yysemantics.yysval));}
-<<<<<<< HEAD
-#line 1751 "src/parser.cpp" // glr.c:816
-=======
-#line 1730 "src/parser.cpp" // glr.c:816
->>>>>>> a037f794
+#line 1775 "src/parser.cpp" // glr.c:816
     break;
 
   case 54:
@@ -2458,1597 +1783,881 @@
                             ((*yyvalp)) = mkTypeNode(TT_Tuple, (char*)"", tmp);
                         }
                        }
-<<<<<<< HEAD
-#line 1763 "src/parser.cpp" // glr.c:816
-=======
-#line 1742 "src/parser.cpp" // glr.c:816
->>>>>>> a037f794
+#line 1787 "src/parser.cpp" // glr.c:816
     break;
 
   case 55:
 #line 209 "src/syntax.y" // glr.c:816
     {((*yyvalp)) = mkModNode(Tok_Pub);}
-<<<<<<< HEAD
-#line 1769 "src/parser.cpp" // glr.c:816
-=======
-#line 1748 "src/parser.cpp" // glr.c:816
->>>>>>> a037f794
+#line 1793 "src/parser.cpp" // glr.c:816
     break;
 
   case 56:
 #line 210 "src/syntax.y" // glr.c:816
     {((*yyvalp)) = mkModNode(Tok_Pri);}
-<<<<<<< HEAD
-#line 1775 "src/parser.cpp" // glr.c:816
-=======
-#line 1754 "src/parser.cpp" // glr.c:816
->>>>>>> a037f794
+#line 1799 "src/parser.cpp" // glr.c:816
     break;
 
   case 57:
 #line 211 "src/syntax.y" // glr.c:816
     {((*yyvalp)) = mkModNode(Tok_Pro);}
-<<<<<<< HEAD
-#line 1781 "src/parser.cpp" // glr.c:816
-=======
-#line 1760 "src/parser.cpp" // glr.c:816
->>>>>>> a037f794
+#line 1805 "src/parser.cpp" // glr.c:816
     break;
 
   case 58:
 #line 212 "src/syntax.y" // glr.c:816
     {((*yyvalp)) = mkModNode(Tok_Raw);}
-<<<<<<< HEAD
-#line 1787 "src/parser.cpp" // glr.c:816
-=======
-#line 1766 "src/parser.cpp" // glr.c:816
->>>>>>> a037f794
+#line 1811 "src/parser.cpp" // glr.c:816
     break;
 
   case 59:
 #line 213 "src/syntax.y" // glr.c:816
     {((*yyvalp)) = mkModNode(Tok_Const);}
-<<<<<<< HEAD
-#line 1793 "src/parser.cpp" // glr.c:816
-=======
-#line 1772 "src/parser.cpp" // glr.c:816
->>>>>>> a037f794
+#line 1817 "src/parser.cpp" // glr.c:816
     break;
 
   case 60:
 #line 214 "src/syntax.y" // glr.c:816
     {((*yyvalp)) = mkModNode(Tok_Ext);}
-<<<<<<< HEAD
-#line 1799 "src/parser.cpp" // glr.c:816
-=======
-#line 1778 "src/parser.cpp" // glr.c:816
->>>>>>> a037f794
+#line 1823 "src/parser.cpp" // glr.c:816
     break;
 
   case 61:
 #line 215 "src/syntax.y" // glr.c:816
     {((*yyvalp)) = mkModNode(Tok_Noinit);}
-<<<<<<< HEAD
-#line 1805 "src/parser.cpp" // glr.c:816
-=======
-#line 1784 "src/parser.cpp" // glr.c:816
->>>>>>> a037f794
+#line 1829 "src/parser.cpp" // glr.c:816
     break;
 
   case 62:
 #line 216 "src/syntax.y" // glr.c:816
     {((*yyvalp)) = mkModNode(Tok_Pathogen);}
-<<<<<<< HEAD
-#line 1811 "src/parser.cpp" // glr.c:816
-=======
-#line 1790 "src/parser.cpp" // glr.c:816
->>>>>>> a037f794
+#line 1835 "src/parser.cpp" // glr.c:816
     break;
 
   case 63:
 #line 219 "src/syntax.y" // glr.c:816
     {((*yyvalp)) = setNext((((yyGLRStackItem const *)yyvsp)[YYFILL (-1)].yystate.yysemantics.yysval), (((yyGLRStackItem const *)yyvsp)[YYFILL (0)].yystate.yysemantics.yysval));}
-<<<<<<< HEAD
-#line 1817 "src/parser.cpp" // glr.c:816
-=======
-#line 1796 "src/parser.cpp" // glr.c:816
->>>>>>> a037f794
+#line 1841 "src/parser.cpp" // glr.c:816
     break;
 
   case 64:
 #line 220 "src/syntax.y" // glr.c:816
     {((*yyvalp)) = setRoot((((yyGLRStackItem const *)yyvsp)[YYFILL (0)].yystate.yysemantics.yysval));}
-<<<<<<< HEAD
-#line 1823 "src/parser.cpp" // glr.c:816
-=======
-#line 1802 "src/parser.cpp" // glr.c:816
->>>>>>> a037f794
+#line 1847 "src/parser.cpp" // glr.c:816
     break;
 
   case 65:
 #line 223 "src/syntax.y" // glr.c:816
     {((*yyvalp)) = getRoot();}
-<<<<<<< HEAD
-#line 1829 "src/parser.cpp" // glr.c:816
-=======
-#line 1808 "src/parser.cpp" // glr.c:816
->>>>>>> a037f794
+#line 1853 "src/parser.cpp" // glr.c:816
     break;
 
   case 66:
 #line 227 "src/syntax.y" // glr.c:816
     {((*yyvalp)) = mkVarDeclNode((char*)(((yyGLRStackItem const *)yyvsp)[YYFILL (-2)].yystate.yysemantics.yysval), (((yyGLRStackItem const *)yyvsp)[YYFILL (-4)].yystate.yysemantics.yysval), (((yyGLRStackItem const *)yyvsp)[YYFILL (-3)].yystate.yysemantics.yysval), (((yyGLRStackItem const *)yyvsp)[YYFILL (0)].yystate.yysemantics.yysval));}
-<<<<<<< HEAD
-#line 1835 "src/parser.cpp" // glr.c:816
-=======
-#line 1814 "src/parser.cpp" // glr.c:816
->>>>>>> a037f794
+#line 1859 "src/parser.cpp" // glr.c:816
     break;
 
   case 67:
 #line 228 "src/syntax.y" // glr.c:816
     {((*yyvalp)) = mkVarDeclNode((char*)(((yyGLRStackItem const *)yyvsp)[YYFILL (0)].yystate.yysemantics.yysval), (((yyGLRStackItem const *)yyvsp)[YYFILL (-2)].yystate.yysemantics.yysval), (((yyGLRStackItem const *)yyvsp)[YYFILL (-1)].yystate.yysemantics.yysval),  0);}
-<<<<<<< HEAD
-#line 1841 "src/parser.cpp" // glr.c:816
-=======
-#line 1820 "src/parser.cpp" // glr.c:816
->>>>>>> a037f794
+#line 1865 "src/parser.cpp" // glr.c:816
     break;
 
   case 68:
 #line 229 "src/syntax.y" // glr.c:816
     {((*yyvalp)) = mkVarDeclNode((char*)(((yyGLRStackItem const *)yyvsp)[YYFILL (-2)].yystate.yysemantics.yysval), 0,  (((yyGLRStackItem const *)yyvsp)[YYFILL (-3)].yystate.yysemantics.yysval), (((yyGLRStackItem const *)yyvsp)[YYFILL (0)].yystate.yysemantics.yysval));}
-<<<<<<< HEAD
-#line 1847 "src/parser.cpp" // glr.c:816
-=======
-#line 1826 "src/parser.cpp" // glr.c:816
->>>>>>> a037f794
+#line 1871 "src/parser.cpp" // glr.c:816
     break;
 
   case 69:
 #line 230 "src/syntax.y" // glr.c:816
     {((*yyvalp)) = mkVarDeclNode((char*)(((yyGLRStackItem const *)yyvsp)[YYFILL (0)].yystate.yysemantics.yysval), 0,  (((yyGLRStackItem const *)yyvsp)[YYFILL (-1)].yystate.yysemantics.yysval),  0);}
-<<<<<<< HEAD
-#line 1853 "src/parser.cpp" // glr.c:816
+#line 1877 "src/parser.cpp" // glr.c:816
     break;
 
   case 70:
-#line 230 "src/syntax.y" // glr.c:816
+#line 231 "src/syntax.y" // glr.c:816
     {((*yyvalp)) = mkVarDeclNode((char*)(((yyGLRStackItem const *)yyvsp)[YYFILL (-3)].yystate.yysemantics.yysval), (((yyGLRStackItem const *)yyvsp)[YYFILL (-4)].yystate.yysemantics.yysval),  0, (((yyGLRStackItem const *)yyvsp)[YYFILL (0)].yystate.yysemantics.yysval));}
-#line 1859 "src/parser.cpp" // glr.c:816
+#line 1883 "src/parser.cpp" // glr.c:816
     break;
 
   case 71:
-#line 231 "src/syntax.y" // glr.c:816
+#line 232 "src/syntax.y" // glr.c:816
     {((*yyvalp)) = mkVarDeclNode((char*)(((yyGLRStackItem const *)yyvsp)[YYFILL (-2)].yystate.yysemantics.yysval), 0,   0, (((yyGLRStackItem const *)yyvsp)[YYFILL (0)].yystate.yysemantics.yysval));}
-#line 1865 "src/parser.cpp" // glr.c:816
-    break;
-
-  case 72:
-#line 234 "src/syntax.y" // glr.c:816
-    {((*yyvalp)) = mkLetBindingNode((char*)(((yyGLRStackItem const *)yyvsp)[YYFILL (-3)].yystate.yysemantics.yysval), (((yyGLRStackItem const *)yyvsp)[YYFILL (-4)].yystate.yysemantics.yysval), (((yyGLRStackItem const *)yyvsp)[YYFILL (-3)].yystate.yysemantics.yysval), (((yyGLRStackItem const *)yyvsp)[YYFILL (0)].yystate.yysemantics.yysval));}
-#line 1871 "src/parser.cpp" // glr.c:816
-    break;
-
-  case 73:
-#line 235 "src/syntax.y" // glr.c:816
-    {((*yyvalp)) = mkLetBindingNode((char*)(((yyGLRStackItem const *)yyvsp)[YYFILL (-3)].yystate.yysemantics.yysval), (((yyGLRStackItem const *)yyvsp)[YYFILL (-3)].yystate.yysemantics.yysval), 0,  (((yyGLRStackItem const *)yyvsp)[YYFILL (0)].yystate.yysemantics.yysval));}
-#line 1877 "src/parser.cpp" // glr.c:816
-    break;
-
-  case 74:
-#line 236 "src/syntax.y" // glr.c:816
-    {((*yyvalp)) = mkLetBindingNode((char*)(((yyGLRStackItem const *)yyvsp)[YYFILL (-2)].yystate.yysemantics.yysval), 0,  (((yyGLRStackItem const *)yyvsp)[YYFILL (-3)].yystate.yysemantics.yysval), (((yyGLRStackItem const *)yyvsp)[YYFILL (0)].yystate.yysemantics.yysval));}
-#line 1883 "src/parser.cpp" // glr.c:816
-    break;
-
-  case 75:
-#line 237 "src/syntax.y" // glr.c:816
-    {((*yyvalp)) = mkLetBindingNode((char*)(((yyGLRStackItem const *)yyvsp)[YYFILL (-2)].yystate.yysemantics.yysval), 0,  0,  (((yyGLRStackItem const *)yyvsp)[YYFILL (0)].yystate.yysemantics.yysval));}
 #line 1889 "src/parser.cpp" // glr.c:816
-    break;
-
-  case 76:
-#line 241 "src/syntax.y" // glr.c:816
-    {((*yyvalp)) = mkVarAssignNode((((yyGLRStackItem const *)yyvsp)[YYFILL (-2)].yystate.yysemantics.yysval), (((yyGLRStackItem const *)yyvsp)[YYFILL (0)].yystate.yysemantics.yysval));}
-#line 1895 "src/parser.cpp" // glr.c:816
-    break;
-
-  case 77:
-#line 242 "src/syntax.y" // glr.c:816
-    {((*yyvalp)) = mkVarAssignNode((((yyGLRStackItem const *)yyvsp)[YYFILL (-2)].yystate.yysemantics.yysval), mkBinOpNode('+', mkUnOpNode('@', (((yyGLRStackItem const *)yyvsp)[YYFILL (-2)].yystate.yysemantics.yysval)), (((yyGLRStackItem const *)yyvsp)[YYFILL (0)].yystate.yysemantics.yysval)));}
-#line 1901 "src/parser.cpp" // glr.c:816
-    break;
-
-  case 78:
-#line 243 "src/syntax.y" // glr.c:816
-    {((*yyvalp)) = mkVarAssignNode((((yyGLRStackItem const *)yyvsp)[YYFILL (-2)].yystate.yysemantics.yysval), mkBinOpNode('-', mkUnOpNode('@', (((yyGLRStackItem const *)yyvsp)[YYFILL (-2)].yystate.yysemantics.yysval)), (((yyGLRStackItem const *)yyvsp)[YYFILL (0)].yystate.yysemantics.yysval)));}
-#line 1907 "src/parser.cpp" // glr.c:816
-    break;
-
-  case 79:
-#line 244 "src/syntax.y" // glr.c:816
-    {((*yyvalp)) = mkVarAssignNode((((yyGLRStackItem const *)yyvsp)[YYFILL (-2)].yystate.yysemantics.yysval), mkBinOpNode('*', mkUnOpNode('@', (((yyGLRStackItem const *)yyvsp)[YYFILL (-2)].yystate.yysemantics.yysval)), (((yyGLRStackItem const *)yyvsp)[YYFILL (0)].yystate.yysemantics.yysval)));}
-#line 1913 "src/parser.cpp" // glr.c:816
-    break;
-
-  case 80:
-#line 245 "src/syntax.y" // glr.c:816
-    {((*yyvalp)) = mkVarAssignNode((((yyGLRStackItem const *)yyvsp)[YYFILL (-2)].yystate.yysemantics.yysval), mkBinOpNode('/', mkUnOpNode('@', (((yyGLRStackItem const *)yyvsp)[YYFILL (-2)].yystate.yysemantics.yysval)), (((yyGLRStackItem const *)yyvsp)[YYFILL (0)].yystate.yysemantics.yysval)));}
-#line 1919 "src/parser.cpp" // glr.c:816
-    break;
-
-  case 81:
-#line 248 "src/syntax.y" // glr.c:816
-    {((*yyvalp)) = setNext((((yyGLRStackItem const *)yyvsp)[YYFILL (-2)].yystate.yysemantics.yysval), (((yyGLRStackItem const *)yyvsp)[YYFILL (0)].yystate.yysemantics.yysval));}
-#line 1925 "src/parser.cpp" // glr.c:816
-    break;
-
-  case 82:
-#line 249 "src/syntax.y" // glr.c:816
-    {((*yyvalp)) = setRoot((((yyGLRStackItem const *)yyvsp)[YYFILL (0)].yystate.yysemantics.yysval));}
-#line 1931 "src/parser.cpp" // glr.c:816
-    break;
-
-  case 83:
-#line 252 "src/syntax.y" // glr.c:816
-    {((*yyvalp)) = getRoot();}
-#line 1937 "src/parser.cpp" // glr.c:816
-=======
-#line 1832 "src/parser.cpp" // glr.c:816
-    break;
-
-  case 70:
-#line 233 "src/syntax.y" // glr.c:816
-    {((*yyvalp)) = mkLetBindingNode((char*)(((yyGLRStackItem const *)yyvsp)[YYFILL (-3)].yystate.yysemantics.yysval), (((yyGLRStackItem const *)yyvsp)[YYFILL (-4)].yystate.yysemantics.yysval), (((yyGLRStackItem const *)yyvsp)[YYFILL (-3)].yystate.yysemantics.yysval), (((yyGLRStackItem const *)yyvsp)[YYFILL (0)].yystate.yysemantics.yysval));}
-#line 1838 "src/parser.cpp" // glr.c:816
-    break;
-
-  case 71:
-#line 234 "src/syntax.y" // glr.c:816
-    {((*yyvalp)) = mkLetBindingNode((char*)(((yyGLRStackItem const *)yyvsp)[YYFILL (-3)].yystate.yysemantics.yysval), (((yyGLRStackItem const *)yyvsp)[YYFILL (-3)].yystate.yysemantics.yysval), 0,  (((yyGLRStackItem const *)yyvsp)[YYFILL (0)].yystate.yysemantics.yysval));}
-#line 1844 "src/parser.cpp" // glr.c:816
     break;
 
   case 72:
 #line 235 "src/syntax.y" // glr.c:816
-    {((*yyvalp)) = mkLetBindingNode((char*)(((yyGLRStackItem const *)yyvsp)[YYFILL (-2)].yystate.yysemantics.yysval), 0,  (((yyGLRStackItem const *)yyvsp)[YYFILL (-3)].yystate.yysemantics.yysval), (((yyGLRStackItem const *)yyvsp)[YYFILL (0)].yystate.yysemantics.yysval));}
-#line 1850 "src/parser.cpp" // glr.c:816
+    {((*yyvalp)) = mkLetBindingNode((char*)(((yyGLRStackItem const *)yyvsp)[YYFILL (-3)].yystate.yysemantics.yysval), (((yyGLRStackItem const *)yyvsp)[YYFILL (-4)].yystate.yysemantics.yysval), (((yyGLRStackItem const *)yyvsp)[YYFILL (-3)].yystate.yysemantics.yysval), (((yyGLRStackItem const *)yyvsp)[YYFILL (0)].yystate.yysemantics.yysval));}
+#line 1895 "src/parser.cpp" // glr.c:816
     break;
 
   case 73:
 #line 236 "src/syntax.y" // glr.c:816
+    {((*yyvalp)) = mkLetBindingNode((char*)(((yyGLRStackItem const *)yyvsp)[YYFILL (-3)].yystate.yysemantics.yysval), (((yyGLRStackItem const *)yyvsp)[YYFILL (-3)].yystate.yysemantics.yysval), 0,  (((yyGLRStackItem const *)yyvsp)[YYFILL (0)].yystate.yysemantics.yysval));}
+#line 1901 "src/parser.cpp" // glr.c:816
+    break;
+
+  case 74:
+#line 237 "src/syntax.y" // glr.c:816
+    {((*yyvalp)) = mkLetBindingNode((char*)(((yyGLRStackItem const *)yyvsp)[YYFILL (-2)].yystate.yysemantics.yysval), 0,  (((yyGLRStackItem const *)yyvsp)[YYFILL (-3)].yystate.yysemantics.yysval), (((yyGLRStackItem const *)yyvsp)[YYFILL (0)].yystate.yysemantics.yysval));}
+#line 1907 "src/parser.cpp" // glr.c:816
+    break;
+
+  case 75:
+#line 238 "src/syntax.y" // glr.c:816
     {((*yyvalp)) = mkLetBindingNode((char*)(((yyGLRStackItem const *)yyvsp)[YYFILL (-2)].yystate.yysemantics.yysval), 0,  0,  (((yyGLRStackItem const *)yyvsp)[YYFILL (0)].yystate.yysemantics.yysval));}
-#line 1856 "src/parser.cpp" // glr.c:816
-    break;
-
-  case 74:
-#line 240 "src/syntax.y" // glr.c:816
-    {((*yyvalp)) = mkVarAssignNode((((yyGLRStackItem const *)yyvsp)[YYFILL (-2)].yystate.yysemantics.yysval), (((yyGLRStackItem const *)yyvsp)[YYFILL (0)].yystate.yysemantics.yysval));}
-#line 1862 "src/parser.cpp" // glr.c:816
-    break;
-
-  case 75:
-#line 241 "src/syntax.y" // glr.c:816
-    {((*yyvalp)) = mkVarAssignNode((((yyGLRStackItem const *)yyvsp)[YYFILL (-2)].yystate.yysemantics.yysval), mkBinOpNode('+', mkUnOpNode('@', (((yyGLRStackItem const *)yyvsp)[YYFILL (-2)].yystate.yysemantics.yysval)), (((yyGLRStackItem const *)yyvsp)[YYFILL (0)].yystate.yysemantics.yysval)));}
-#line 1868 "src/parser.cpp" // glr.c:816
+#line 1913 "src/parser.cpp" // glr.c:816
     break;
 
   case 76:
 #line 242 "src/syntax.y" // glr.c:816
-    {((*yyvalp)) = mkVarAssignNode((((yyGLRStackItem const *)yyvsp)[YYFILL (-2)].yystate.yysemantics.yysval), mkBinOpNode('-', mkUnOpNode('@', (((yyGLRStackItem const *)yyvsp)[YYFILL (-2)].yystate.yysemantics.yysval)), (((yyGLRStackItem const *)yyvsp)[YYFILL (0)].yystate.yysemantics.yysval)));}
-#line 1874 "src/parser.cpp" // glr.c:816
+    {((*yyvalp)) = mkVarAssignNode((((yyGLRStackItem const *)yyvsp)[YYFILL (-2)].yystate.yysemantics.yysval), (((yyGLRStackItem const *)yyvsp)[YYFILL (0)].yystate.yysemantics.yysval));}
+#line 1919 "src/parser.cpp" // glr.c:816
     break;
 
   case 77:
 #line 243 "src/syntax.y" // glr.c:816
-    {((*yyvalp)) = mkVarAssignNode((((yyGLRStackItem const *)yyvsp)[YYFILL (-2)].yystate.yysemantics.yysval), mkBinOpNode('*', mkUnOpNode('@', (((yyGLRStackItem const *)yyvsp)[YYFILL (-2)].yystate.yysemantics.yysval)), (((yyGLRStackItem const *)yyvsp)[YYFILL (0)].yystate.yysemantics.yysval)));}
-#line 1880 "src/parser.cpp" // glr.c:816
+    {((*yyvalp)) = mkVarAssignNode((((yyGLRStackItem const *)yyvsp)[YYFILL (-2)].yystate.yysemantics.yysval), mkBinOpNode('+', mkUnOpNode('@', (((yyGLRStackItem const *)yyvsp)[YYFILL (-2)].yystate.yysemantics.yysval)), (((yyGLRStackItem const *)yyvsp)[YYFILL (0)].yystate.yysemantics.yysval)));}
+#line 1925 "src/parser.cpp" // glr.c:816
     break;
 
   case 78:
 #line 244 "src/syntax.y" // glr.c:816
+    {((*yyvalp)) = mkVarAssignNode((((yyGLRStackItem const *)yyvsp)[YYFILL (-2)].yystate.yysemantics.yysval), mkBinOpNode('-', mkUnOpNode('@', (((yyGLRStackItem const *)yyvsp)[YYFILL (-2)].yystate.yysemantics.yysval)), (((yyGLRStackItem const *)yyvsp)[YYFILL (0)].yystate.yysemantics.yysval)));}
+#line 1931 "src/parser.cpp" // glr.c:816
+    break;
+
+  case 79:
+#line 245 "src/syntax.y" // glr.c:816
+    {((*yyvalp)) = mkVarAssignNode((((yyGLRStackItem const *)yyvsp)[YYFILL (-2)].yystate.yysemantics.yysval), mkBinOpNode('*', mkUnOpNode('@', (((yyGLRStackItem const *)yyvsp)[YYFILL (-2)].yystate.yysemantics.yysval)), (((yyGLRStackItem const *)yyvsp)[YYFILL (0)].yystate.yysemantics.yysval)));}
+#line 1937 "src/parser.cpp" // glr.c:816
+    break;
+
+  case 80:
+#line 246 "src/syntax.y" // glr.c:816
     {((*yyvalp)) = mkVarAssignNode((((yyGLRStackItem const *)yyvsp)[YYFILL (-2)].yystate.yysemantics.yysval), mkBinOpNode('/', mkUnOpNode('@', (((yyGLRStackItem const *)yyvsp)[YYFILL (-2)].yystate.yysemantics.yysval)), (((yyGLRStackItem const *)yyvsp)[YYFILL (0)].yystate.yysemantics.yysval)));}
-#line 1886 "src/parser.cpp" // glr.c:816
-    break;
-
-  case 79:
-#line 247 "src/syntax.y" // glr.c:816
+#line 1943 "src/parser.cpp" // glr.c:816
+    break;
+
+  case 81:
+#line 249 "src/syntax.y" // glr.c:816
     {((*yyvalp)) = setNext((((yyGLRStackItem const *)yyvsp)[YYFILL (-2)].yystate.yysemantics.yysval), (((yyGLRStackItem const *)yyvsp)[YYFILL (0)].yystate.yysemantics.yysval));}
-#line 1892 "src/parser.cpp" // glr.c:816
-    break;
-
-  case 80:
-#line 248 "src/syntax.y" // glr.c:816
+#line 1949 "src/parser.cpp" // glr.c:816
+    break;
+
+  case 82:
+#line 250 "src/syntax.y" // glr.c:816
     {((*yyvalp)) = setRoot((((yyGLRStackItem const *)yyvsp)[YYFILL (0)].yystate.yysemantics.yysval));}
-#line 1898 "src/parser.cpp" // glr.c:816
-    break;
-
-  case 81:
-#line 251 "src/syntax.y" // glr.c:816
+#line 1955 "src/parser.cpp" // glr.c:816
+    break;
+
+  case 83:
+#line 253 "src/syntax.y" // glr.c:816
     {((*yyvalp)) = getRoot();}
-#line 1904 "src/parser.cpp" // glr.c:816
-    break;
-
-  case 82:
-#line 254 "src/syntax.y" // glr.c:816
-    {((*yyvalp)) = mkDataDeclNode((char*)(((yyGLRStackItem const *)yyvsp)[YYFILL (-1)].yystate.yysemantics.yysval), (((yyGLRStackItem const *)yyvsp)[YYFILL (0)].yystate.yysemantics.yysval));}
-#line 1910 "src/parser.cpp" // glr.c:816
-    break;
-
-  case 83:
-#line 255 "src/syntax.y" // glr.c:816
-    {((*yyvalp)) = mkDataDeclNode((char*)(((yyGLRStackItem const *)yyvsp)[YYFILL (-2)].yystate.yysemantics.yysval), (((yyGLRStackItem const *)yyvsp)[YYFILL (0)].yystate.yysemantics.yysval));}
-#line 1916 "src/parser.cpp" // glr.c:816
->>>>>>> a037f794
+#line 1961 "src/parser.cpp" // glr.c:816
     break;
 
   case 84:
 #line 256 "src/syntax.y" // glr.c:816
     {((*yyvalp)) = mkDataDeclNode((char*)(((yyGLRStackItem const *)yyvsp)[YYFILL (-1)].yystate.yysemantics.yysval), (((yyGLRStackItem const *)yyvsp)[YYFILL (0)].yystate.yysemantics.yysval));}
-<<<<<<< HEAD
-#line 1943 "src/parser.cpp" // glr.c:816
-=======
-#line 1922 "src/parser.cpp" // glr.c:816
->>>>>>> a037f794
+#line 1967 "src/parser.cpp" // glr.c:816
     break;
 
   case 85:
 #line 257 "src/syntax.y" // glr.c:816
     {((*yyvalp)) = mkDataDeclNode((char*)(((yyGLRStackItem const *)yyvsp)[YYFILL (-2)].yystate.yysemantics.yysval), (((yyGLRStackItem const *)yyvsp)[YYFILL (0)].yystate.yysemantics.yysval));}
-<<<<<<< HEAD
-#line 1949 "src/parser.cpp" // glr.c:816
+#line 1973 "src/parser.cpp" // glr.c:816
     break;
 
   case 86:
-#line 257 "src/syntax.y" // glr.c:816
+#line 258 "src/syntax.y" // glr.c:816
     {((*yyvalp)) = mkDataDeclNode((char*)(((yyGLRStackItem const *)yyvsp)[YYFILL (-1)].yystate.yysemantics.yysval), (((yyGLRStackItem const *)yyvsp)[YYFILL (0)].yystate.yysemantics.yysval));}
-#line 1955 "src/parser.cpp" // glr.c:816
+#line 1979 "src/parser.cpp" // glr.c:816
     break;
 
   case 87:
-#line 258 "src/syntax.y" // glr.c:816
+#line 259 "src/syntax.y" // glr.c:816
     {((*yyvalp)) = mkDataDeclNode((char*)(((yyGLRStackItem const *)yyvsp)[YYFILL (-2)].yystate.yysemantics.yysval), (((yyGLRStackItem const *)yyvsp)[YYFILL (0)].yystate.yysemantics.yysval));}
-#line 1961 "src/parser.cpp" // glr.c:816
+#line 1985 "src/parser.cpp" // glr.c:816
     break;
 
   case 88:
-#line 261 "src/syntax.y" // glr.c:816
+#line 262 "src/syntax.y" // glr.c:816
     {((*yyvalp)) = mkNamedValNode(mkVarNode((char*)(((yyGLRStackItem const *)yyvsp)[YYFILL (0)].yystate.yysemantics.yysval)), (((yyGLRStackItem const *)yyvsp)[YYFILL (-1)].yystate.yysemantics.yysval));}
-#line 1967 "src/parser.cpp" // glr.c:816
+#line 1991 "src/parser.cpp" // glr.c:816
     break;
 
   case 89:
-#line 262 "src/syntax.y" // glr.c:816
+#line 263 "src/syntax.y" // glr.c:816
     {((*yyvalp)) = mkNamedValNode(0, (((yyGLRStackItem const *)yyvsp)[YYFILL (0)].yystate.yysemantics.yysval));}
-#line 1973 "src/parser.cpp" // glr.c:816
+#line 1997 "src/parser.cpp" // glr.c:816
     break;
 
   case 91:
-#line 266 "src/syntax.y" // glr.c:816
+#line 267 "src/syntax.y" // glr.c:816
     {((*yyvalp)) = setNext((((yyGLRStackItem const *)yyvsp)[YYFILL (-2)].yystate.yysemantics.yysval), (((yyGLRStackItem const *)yyvsp)[YYFILL (0)].yystate.yysemantics.yysval));}
-#line 1979 "src/parser.cpp" // glr.c:816
+#line 2003 "src/parser.cpp" // glr.c:816
     break;
 
   case 92:
-#line 267 "src/syntax.y" // glr.c:816
+#line 268 "src/syntax.y" // glr.c:816
     {((*yyvalp)) = setRoot((((yyGLRStackItem const *)yyvsp)[YYFILL (0)].yystate.yysemantics.yysval));}
-#line 1985 "src/parser.cpp" // glr.c:816
+#line 2009 "src/parser.cpp" // glr.c:816
     break;
 
   case 93:
-#line 270 "src/syntax.y" // glr.c:816
+#line 271 "src/syntax.y" // glr.c:816
     {((*yyvalp)) = getRoot();}
-#line 1991 "src/parser.cpp" // glr.c:816
-=======
-#line 1928 "src/parser.cpp" // glr.c:816
-    break;
-
-  case 86:
-#line 260 "src/syntax.y" // glr.c:816
-    {((*yyvalp)) = mkNamedValNode(mkVarNode((char*)(((yyGLRStackItem const *)yyvsp)[YYFILL (0)].yystate.yysemantics.yysval)), (((yyGLRStackItem const *)yyvsp)[YYFILL (-1)].yystate.yysemantics.yysval));}
-#line 1934 "src/parser.cpp" // glr.c:816
-    break;
-
-  case 87:
-#line 261 "src/syntax.y" // glr.c:816
-    {((*yyvalp)) = mkNamedValNode(0, (((yyGLRStackItem const *)yyvsp)[YYFILL (0)].yystate.yysemantics.yysval));}
-#line 1940 "src/parser.cpp" // glr.c:816
-    break;
-
-  case 89:
-#line 265 "src/syntax.y" // glr.c:816
-    {((*yyvalp)) = setNext((((yyGLRStackItem const *)yyvsp)[YYFILL (-2)].yystate.yysemantics.yysval), (((yyGLRStackItem const *)yyvsp)[YYFILL (0)].yystate.yysemantics.yysval));}
-#line 1946 "src/parser.cpp" // glr.c:816
-    break;
-
-  case 90:
-#line 266 "src/syntax.y" // glr.c:816
-    {((*yyvalp)) = setRoot((((yyGLRStackItem const *)yyvsp)[YYFILL (0)].yystate.yysemantics.yysval));}
-#line 1952 "src/parser.cpp" // glr.c:816
-    break;
-
-  case 91:
-#line 269 "src/syntax.y" // glr.c:816
-    {((*yyvalp)) = getRoot();}
-#line 1958 "src/parser.cpp" // glr.c:816
-    break;
-
-  case 97:
-#line 282 "src/syntax.y" // glr.c:816
-    {((*yyvalp)) = NULL;}
-#line 1964 "src/parser.cpp" // glr.c:816
->>>>>>> a037f794
-    break;
-
-  case 98:
-#line 283 "src/syntax.y" // glr.c:816
-    {((*yyvalp)) = NULL;}
-#line 1997 "src/parser.cpp" // glr.c:816
+#line 2015 "src/parser.cpp" // glr.c:816
     break;
 
   case 99:
 #line 284 "src/syntax.y" // glr.c:816
     {((*yyvalp)) = NULL;}
-#line 2003 "src/parser.cpp" // glr.c:816
-    break;
-
-<<<<<<< HEAD
-  case 101:
-#line 285 "src/syntax.y" // glr.c:816
-    {((*yyvalp)) = NULL;}
-#line 2009 "src/parser.cpp" // glr.c:816
-    break;
-
-  case 102:
-#line 286 "src/syntax.y" // glr.c:816
-    {((*yyvalp)) = NULL;}
-#line 2015 "src/parser.cpp" // glr.c:816
-=======
+#line 2021 "src/parser.cpp" // glr.c:816
+    break;
+
   case 100:
 #line 285 "src/syntax.y" // glr.c:816
     {((*yyvalp)) = NULL;}
-#line 1982 "src/parser.cpp" // glr.c:816
+#line 2027 "src/parser.cpp" // glr.c:816
     break;
 
   case 101:
-#line 288 "src/syntax.y" // glr.c:816
-    {setNext((((yyGLRStackItem const *)yyvsp)[YYFILL (-2)].yystate.yysemantics.yysval), (((yyGLRStackItem const *)yyvsp)[YYFILL (-1)].yystate.yysemantics.yysval)); ((*yyvalp)) = getRoot();}
-#line 1988 "src/parser.cpp" // glr.c:816
->>>>>>> a037f794
+#line 286 "src/syntax.y" // glr.c:816
+    {((*yyvalp)) = NULL;}
+#line 2033 "src/parser.cpp" // glr.c:816
     break;
 
   case 102:
-#line 289 "src/syntax.y" // glr.c:816
-    {setNext((((yyGLRStackItem const *)yyvsp)[YYFILL (-2)].yystate.yysemantics.yysval), (((yyGLRStackItem const *)yyvsp)[YYFILL (-1)].yystate.yysemantics.yysval)); ((*yyvalp)) = getRoot();}
-<<<<<<< HEAD
-#line 2021 "src/parser.cpp" // glr.c:816
-=======
-#line 1994 "src/parser.cpp" // glr.c:816
->>>>>>> a037f794
+#line 287 "src/syntax.y" // glr.c:816
+    {((*yyvalp)) = NULL;}
+#line 2039 "src/parser.cpp" // glr.c:816
     break;
 
   case 103:
 #line 290 "src/syntax.y" // glr.c:816
     {setNext((((yyGLRStackItem const *)yyvsp)[YYFILL (-2)].yystate.yysemantics.yysval), (((yyGLRStackItem const *)yyvsp)[YYFILL (-1)].yystate.yysemantics.yysval)); ((*yyvalp)) = getRoot();}
-#line 2027 "src/parser.cpp" // glr.c:816
+#line 2045 "src/parser.cpp" // glr.c:816
     break;
 
   case 104:
 #line 291 "src/syntax.y" // glr.c:816
-    {((*yyvalp)) = (((yyGLRStackItem const *)yyvsp)[YYFILL (-1)].yystate.yysemantics.yysval);}
-#line 2006 "src/parser.cpp" // glr.c:816
+    {setNext((((yyGLRStackItem const *)yyvsp)[YYFILL (-2)].yystate.yysemantics.yysval), (((yyGLRStackItem const *)yyvsp)[YYFILL (-1)].yystate.yysemantics.yysval)); ((*yyvalp)) = getRoot();}
+#line 2051 "src/parser.cpp" // glr.c:816
     break;
 
   case 105:
-<<<<<<< HEAD
-#line 291 "src/syntax.y" // glr.c:816
-    {((*yyvalp)) = (((yyGLRStackItem const *)yyvsp)[YYFILL (-1)].yystate.yysemantics.yysval);}
-#line 2033 "src/parser.cpp" // glr.c:816
-    break;
-
-  case 106:
 #line 292 "src/syntax.y" // glr.c:816
     {((*yyvalp)) = (((yyGLRStackItem const *)yyvsp)[YYFILL (-1)].yystate.yysemantics.yysval);}
-#line 2039 "src/parser.cpp" // glr.c:816
+#line 2057 "src/parser.cpp" // glr.c:816
+    break;
+
+  case 106:
+#line 293 "src/syntax.y" // glr.c:816
+    {((*yyvalp)) = (((yyGLRStackItem const *)yyvsp)[YYFILL (-1)].yystate.yysemantics.yysval);}
+#line 2063 "src/parser.cpp" // glr.c:816
     break;
 
   case 107:
-#line 295 "src/syntax.y" // glr.c:816
+#line 296 "src/syntax.y" // glr.c:816
     {((*yyvalp)) = setNext((((yyGLRStackItem const *)yyvsp)[YYFILL (-1)].yystate.yysemantics.yysval), mkVarNode((char*)(((yyGLRStackItem const *)yyvsp)[YYFILL (0)].yystate.yysemantics.yysval)));}
-#line 2045 "src/parser.cpp" // glr.c:816
+#line 2069 "src/parser.cpp" // glr.c:816
     break;
 
   case 108:
-#line 296 "src/syntax.y" // glr.c:816
+#line 297 "src/syntax.y" // glr.c:816
     {((*yyvalp)) = setRoot(mkVarNode((char*)(((yyGLRStackItem const *)yyvsp)[YYFILL (0)].yystate.yysemantics.yysval)));}
-#line 2051 "src/parser.cpp" // glr.c:816
+#line 2075 "src/parser.cpp" // glr.c:816
     break;
 
   case 109:
-#line 299 "src/syntax.y" // glr.c:816
+#line 300 "src/syntax.y" // glr.c:816
     {((*yyvalp)) = getRoot();}
-#line 2057 "src/parser.cpp" // glr.c:816
+#line 2081 "src/parser.cpp" // glr.c:816
     break;
 
   case 110:
-#line 306 "src/syntax.y" // glr.c:816
+#line 307 "src/syntax.y" // glr.c:816
     {((*yyvalp)) = setNext((((yyGLRStackItem const *)yyvsp)[YYFILL (-3)].yystate.yysemantics.yysval), mkNamedValNode((((yyGLRStackItem const *)yyvsp)[YYFILL (0)].yystate.yysemantics.yysval), (((yyGLRStackItem const *)yyvsp)[YYFILL (-1)].yystate.yysemantics.yysval)));}
-#line 2063 "src/parser.cpp" // glr.c:816
+#line 2087 "src/parser.cpp" // glr.c:816
     break;
 
   case 111:
-#line 307 "src/syntax.y" // glr.c:816
+#line 308 "src/syntax.y" // glr.c:816
     {((*yyvalp)) = setRoot(mkNamedValNode((((yyGLRStackItem const *)yyvsp)[YYFILL (0)].yystate.yysemantics.yysval), (((yyGLRStackItem const *)yyvsp)[YYFILL (-1)].yystate.yysemantics.yysval)));}
-#line 2069 "src/parser.cpp" // glr.c:816
+#line 2093 "src/parser.cpp" // glr.c:816
     break;
 
   case 112:
-#line 310 "src/syntax.y" // glr.c:816
+#line 311 "src/syntax.y" // glr.c:816
     {((*yyvalp)) = getRoot();}
-#line 2075 "src/parser.cpp" // glr.c:816
+#line 2099 "src/parser.cpp" // glr.c:816
     break;
 
   case 113:
-#line 311 "src/syntax.y" // glr.c:816
+#line 312 "src/syntax.y" // glr.c:816
     {((*yyvalp)) = NULL;}
-#line 2081 "src/parser.cpp" // glr.c:816
-    break;
-
-  case 114:
-#line 314 "src/syntax.y" // glr.c:816
-    {((*yyvalp)) = mkFuncDeclNode((char*)(((yyGLRStackItem const *)yyvsp)[YYFILL (-3)].yystate.yysemantics.yysval), (((yyGLRStackItem const *)yyvsp)[YYFILL (-5)].yystate.yysemantics.yysval), (((yyGLRStackItem const *)yyvsp)[YYFILL (-4)].yystate.yysemantics.yysval), (((yyGLRStackItem const *)yyvsp)[YYFILL (-1)].yystate.yysemantics.yysval), (((yyGLRStackItem const *)yyvsp)[YYFILL (0)].yystate.yysemantics.yysval));}
-#line 2087 "src/parser.cpp" // glr.c:816
-    break;
-
-  case 115:
-#line 315 "src/syntax.y" // glr.c:816
-    {((*yyvalp)) = mkFuncDeclNode((char*)(((yyGLRStackItem const *)yyvsp)[YYFILL (-6)].yystate.yysemantics.yysval), (((yyGLRStackItem const *)yyvsp)[YYFILL (-8)].yystate.yysemantics.yysval), (((yyGLRStackItem const *)yyvsp)[YYFILL (-7)].yystate.yysemantics.yysval), (((yyGLRStackItem const *)yyvsp)[YYFILL (-1)].yystate.yysemantics.yysval), (((yyGLRStackItem const *)yyvsp)[YYFILL (0)].yystate.yysemantics.yysval));}
-#line 2093 "src/parser.cpp" // glr.c:816
-    break;
-
-  case 116:
-#line 316 "src/syntax.y" // glr.c:816
-    {((*yyvalp)) = mkFuncDeclNode((char*)(((yyGLRStackItem const *)yyvsp)[YYFILL (-3)].yystate.yysemantics.yysval), 0,  (((yyGLRStackItem const *)yyvsp)[YYFILL (-4)].yystate.yysemantics.yysval), (((yyGLRStackItem const *)yyvsp)[YYFILL (-1)].yystate.yysemantics.yysval), (((yyGLRStackItem const *)yyvsp)[YYFILL (0)].yystate.yysemantics.yysval));}
-#line 2099 "src/parser.cpp" // glr.c:816
-    break;
-
-  case 117:
-#line 317 "src/syntax.y" // glr.c:816
-    {((*yyvalp)) = mkFuncDeclNode((char*)(((yyGLRStackItem const *)yyvsp)[YYFILL (-6)].yystate.yysemantics.yysval), 0,  (((yyGLRStackItem const *)yyvsp)[YYFILL (-7)].yystate.yysemantics.yysval), (((yyGLRStackItem const *)yyvsp)[YYFILL (-1)].yystate.yysemantics.yysval), (((yyGLRStackItem const *)yyvsp)[YYFILL (0)].yystate.yysemantics.yysval));}
 #line 2105 "src/parser.cpp" // glr.c:816
-    break;
-
-  case 118:
-#line 318 "src/syntax.y" // glr.c:816
-    {((*yyvalp)) = mkFuncDeclNode((char*)(((yyGLRStackItem const *)yyvsp)[YYFILL (-4)].yystate.yysemantics.yysval), 0,  0,  (((yyGLRStackItem const *)yyvsp)[YYFILL (-2)].yystate.yysemantics.yysval), (((yyGLRStackItem const *)yyvsp)[YYFILL (0)].yystate.yysemantics.yysval));}
-#line 2111 "src/parser.cpp" // glr.c:816
-    break;
-
-  case 119:
-#line 321 "src/syntax.y" // glr.c:816
-    {((*yyvalp)) = mkFuncCallNode((char*)(((yyGLRStackItem const *)yyvsp)[YYFILL (-1)].yystate.yysemantics.yysval), (((yyGLRStackItem const *)yyvsp)[YYFILL (0)].yystate.yysemantics.yysval));}
-#line 2117 "src/parser.cpp" // glr.c:816
-    break;
-
-  case 120:
-#line 324 "src/syntax.y" // glr.c:816
-    {((*yyvalp)) = mkRetNode((((yyGLRStackItem const *)yyvsp)[YYFILL (0)].yystate.yysemantics.yysval));}
-#line 2123 "src/parser.cpp" // glr.c:816
-    break;
-
-  case 121:
-#line 327 "src/syntax.y" // glr.c:816
-    {((*yyvalp)) = setElse((IfNode*)(((yyGLRStackItem const *)yyvsp)[YYFILL (-3)].yystate.yysemantics.yysval), (IfNode*)mkIfNode((((yyGLRStackItem const *)yyvsp)[YYFILL (-1)].yystate.yysemantics.yysval), (((yyGLRStackItem const *)yyvsp)[YYFILL (0)].yystate.yysemantics.yysval)));}
-#line 2129 "src/parser.cpp" // glr.c:816
-    break;
-
-  case 122:
-#line 328 "src/syntax.y" // glr.c:816
-    {((*yyvalp)) = setRoot(mkIfNode((((yyGLRStackItem const *)yyvsp)[YYFILL (-1)].yystate.yysemantics.yysval), (((yyGLRStackItem const *)yyvsp)[YYFILL (0)].yystate.yysemantics.yysval)));}
-#line 2135 "src/parser.cpp" // glr.c:816
-    break;
-
-  case 123:
-#line 331 "src/syntax.y" // glr.c:816
-    {((*yyvalp)) = setElse((IfNode*)(((yyGLRStackItem const *)yyvsp)[YYFILL (-2)].yystate.yysemantics.yysval), (IfNode*)mkIfNode(NULL, (((yyGLRStackItem const *)yyvsp)[YYFILL (0)].yystate.yysemantics.yysval)));}
-#line 2141 "src/parser.cpp" // glr.c:816
-    break;
-
-  case 124:
-#line 332 "src/syntax.y" // glr.c:816
-    {((*yyvalp)) = (((yyGLRStackItem const *)yyvsp)[YYFILL (0)].yystate.yysemantics.yysval);}
-#line 2147 "src/parser.cpp" // glr.c:816
-    break;
-
-  case 125:
-#line 333 "src/syntax.y" // glr.c:816
-    {((*yyvalp)) = setRoot(mkIfNode(NULL, (((yyGLRStackItem const *)yyvsp)[YYFILL (0)].yystate.yysemantics.yysval)));}
-#line 2153 "src/parser.cpp" // glr.c:816
-    break;
-
-  case 126:
-#line 334 "src/syntax.y" // glr.c:816
-    {((*yyvalp)) = setRoot(NULL);}
-#line 2159 "src/parser.cpp" // glr.c:816
-    break;
-
-  case 127:
-#line 337 "src/syntax.y" // glr.c:816
-    {((*yyvalp)) = mkIfNode((((yyGLRStackItem const *)yyvsp)[YYFILL (-2)].yystate.yysemantics.yysval), (((yyGLRStackItem const *)yyvsp)[YYFILL (-1)].yystate.yysemantics.yysval), (IfNode*)getRoot());}
-#line 2165 "src/parser.cpp" // glr.c:816
-    break;
-
-  case 128:
-#line 340 "src/syntax.y" // glr.c:816
-    {((*yyvalp)) = NULL;}
-#line 2171 "src/parser.cpp" // glr.c:816
-    break;
-
-  case 129:
-#line 343 "src/syntax.y" // glr.c:816
-    {((*yyvalp)) = NULL;}
-#line 2177 "src/parser.cpp" // glr.c:816
-    break;
-
-  case 130:
-#line 346 "src/syntax.y" // glr.c:816
-    {((*yyvalp)) = NULL;}
-#line 2183 "src/parser.cpp" // glr.c:816
-    break;
-
-  case 131:
-#line 349 "src/syntax.y" // glr.c:816
-    {((*yyvalp)) = mkVarNode((char*)(((yyGLRStackItem const *)yyvsp)[YYFILL (0)].yystate.yysemantics.yysval));}
-#line 2189 "src/parser.cpp" // glr.c:816
-    break;
-
-  case 132:
-#line 352 "src/syntax.y" // glr.c:816
-    {((*yyvalp)) = mkUnOpNode('&', (((yyGLRStackItem const *)yyvsp)[YYFILL (0)].yystate.yysemantics.yysval));}
-#line 2195 "src/parser.cpp" // glr.c:816
-    break;
-
-  case 133:
-#line 353 "src/syntax.y" // glr.c:816
-    {((*yyvalp)) = mkUnOpNode('@', (((yyGLRStackItem const *)yyvsp)[YYFILL (0)].yystate.yysemantics.yysval));}
-#line 2201 "src/parser.cpp" // glr.c:816
-    break;
-
-  case 134:
-#line 354 "src/syntax.y" // glr.c:816
-    {((*yyvalp)) = mkBinOpNode('[', mkRefVarNode((char*)(((yyGLRStackItem const *)yyvsp)[YYFILL (-3)].yystate.yysemantics.yysval)), (((yyGLRStackItem const *)yyvsp)[YYFILL (-1)].yystate.yysemantics.yysval));}
-#line 2207 "src/parser.cpp" // glr.c:816
-    break;
-
-  case 135:
-#line 355 "src/syntax.y" // glr.c:816
-    {((*yyvalp)) = mkRefVarNode((char*)(((yyGLRStackItem const *)yyvsp)[YYFILL (0)].yystate.yysemantics.yysval));}
-#line 2213 "src/parser.cpp" // glr.c:816
-=======
-#line 294 "src/syntax.y" // glr.c:816
-    {((*yyvalp)) = setNext((((yyGLRStackItem const *)yyvsp)[YYFILL (-1)].yystate.yysemantics.yysval), mkVarNode((char*)(((yyGLRStackItem const *)yyvsp)[YYFILL (0)].yystate.yysemantics.yysval)));}
-#line 2012 "src/parser.cpp" // glr.c:816
-    break;
-
-  case 106:
-#line 295 "src/syntax.y" // glr.c:816
-    {((*yyvalp)) = setRoot(mkVarNode((char*)(((yyGLRStackItem const *)yyvsp)[YYFILL (0)].yystate.yysemantics.yysval)));}
-#line 2018 "src/parser.cpp" // glr.c:816
-    break;
-
-  case 107:
-#line 298 "src/syntax.y" // glr.c:816
-    {((*yyvalp)) = getRoot();}
-#line 2024 "src/parser.cpp" // glr.c:816
-    break;
-
-  case 108:
-#line 305 "src/syntax.y" // glr.c:816
-    {((*yyvalp)) = setNext((((yyGLRStackItem const *)yyvsp)[YYFILL (-3)].yystate.yysemantics.yysval), mkNamedValNode((((yyGLRStackItem const *)yyvsp)[YYFILL (0)].yystate.yysemantics.yysval), (((yyGLRStackItem const *)yyvsp)[YYFILL (-1)].yystate.yysemantics.yysval)));}
-#line 2030 "src/parser.cpp" // glr.c:816
-    break;
-
-  case 109:
-#line 306 "src/syntax.y" // glr.c:816
-    {((*yyvalp)) = setRoot(mkNamedValNode((((yyGLRStackItem const *)yyvsp)[YYFILL (0)].yystate.yysemantics.yysval), (((yyGLRStackItem const *)yyvsp)[YYFILL (-1)].yystate.yysemantics.yysval)));}
-#line 2036 "src/parser.cpp" // glr.c:816
-    break;
-
-  case 110:
-#line 309 "src/syntax.y" // glr.c:816
-    {((*yyvalp)) = getRoot();}
-#line 2042 "src/parser.cpp" // glr.c:816
-    break;
-
-  case 111:
-#line 310 "src/syntax.y" // glr.c:816
-    {((*yyvalp)) = NULL;}
-#line 2048 "src/parser.cpp" // glr.c:816
-    break;
-
-  case 112:
-#line 313 "src/syntax.y" // glr.c:816
-    {((*yyvalp)) = mkFuncDeclNode((char*)(((yyGLRStackItem const *)yyvsp)[YYFILL (-3)].yystate.yysemantics.yysval), (((yyGLRStackItem const *)yyvsp)[YYFILL (-5)].yystate.yysemantics.yysval), (((yyGLRStackItem const *)yyvsp)[YYFILL (-4)].yystate.yysemantics.yysval), (((yyGLRStackItem const *)yyvsp)[YYFILL (-1)].yystate.yysemantics.yysval), (((yyGLRStackItem const *)yyvsp)[YYFILL (0)].yystate.yysemantics.yysval));}
-#line 2054 "src/parser.cpp" // glr.c:816
-    break;
-
-  case 113:
-#line 314 "src/syntax.y" // glr.c:816
-    {((*yyvalp)) = mkFuncDeclNode((char*)(((yyGLRStackItem const *)yyvsp)[YYFILL (-6)].yystate.yysemantics.yysval), (((yyGLRStackItem const *)yyvsp)[YYFILL (-8)].yystate.yysemantics.yysval), (((yyGLRStackItem const *)yyvsp)[YYFILL (-7)].yystate.yysemantics.yysval), (((yyGLRStackItem const *)yyvsp)[YYFILL (-1)].yystate.yysemantics.yysval), (((yyGLRStackItem const *)yyvsp)[YYFILL (0)].yystate.yysemantics.yysval));}
-#line 2060 "src/parser.cpp" // glr.c:816
     break;
 
   case 114:
 #line 315 "src/syntax.y" // glr.c:816
-    {((*yyvalp)) = mkFuncDeclNode((char*)(((yyGLRStackItem const *)yyvsp)[YYFILL (-3)].yystate.yysemantics.yysval), 0,  (((yyGLRStackItem const *)yyvsp)[YYFILL (-4)].yystate.yysemantics.yysval), (((yyGLRStackItem const *)yyvsp)[YYFILL (-1)].yystate.yysemantics.yysval), (((yyGLRStackItem const *)yyvsp)[YYFILL (0)].yystate.yysemantics.yysval));}
-#line 2066 "src/parser.cpp" // glr.c:816
+    {((*yyvalp)) = mkFuncDeclNode((char*)(((yyGLRStackItem const *)yyvsp)[YYFILL (-3)].yystate.yysemantics.yysval), (((yyGLRStackItem const *)yyvsp)[YYFILL (-5)].yystate.yysemantics.yysval), (((yyGLRStackItem const *)yyvsp)[YYFILL (-4)].yystate.yysemantics.yysval), (((yyGLRStackItem const *)yyvsp)[YYFILL (-1)].yystate.yysemantics.yysval), (((yyGLRStackItem const *)yyvsp)[YYFILL (0)].yystate.yysemantics.yysval));}
+#line 2111 "src/parser.cpp" // glr.c:816
     break;
 
   case 115:
 #line 316 "src/syntax.y" // glr.c:816
-    {((*yyvalp)) = mkFuncDeclNode((char*)(((yyGLRStackItem const *)yyvsp)[YYFILL (-6)].yystate.yysemantics.yysval), 0,  (((yyGLRStackItem const *)yyvsp)[YYFILL (-7)].yystate.yysemantics.yysval), (((yyGLRStackItem const *)yyvsp)[YYFILL (-1)].yystate.yysemantics.yysval), (((yyGLRStackItem const *)yyvsp)[YYFILL (0)].yystate.yysemantics.yysval));}
-#line 2072 "src/parser.cpp" // glr.c:816
+    {((*yyvalp)) = mkFuncDeclNode((char*)(((yyGLRStackItem const *)yyvsp)[YYFILL (-6)].yystate.yysemantics.yysval), (((yyGLRStackItem const *)yyvsp)[YYFILL (-8)].yystate.yysemantics.yysval), (((yyGLRStackItem const *)yyvsp)[YYFILL (-7)].yystate.yysemantics.yysval), (((yyGLRStackItem const *)yyvsp)[YYFILL (-1)].yystate.yysemantics.yysval), (((yyGLRStackItem const *)yyvsp)[YYFILL (0)].yystate.yysemantics.yysval));}
+#line 2117 "src/parser.cpp" // glr.c:816
     break;
 
   case 116:
 #line 317 "src/syntax.y" // glr.c:816
+    {((*yyvalp)) = mkFuncDeclNode((char*)(((yyGLRStackItem const *)yyvsp)[YYFILL (-3)].yystate.yysemantics.yysval), 0,  (((yyGLRStackItem const *)yyvsp)[YYFILL (-4)].yystate.yysemantics.yysval), (((yyGLRStackItem const *)yyvsp)[YYFILL (-1)].yystate.yysemantics.yysval), (((yyGLRStackItem const *)yyvsp)[YYFILL (0)].yystate.yysemantics.yysval));}
+#line 2123 "src/parser.cpp" // glr.c:816
+    break;
+
+  case 117:
+#line 318 "src/syntax.y" // glr.c:816
+    {((*yyvalp)) = mkFuncDeclNode((char*)(((yyGLRStackItem const *)yyvsp)[YYFILL (-6)].yystate.yysemantics.yysval), 0,  (((yyGLRStackItem const *)yyvsp)[YYFILL (-7)].yystate.yysemantics.yysval), (((yyGLRStackItem const *)yyvsp)[YYFILL (-1)].yystate.yysemantics.yysval), (((yyGLRStackItem const *)yyvsp)[YYFILL (0)].yystate.yysemantics.yysval));}
+#line 2129 "src/parser.cpp" // glr.c:816
+    break;
+
+  case 118:
+#line 319 "src/syntax.y" // glr.c:816
     {((*yyvalp)) = mkFuncDeclNode((char*)(((yyGLRStackItem const *)yyvsp)[YYFILL (-4)].yystate.yysemantics.yysval), 0,  0,  (((yyGLRStackItem const *)yyvsp)[YYFILL (-2)].yystate.yysemantics.yysval), (((yyGLRStackItem const *)yyvsp)[YYFILL (0)].yystate.yysemantics.yysval));}
-#line 2078 "src/parser.cpp" // glr.c:816
-    break;
-
-  case 117:
-#line 320 "src/syntax.y" // glr.c:816
+#line 2135 "src/parser.cpp" // glr.c:816
+    break;
+
+  case 119:
+#line 322 "src/syntax.y" // glr.c:816
     {((*yyvalp)) = mkFuncCallNode((char*)(((yyGLRStackItem const *)yyvsp)[YYFILL (-1)].yystate.yysemantics.yysval), (((yyGLRStackItem const *)yyvsp)[YYFILL (0)].yystate.yysemantics.yysval));}
-#line 2084 "src/parser.cpp" // glr.c:816
-    break;
-
-  case 118:
-#line 323 "src/syntax.y" // glr.c:816
+#line 2141 "src/parser.cpp" // glr.c:816
+    break;
+
+  case 120:
+#line 325 "src/syntax.y" // glr.c:816
     {((*yyvalp)) = mkRetNode((((yyGLRStackItem const *)yyvsp)[YYFILL (0)].yystate.yysemantics.yysval));}
-#line 2090 "src/parser.cpp" // glr.c:816
-    break;
-
-  case 119:
-#line 326 "src/syntax.y" // glr.c:816
+#line 2147 "src/parser.cpp" // glr.c:816
+    break;
+
+  case 121:
+#line 328 "src/syntax.y" // glr.c:816
     {((*yyvalp)) = setElse((IfNode*)(((yyGLRStackItem const *)yyvsp)[YYFILL (-3)].yystate.yysemantics.yysval), (IfNode*)mkIfNode((((yyGLRStackItem const *)yyvsp)[YYFILL (-1)].yystate.yysemantics.yysval), (((yyGLRStackItem const *)yyvsp)[YYFILL (0)].yystate.yysemantics.yysval)));}
-#line 2096 "src/parser.cpp" // glr.c:816
-    break;
-
-  case 120:
-#line 327 "src/syntax.y" // glr.c:816
+#line 2153 "src/parser.cpp" // glr.c:816
+    break;
+
+  case 122:
+#line 329 "src/syntax.y" // glr.c:816
     {((*yyvalp)) = setRoot(mkIfNode((((yyGLRStackItem const *)yyvsp)[YYFILL (-1)].yystate.yysemantics.yysval), (((yyGLRStackItem const *)yyvsp)[YYFILL (0)].yystate.yysemantics.yysval)));}
-#line 2102 "src/parser.cpp" // glr.c:816
-    break;
-
-  case 121:
-#line 330 "src/syntax.y" // glr.c:816
-    {((*yyvalp)) = setElse((IfNode*)(((yyGLRStackItem const *)yyvsp)[YYFILL (-2)].yystate.yysemantics.yysval), (IfNode*)mkIfNode(NULL, (((yyGLRStackItem const *)yyvsp)[YYFILL (0)].yystate.yysemantics.yysval)));}
-#line 2108 "src/parser.cpp" // glr.c:816
-    break;
-
-  case 122:
-#line 331 "src/syntax.y" // glr.c:816
-    {((*yyvalp)) = (((yyGLRStackItem const *)yyvsp)[YYFILL (0)].yystate.yysemantics.yysval);}
-#line 2114 "src/parser.cpp" // glr.c:816
+#line 2159 "src/parser.cpp" // glr.c:816
     break;
 
   case 123:
 #line 332 "src/syntax.y" // glr.c:816
-    {((*yyvalp)) = setRoot(mkIfNode(NULL, (((yyGLRStackItem const *)yyvsp)[YYFILL (0)].yystate.yysemantics.yysval)));}
-#line 2120 "src/parser.cpp" // glr.c:816
+    {((*yyvalp)) = setElse((IfNode*)(((yyGLRStackItem const *)yyvsp)[YYFILL (-2)].yystate.yysemantics.yysval), (IfNode*)mkIfNode(NULL, (((yyGLRStackItem const *)yyvsp)[YYFILL (0)].yystate.yysemantics.yysval)));}
+#line 2165 "src/parser.cpp" // glr.c:816
     break;
 
   case 124:
 #line 333 "src/syntax.y" // glr.c:816
+    {((*yyvalp)) = (((yyGLRStackItem const *)yyvsp)[YYFILL (0)].yystate.yysemantics.yysval);}
+#line 2171 "src/parser.cpp" // glr.c:816
+    break;
+
+  case 125:
+#line 334 "src/syntax.y" // glr.c:816
+    {((*yyvalp)) = setRoot(mkIfNode(NULL, (((yyGLRStackItem const *)yyvsp)[YYFILL (0)].yystate.yysemantics.yysval)));}
+#line 2177 "src/parser.cpp" // glr.c:816
+    break;
+
+  case 126:
+#line 335 "src/syntax.y" // glr.c:816
     {((*yyvalp)) = setRoot(NULL);}
-#line 2126 "src/parser.cpp" // glr.c:816
-    break;
-
-  case 125:
-#line 336 "src/syntax.y" // glr.c:816
+#line 2183 "src/parser.cpp" // glr.c:816
+    break;
+
+  case 127:
+#line 338 "src/syntax.y" // glr.c:816
     {((*yyvalp)) = mkIfNode((((yyGLRStackItem const *)yyvsp)[YYFILL (-2)].yystate.yysemantics.yysval), (((yyGLRStackItem const *)yyvsp)[YYFILL (-1)].yystate.yysemantics.yysval), (IfNode*)getRoot());}
-#line 2132 "src/parser.cpp" // glr.c:816
-    break;
-
-  case 126:
-#line 339 "src/syntax.y" // glr.c:816
+#line 2189 "src/parser.cpp" // glr.c:816
+    break;
+
+  case 128:
+#line 341 "src/syntax.y" // glr.c:816
     {((*yyvalp)) = NULL;}
-#line 2138 "src/parser.cpp" // glr.c:816
-    break;
-
-  case 127:
-#line 342 "src/syntax.y" // glr.c:816
+#line 2195 "src/parser.cpp" // glr.c:816
+    break;
+
+  case 129:
+#line 344 "src/syntax.y" // glr.c:816
     {((*yyvalp)) = NULL;}
-#line 2144 "src/parser.cpp" // glr.c:816
-    break;
-
-  case 128:
-#line 345 "src/syntax.y" // glr.c:816
+#line 2201 "src/parser.cpp" // glr.c:816
+    break;
+
+  case 130:
+#line 347 "src/syntax.y" // glr.c:816
     {((*yyvalp)) = NULL;}
-#line 2150 "src/parser.cpp" // glr.c:816
-    break;
-
-  case 129:
-#line 348 "src/syntax.y" // glr.c:816
+#line 2207 "src/parser.cpp" // glr.c:816
+    break;
+
+  case 131:
+#line 350 "src/syntax.y" // glr.c:816
     {((*yyvalp)) = mkVarNode((char*)(((yyGLRStackItem const *)yyvsp)[YYFILL (0)].yystate.yysemantics.yysval));}
-#line 2156 "src/parser.cpp" // glr.c:816
-    break;
-
-  case 130:
-#line 351 "src/syntax.y" // glr.c:816
-    {((*yyvalp)) = mkUnOpNode('&', (((yyGLRStackItem const *)yyvsp)[YYFILL (0)].yystate.yysemantics.yysval));}
-#line 2162 "src/parser.cpp" // glr.c:816
-    break;
-
-  case 131:
-#line 352 "src/syntax.y" // glr.c:816
-    {((*yyvalp)) = mkUnOpNode('@', (((yyGLRStackItem const *)yyvsp)[YYFILL (0)].yystate.yysemantics.yysval));}
-#line 2168 "src/parser.cpp" // glr.c:816
+#line 2213 "src/parser.cpp" // glr.c:816
     break;
 
   case 132:
 #line 353 "src/syntax.y" // glr.c:816
-    {((*yyvalp)) = mkBinOpNode('[', mkRefVarNode((char*)(((yyGLRStackItem const *)yyvsp)[YYFILL (-3)].yystate.yysemantics.yysval)), (((yyGLRStackItem const *)yyvsp)[YYFILL (-1)].yystate.yysemantics.yysval));}
-#line 2174 "src/parser.cpp" // glr.c:816
+    {((*yyvalp)) = mkUnOpNode('&', (((yyGLRStackItem const *)yyvsp)[YYFILL (0)].yystate.yysemantics.yysval));}
+#line 2219 "src/parser.cpp" // glr.c:816
     break;
 
   case 133:
 #line 354 "src/syntax.y" // glr.c:816
+    {((*yyvalp)) = mkUnOpNode('@', (((yyGLRStackItem const *)yyvsp)[YYFILL (0)].yystate.yysemantics.yysval));}
+#line 2225 "src/parser.cpp" // glr.c:816
+    break;
+
+  case 134:
+#line 355 "src/syntax.y" // glr.c:816
+    {((*yyvalp)) = mkBinOpNode('[', mkRefVarNode((char*)(((yyGLRStackItem const *)yyvsp)[YYFILL (-3)].yystate.yysemantics.yysval)), (((yyGLRStackItem const *)yyvsp)[YYFILL (-1)].yystate.yysemantics.yysval));}
+#line 2231 "src/parser.cpp" // glr.c:816
+    break;
+
+  case 135:
+#line 356 "src/syntax.y" // glr.c:816
     {((*yyvalp)) = mkRefVarNode((char*)(((yyGLRStackItem const *)yyvsp)[YYFILL (0)].yystate.yysemantics.yysval));}
-#line 2180 "src/parser.cpp" // glr.c:816
-    break;
-
-  case 134:
-#line 357 "src/syntax.y" // glr.c:816
-    {((*yyvalp)) = (((yyGLRStackItem const *)yyvsp)[YYFILL (0)].yystate.yysemantics.yysval);}
-#line 2186 "src/parser.cpp" // glr.c:816
->>>>>>> a037f794
-    break;
-
-  case 135:
-#line 358 "src/syntax.y" // glr.c:816
-<<<<<<< HEAD
-    {((*yyvalp)) = (((yyGLRStackItem const *)yyvsp)[YYFILL (0)].yystate.yysemantics.yysval);}
-#line 2219 "src/parser.cpp" // glr.c:816
-=======
-    {((*yyvalp)) = (((yyGLRStackItem const *)yyvsp)[YYFILL (-1)].yystate.yysemantics.yysval);}
-#line 2192 "src/parser.cpp" // glr.c:816
->>>>>>> a037f794
+#line 2237 "src/parser.cpp" // glr.c:816
     break;
 
   case 136:
 #line 359 "src/syntax.y" // glr.c:816
-    {((*yyvalp)) = (((yyGLRStackItem const *)yyvsp)[YYFILL (-1)].yystate.yysemantics.yysval);}
-#line 2225 "src/parser.cpp" // glr.c:816
+    {((*yyvalp)) = (((yyGLRStackItem const *)yyvsp)[YYFILL (0)].yystate.yysemantics.yysval);}
+#line 2243 "src/parser.cpp" // glr.c:816
     break;
 
   case 137:
 #line 360 "src/syntax.y" // glr.c:816
-    {((*yyvalp)) = (((yyGLRStackItem const *)yyvsp)[YYFILL (0)].yystate.yysemantics.yysval);}
-<<<<<<< HEAD
-#line 2231 "src/parser.cpp" // glr.c:816
-=======
-#line 2204 "src/parser.cpp" // glr.c:816
->>>>>>> a037f794
+    {((*yyvalp)) = (((yyGLRStackItem const *)yyvsp)[YYFILL (-1)].yystate.yysemantics.yysval);}
+#line 2249 "src/parser.cpp" // glr.c:816
     break;
 
   case 138:
 #line 361 "src/syntax.y" // glr.c:816
-<<<<<<< HEAD
     {((*yyvalp)) = (((yyGLRStackItem const *)yyvsp)[YYFILL (0)].yystate.yysemantics.yysval);}
-#line 2237 "src/parser.cpp" // glr.c:816
-=======
-    {((*yyvalp)) = (((yyGLRStackItem const *)yyvsp)[YYFILL (-1)].yystate.yysemantics.yysval);}
-#line 2210 "src/parser.cpp" // glr.c:816
->>>>>>> a037f794
+#line 2255 "src/parser.cpp" // glr.c:816
     break;
 
   case 139:
 #line 362 "src/syntax.y" // glr.c:816
-    {((*yyvalp)) = (((yyGLRStackItem const *)yyvsp)[YYFILL (-1)].yystate.yysemantics.yysval);}
-#line 2243 "src/parser.cpp" // glr.c:816
+    {((*yyvalp)) = (((yyGLRStackItem const *)yyvsp)[YYFILL (0)].yystate.yysemantics.yysval);}
+#line 2261 "src/parser.cpp" // glr.c:816
     break;
 
   case 140:
 #line 363 "src/syntax.y" // glr.c:816
-    {((*yyvalp)) = (((yyGLRStackItem const *)yyvsp)[YYFILL (0)].yystate.yysemantics.yysval);}
-#line 2249 "src/parser.cpp" // glr.c:816
+    {((*yyvalp)) = (((yyGLRStackItem const *)yyvsp)[YYFILL (-1)].yystate.yysemantics.yysval);}
+#line 2267 "src/parser.cpp" // glr.c:816
     break;
 
   case 141:
 #line 364 "src/syntax.y" // glr.c:816
     {((*yyvalp)) = (((yyGLRStackItem const *)yyvsp)[YYFILL (0)].yystate.yysemantics.yysval);}
-#line 2255 "src/parser.cpp" // glr.c:816
+#line 2273 "src/parser.cpp" // glr.c:816
     break;
 
   case 142:
 #line 365 "src/syntax.y" // glr.c:816
     {((*yyvalp)) = (((yyGLRStackItem const *)yyvsp)[YYFILL (0)].yystate.yysemantics.yysval);}
-#line 2261 "src/parser.cpp" // glr.c:816
+#line 2279 "src/parser.cpp" // glr.c:816
     break;
 
   case 143:
 #line 366 "src/syntax.y" // glr.c:816
     {((*yyvalp)) = (((yyGLRStackItem const *)yyvsp)[YYFILL (0)].yystate.yysemantics.yysval);}
-<<<<<<< HEAD
-#line 2267 "src/parser.cpp" // glr.c:816
-=======
-#line 2240 "src/parser.cpp" // glr.c:816
->>>>>>> a037f794
+#line 2285 "src/parser.cpp" // glr.c:816
     break;
 
   case 144:
 #line 367 "src/syntax.y" // glr.c:816
-<<<<<<< HEAD
     {((*yyvalp)) = (((yyGLRStackItem const *)yyvsp)[YYFILL (0)].yystate.yysemantics.yysval);}
-#line 2273 "src/parser.cpp" // glr.c:816
-=======
-    {((*yyvalp)) = mkBoolLitNode(1);}
-#line 2246 "src/parser.cpp" // glr.c:816
->>>>>>> a037f794
+#line 2291 "src/parser.cpp" // glr.c:816
     break;
 
   case 145:
 #line 368 "src/syntax.y" // glr.c:816
+    {((*yyvalp)) = (((yyGLRStackItem const *)yyvsp)[YYFILL (0)].yystate.yysemantics.yysval);}
+#line 2297 "src/parser.cpp" // glr.c:816
+    break;
+
+  case 146:
+#line 369 "src/syntax.y" // glr.c:816
+    {((*yyvalp)) = mkBoolLitNode(1);}
+#line 2303 "src/parser.cpp" // glr.c:816
+    break;
+
+  case 147:
+#line 370 "src/syntax.y" // glr.c:816
     {((*yyvalp)) = mkBoolLitNode(0);}
-#line 2252 "src/parser.cpp" // glr.c:816
-    break;
-
-  case 146:
-<<<<<<< HEAD
-#line 368 "src/syntax.y" // glr.c:816
-    {((*yyvalp)) = mkBoolLitNode(1);}
-#line 2279 "src/parser.cpp" // glr.c:816
-    break;
-
-  case 147:
-#line 369 "src/syntax.y" // glr.c:816
-    {((*yyvalp)) = mkBoolLitNode(0);}
-#line 2285 "src/parser.cpp" // glr.c:816
+#line 2309 "src/parser.cpp" // glr.c:816
     break;
 
   case 148:
-#line 372 "src/syntax.y" // glr.c:816
+#line 373 "src/syntax.y" // glr.c:816
     {((*yyvalp)) = mkTupleNode((((yyGLRStackItem const *)yyvsp)[YYFILL (-1)].yystate.yysemantics.yysval));}
-#line 2291 "src/parser.cpp" // glr.c:816
+#line 2315 "src/parser.cpp" // glr.c:816
     break;
 
   case 149:
-#line 373 "src/syntax.y" // glr.c:816
+#line 374 "src/syntax.y" // glr.c:816
     {((*yyvalp)) = mkTupleNode(0);}
-#line 2297 "src/parser.cpp" // glr.c:816
+#line 2321 "src/parser.cpp" // glr.c:816
     break;
 
   case 150:
-#line 376 "src/syntax.y" // glr.c:816
+#line 377 "src/syntax.y" // glr.c:816
     {((*yyvalp)) = mkArrayNode((((yyGLRStackItem const *)yyvsp)[YYFILL (-1)].yystate.yysemantics.yysval));}
-#line 2303 "src/parser.cpp" // glr.c:816
+#line 2327 "src/parser.cpp" // glr.c:816
     break;
 
   case 151:
-#line 377 "src/syntax.y" // glr.c:816
+#line 378 "src/syntax.y" // glr.c:816
     {((*yyvalp)) = mkArrayNode(0);}
-#line 2309 "src/parser.cpp" // glr.c:816
+#line 2333 "src/parser.cpp" // glr.c:816
     break;
 
   case 152:
-#line 380 "src/syntax.y" // glr.c:816
+#line 381 "src/syntax.y" // glr.c:816
     {((*yyvalp)) = (((yyGLRStackItem const *)yyvsp)[YYFILL (0)].yystate.yysemantics.yysval);}
-#line 2315 "src/parser.cpp" // glr.c:816
+#line 2339 "src/parser.cpp" // glr.c:816
     break;
 
   case 153:
-#line 381 "src/syntax.y" // glr.c:816
+#line 382 "src/syntax.y" // glr.c:816
     {((*yyvalp)) = NULL;}
-#line 2321 "src/parser.cpp" // glr.c:816
+#line 2345 "src/parser.cpp" // glr.c:816
     break;
 
   case 154:
-#line 384 "src/syntax.y" // glr.c:816
+#line 385 "src/syntax.y" // glr.c:816
     {((*yyvalp)) = getRoot();}
-#line 2327 "src/parser.cpp" // glr.c:816
+#line 2351 "src/parser.cpp" // glr.c:816
     break;
 
   case 155:
-#line 387 "src/syntax.y" // glr.c:816
+#line 388 "src/syntax.y" // glr.c:816
     {((*yyvalp)) = setNext((((yyGLRStackItem const *)yyvsp)[YYFILL (-2)].yystate.yysemantics.yysval), (((yyGLRStackItem const *)yyvsp)[YYFILL (0)].yystate.yysemantics.yysval));}
-#line 2333 "src/parser.cpp" // glr.c:816
+#line 2357 "src/parser.cpp" // glr.c:816
     break;
 
   case 156:
-#line 388 "src/syntax.y" // glr.c:816
+#line 389 "src/syntax.y" // glr.c:816
     {((*yyvalp)) = setRoot((((yyGLRStackItem const *)yyvsp)[YYFILL (0)].yystate.yysemantics.yysval));}
-#line 2339 "src/parser.cpp" // glr.c:816
-    break;
-
-  case 157:
-#line 393 "src/syntax.y" // glr.c:816
-    {((*yyvalp)) = mkUnOpNode('@', (((yyGLRStackItem const *)yyvsp)[YYFILL (0)].yystate.yysemantics.yysval));}
-#line 2345 "src/parser.cpp" // glr.c:816
-    break;
-
-  case 158:
-#line 394 "src/syntax.y" // glr.c:816
-    {((*yyvalp)) = mkUnOpNode('&', (((yyGLRStackItem const *)yyvsp)[YYFILL (0)].yystate.yysemantics.yysval));}
-#line 2351 "src/parser.cpp" // glr.c:816
-    break;
-
-  case 159:
-#line 395 "src/syntax.y" // glr.c:816
-    {((*yyvalp)) = mkUnOpNode('-', (((yyGLRStackItem const *)yyvsp)[YYFILL (0)].yystate.yysemantics.yysval));}
-#line 2357 "src/parser.cpp" // glr.c:816
-    break;
-
-  case 160:
-#line 396 "src/syntax.y" // glr.c:816
-    {((*yyvalp)) = mkTypeCastNode((((yyGLRStackItem const *)yyvsp)[YYFILL (-1)].yystate.yysemantics.yysval), (((yyGLRStackItem const *)yyvsp)[YYFILL (0)].yystate.yysemantics.yysval));}
 #line 2363 "src/parser.cpp" // glr.c:816
-    break;
-
-  case 161:
-#line 399 "src/syntax.y" // glr.c:816
-    {((*yyvalp)) = (((yyGLRStackItem const *)yyvsp)[YYFILL (0)].yystate.yysemantics.yysval);}
-#line 2369 "src/parser.cpp" // glr.c:816
-=======
-#line 371 "src/syntax.y" // glr.c:816
-    {((*yyvalp)) = mkTupleNode((((yyGLRStackItem const *)yyvsp)[YYFILL (-1)].yystate.yysemantics.yysval));}
-#line 2258 "src/parser.cpp" // glr.c:816
-    break;
-
-  case 147:
-#line 372 "src/syntax.y" // glr.c:816
-    {((*yyvalp)) = mkTupleNode(0);}
-#line 2264 "src/parser.cpp" // glr.c:816
-    break;
-
-  case 148:
-#line 375 "src/syntax.y" // glr.c:816
-    {((*yyvalp)) = mkArrayNode((((yyGLRStackItem const *)yyvsp)[YYFILL (-1)].yystate.yysemantics.yysval));}
-#line 2270 "src/parser.cpp" // glr.c:816
-    break;
-
-  case 149:
-#line 376 "src/syntax.y" // glr.c:816
-    {((*yyvalp)) = mkArrayNode(0);}
-#line 2276 "src/parser.cpp" // glr.c:816
-    break;
-
-  case 150:
-#line 379 "src/syntax.y" // glr.c:816
-    {((*yyvalp)) = (((yyGLRStackItem const *)yyvsp)[YYFILL (0)].yystate.yysemantics.yysval);}
-#line 2282 "src/parser.cpp" // glr.c:816
-    break;
-
-  case 151:
-#line 380 "src/syntax.y" // glr.c:816
-    {((*yyvalp)) = NULL;}
-#line 2288 "src/parser.cpp" // glr.c:816
-    break;
-
-  case 152:
-#line 383 "src/syntax.y" // glr.c:816
-    {((*yyvalp)) = getRoot();}
-#line 2294 "src/parser.cpp" // glr.c:816
-    break;
-
-  case 153:
-#line 386 "src/syntax.y" // glr.c:816
-    {((*yyvalp)) = setNext((((yyGLRStackItem const *)yyvsp)[YYFILL (-2)].yystate.yysemantics.yysval), (((yyGLRStackItem const *)yyvsp)[YYFILL (0)].yystate.yysemantics.yysval));}
-#line 2300 "src/parser.cpp" // glr.c:816
-    break;
-
-  case 154:
-#line 387 "src/syntax.y" // glr.c:816
-    {((*yyvalp)) = setRoot((((yyGLRStackItem const *)yyvsp)[YYFILL (0)].yystate.yysemantics.yysval));}
-#line 2306 "src/parser.cpp" // glr.c:816
-    break;
-
-  case 155:
-#line 392 "src/syntax.y" // glr.c:816
-    {((*yyvalp)) = mkUnOpNode('@', (((yyGLRStackItem const *)yyvsp)[YYFILL (0)].yystate.yysemantics.yysval));}
-#line 2312 "src/parser.cpp" // glr.c:816
-    break;
-
-  case 156:
-#line 393 "src/syntax.y" // glr.c:816
-    {((*yyvalp)) = mkUnOpNode('&', (((yyGLRStackItem const *)yyvsp)[YYFILL (0)].yystate.yysemantics.yysval));}
-#line 2318 "src/parser.cpp" // glr.c:816
     break;
 
   case 157:
 #line 394 "src/syntax.y" // glr.c:816
-    {((*yyvalp)) = mkUnOpNode('-', (((yyGLRStackItem const *)yyvsp)[YYFILL (0)].yystate.yysemantics.yysval));}
-#line 2324 "src/parser.cpp" // glr.c:816
+    {((*yyvalp)) = mkUnOpNode('@', (((yyGLRStackItem const *)yyvsp)[YYFILL (0)].yystate.yysemantics.yysval));}
+#line 2369 "src/parser.cpp" // glr.c:816
     break;
 
   case 158:
 #line 395 "src/syntax.y" // glr.c:816
+    {((*yyvalp)) = mkUnOpNode('&', (((yyGLRStackItem const *)yyvsp)[YYFILL (0)].yystate.yysemantics.yysval));}
+#line 2375 "src/parser.cpp" // glr.c:816
+    break;
+
+  case 159:
+#line 396 "src/syntax.y" // glr.c:816
+    {((*yyvalp)) = mkUnOpNode('-', (((yyGLRStackItem const *)yyvsp)[YYFILL (0)].yystate.yysemantics.yysval));}
+#line 2381 "src/parser.cpp" // glr.c:816
+    break;
+
+  case 160:
+#line 397 "src/syntax.y" // glr.c:816
     {((*yyvalp)) = mkTypeCastNode((((yyGLRStackItem const *)yyvsp)[YYFILL (-1)].yystate.yysemantics.yysval), (((yyGLRStackItem const *)yyvsp)[YYFILL (0)].yystate.yysemantics.yysval));}
-#line 2330 "src/parser.cpp" // glr.c:816
-    break;
-
-  case 159:
-#line 398 "src/syntax.y" // glr.c:816
+#line 2387 "src/parser.cpp" // glr.c:816
+    break;
+
+  case 161:
+#line 400 "src/syntax.y" // glr.c:816
     {((*yyvalp)) = (((yyGLRStackItem const *)yyvsp)[YYFILL (0)].yystate.yysemantics.yysval);}
-#line 2336 "src/parser.cpp" // glr.c:816
-    break;
-
-  case 160:
-#line 401 "src/syntax.y" // glr.c:816
-    {((*yyvalp)) = mkBinOpNode('+', (((yyGLRStackItem const *)yyvsp)[YYFILL (-2)].yystate.yysemantics.yysval), (((yyGLRStackItem const *)yyvsp)[YYFILL (0)].yystate.yysemantics.yysval));}
-#line 2342 "src/parser.cpp" // glr.c:816
->>>>>>> a037f794
-    break;
-
-  case 161:
-#line 402 "src/syntax.y" // glr.c:816
-<<<<<<< HEAD
-    {((*yyvalp)) = mkBinOpNode('+', (((yyGLRStackItem const *)yyvsp)[YYFILL (-2)].yystate.yysemantics.yysval), (((yyGLRStackItem const *)yyvsp)[YYFILL (0)].yystate.yysemantics.yysval));}
-#line 2375 "src/parser.cpp" // glr.c:816
-=======
-    {((*yyvalp)) = mkBinOpNode('-', (((yyGLRStackItem const *)yyvsp)[YYFILL (-2)].yystate.yysemantics.yysval), (((yyGLRStackItem const *)yyvsp)[YYFILL (0)].yystate.yysemantics.yysval));}
-#line 2348 "src/parser.cpp" // glr.c:816
->>>>>>> a037f794
+#line 2393 "src/parser.cpp" // glr.c:816
     break;
 
   case 162:
 #line 403 "src/syntax.y" // glr.c:816
-<<<<<<< HEAD
-    {((*yyvalp)) = mkBinOpNode('-', (((yyGLRStackItem const *)yyvsp)[YYFILL (-2)].yystate.yysemantics.yysval), (((yyGLRStackItem const *)yyvsp)[YYFILL (0)].yystate.yysemantics.yysval));}
-#line 2381 "src/parser.cpp" // glr.c:816
-=======
-    {((*yyvalp)) = mkBinOpNode('*', (((yyGLRStackItem const *)yyvsp)[YYFILL (-2)].yystate.yysemantics.yysval), (((yyGLRStackItem const *)yyvsp)[YYFILL (0)].yystate.yysemantics.yysval));}
-#line 2354 "src/parser.cpp" // glr.c:816
->>>>>>> a037f794
+    {((*yyvalp)) = mkBinOpNode('+', (((yyGLRStackItem const *)yyvsp)[YYFILL (-2)].yystate.yysemantics.yysval), (((yyGLRStackItem const *)yyvsp)[YYFILL (0)].yystate.yysemantics.yysval));}
+#line 2399 "src/parser.cpp" // glr.c:816
     break;
 
   case 163:
 #line 404 "src/syntax.y" // glr.c:816
-<<<<<<< HEAD
-    {((*yyvalp)) = mkBinOpNode('*', (((yyGLRStackItem const *)yyvsp)[YYFILL (-2)].yystate.yysemantics.yysval), (((yyGLRStackItem const *)yyvsp)[YYFILL (0)].yystate.yysemantics.yysval));}
-#line 2387 "src/parser.cpp" // glr.c:816
-=======
-    {((*yyvalp)) = mkBinOpNode('/', (((yyGLRStackItem const *)yyvsp)[YYFILL (-2)].yystate.yysemantics.yysval), (((yyGLRStackItem const *)yyvsp)[YYFILL (0)].yystate.yysemantics.yysval));}
-#line 2360 "src/parser.cpp" // glr.c:816
->>>>>>> a037f794
+    {((*yyvalp)) = mkBinOpNode('-', (((yyGLRStackItem const *)yyvsp)[YYFILL (-2)].yystate.yysemantics.yysval), (((yyGLRStackItem const *)yyvsp)[YYFILL (0)].yystate.yysemantics.yysval));}
+#line 2405 "src/parser.cpp" // glr.c:816
     break;
 
   case 164:
 #line 405 "src/syntax.y" // glr.c:816
-<<<<<<< HEAD
-    {((*yyvalp)) = mkBinOpNode('/', (((yyGLRStackItem const *)yyvsp)[YYFILL (-2)].yystate.yysemantics.yysval), (((yyGLRStackItem const *)yyvsp)[YYFILL (0)].yystate.yysemantics.yysval));}
-#line 2393 "src/parser.cpp" // glr.c:816
-=======
-    {((*yyvalp)) = mkBinOpNode('%', (((yyGLRStackItem const *)yyvsp)[YYFILL (-2)].yystate.yysemantics.yysval), (((yyGLRStackItem const *)yyvsp)[YYFILL (0)].yystate.yysemantics.yysval));}
-#line 2366 "src/parser.cpp" // glr.c:816
->>>>>>> a037f794
+    {((*yyvalp)) = mkBinOpNode('*', (((yyGLRStackItem const *)yyvsp)[YYFILL (-2)].yystate.yysemantics.yysval), (((yyGLRStackItem const *)yyvsp)[YYFILL (0)].yystate.yysemantics.yysval));}
+#line 2411 "src/parser.cpp" // glr.c:816
     break;
 
   case 165:
 #line 406 "src/syntax.y" // glr.c:816
-<<<<<<< HEAD
-    {((*yyvalp)) = mkBinOpNode('%', (((yyGLRStackItem const *)yyvsp)[YYFILL (-2)].yystate.yysemantics.yysval), (((yyGLRStackItem const *)yyvsp)[YYFILL (0)].yystate.yysemantics.yysval));}
-#line 2399 "src/parser.cpp" // glr.c:816
-=======
-    {((*yyvalp)) = mkBinOpNode('<', (((yyGLRStackItem const *)yyvsp)[YYFILL (-2)].yystate.yysemantics.yysval), (((yyGLRStackItem const *)yyvsp)[YYFILL (0)].yystate.yysemantics.yysval));}
-#line 2372 "src/parser.cpp" // glr.c:816
->>>>>>> a037f794
+    {((*yyvalp)) = mkBinOpNode('/', (((yyGLRStackItem const *)yyvsp)[YYFILL (-2)].yystate.yysemantics.yysval), (((yyGLRStackItem const *)yyvsp)[YYFILL (0)].yystate.yysemantics.yysval));}
+#line 2417 "src/parser.cpp" // glr.c:816
     break;
 
   case 166:
 #line 407 "src/syntax.y" // glr.c:816
-<<<<<<< HEAD
-    {((*yyvalp)) = mkBinOpNode('<', (((yyGLRStackItem const *)yyvsp)[YYFILL (-2)].yystate.yysemantics.yysval), (((yyGLRStackItem const *)yyvsp)[YYFILL (0)].yystate.yysemantics.yysval));}
-#line 2405 "src/parser.cpp" // glr.c:816
-=======
-    {((*yyvalp)) = mkBinOpNode('>', (((yyGLRStackItem const *)yyvsp)[YYFILL (-2)].yystate.yysemantics.yysval), (((yyGLRStackItem const *)yyvsp)[YYFILL (0)].yystate.yysemantics.yysval));}
-#line 2378 "src/parser.cpp" // glr.c:816
->>>>>>> a037f794
+    {((*yyvalp)) = mkBinOpNode('%', (((yyGLRStackItem const *)yyvsp)[YYFILL (-2)].yystate.yysemantics.yysval), (((yyGLRStackItem const *)yyvsp)[YYFILL (0)].yystate.yysemantics.yysval));}
+#line 2423 "src/parser.cpp" // glr.c:816
     break;
 
   case 167:
 #line 408 "src/syntax.y" // glr.c:816
-<<<<<<< HEAD
-    {((*yyvalp)) = mkBinOpNode('>', (((yyGLRStackItem const *)yyvsp)[YYFILL (-2)].yystate.yysemantics.yysval), (((yyGLRStackItem const *)yyvsp)[YYFILL (0)].yystate.yysemantics.yysval));}
-#line 2411 "src/parser.cpp" // glr.c:816
-=======
-    {((*yyvalp)) = mkBinOpNode('^', (((yyGLRStackItem const *)yyvsp)[YYFILL (-2)].yystate.yysemantics.yysval), (((yyGLRStackItem const *)yyvsp)[YYFILL (0)].yystate.yysemantics.yysval));}
-#line 2384 "src/parser.cpp" // glr.c:816
->>>>>>> a037f794
+    {((*yyvalp)) = mkBinOpNode('<', (((yyGLRStackItem const *)yyvsp)[YYFILL (-2)].yystate.yysemantics.yysval), (((yyGLRStackItem const *)yyvsp)[YYFILL (0)].yystate.yysemantics.yysval));}
+#line 2429 "src/parser.cpp" // glr.c:816
     break;
 
   case 168:
 #line 409 "src/syntax.y" // glr.c:816
-<<<<<<< HEAD
-    {((*yyvalp)) = mkBinOpNode('^', (((yyGLRStackItem const *)yyvsp)[YYFILL (-2)].yystate.yysemantics.yysval), (((yyGLRStackItem const *)yyvsp)[YYFILL (0)].yystate.yysemantics.yysval));}
-#line 2417 "src/parser.cpp" // glr.c:816
-=======
-    {((*yyvalp)) = mkBinOpNode('.', (((yyGLRStackItem const *)yyvsp)[YYFILL (-2)].yystate.yysemantics.yysval), (((yyGLRStackItem const *)yyvsp)[YYFILL (0)].yystate.yysemantics.yysval));}
-#line 2390 "src/parser.cpp" // glr.c:816
->>>>>>> a037f794
+    {((*yyvalp)) = mkBinOpNode('>', (((yyGLRStackItem const *)yyvsp)[YYFILL (-2)].yystate.yysemantics.yysval), (((yyGLRStackItem const *)yyvsp)[YYFILL (0)].yystate.yysemantics.yysval));}
+#line 2435 "src/parser.cpp" // glr.c:816
     break;
 
   case 169:
 #line 410 "src/syntax.y" // glr.c:816
-<<<<<<< HEAD
-    {((*yyvalp)) = mkBinOpNode('.', (((yyGLRStackItem const *)yyvsp)[YYFILL (-2)].yystate.yysemantics.yysval), (((yyGLRStackItem const *)yyvsp)[YYFILL (0)].yystate.yysemantics.yysval));}
-#line 2423 "src/parser.cpp" // glr.c:816
-=======
-    {((*yyvalp)) = mkBinOpNode(';', (((yyGLRStackItem const *)yyvsp)[YYFILL (-3)].yystate.yysemantics.yysval), (((yyGLRStackItem const *)yyvsp)[YYFILL (0)].yystate.yysemantics.yysval));}
-#line 2396 "src/parser.cpp" // glr.c:816
->>>>>>> a037f794
+    {((*yyvalp)) = mkBinOpNode('^', (((yyGLRStackItem const *)yyvsp)[YYFILL (-2)].yystate.yysemantics.yysval), (((yyGLRStackItem const *)yyvsp)[YYFILL (0)].yystate.yysemantics.yysval));}
+#line 2441 "src/parser.cpp" // glr.c:816
     break;
 
   case 170:
 #line 411 "src/syntax.y" // glr.c:816
-<<<<<<< HEAD
-    {((*yyvalp)) = mkBinOpNode(';', (((yyGLRStackItem const *)yyvsp)[YYFILL (-3)].yystate.yysemantics.yysval), (((yyGLRStackItem const *)yyvsp)[YYFILL (0)].yystate.yysemantics.yysval));}
-#line 2429 "src/parser.cpp" // glr.c:816
-=======
-    {((*yyvalp)) = mkBinOpNode('[', (((yyGLRStackItem const *)yyvsp)[YYFILL (-3)].yystate.yysemantics.yysval), (((yyGLRStackItem const *)yyvsp)[YYFILL (-1)].yystate.yysemantics.yysval));}
-#line 2402 "src/parser.cpp" // glr.c:816
->>>>>>> a037f794
+    {((*yyvalp)) = mkBinOpNode('.', (((yyGLRStackItem const *)yyvsp)[YYFILL (-2)].yystate.yysemantics.yysval), (((yyGLRStackItem const *)yyvsp)[YYFILL (0)].yystate.yysemantics.yysval));}
+#line 2447 "src/parser.cpp" // glr.c:816
     break;
 
   case 171:
 #line 412 "src/syntax.y" // glr.c:816
-<<<<<<< HEAD
-    {((*yyvalp)) = mkBinOpNode('[', (((yyGLRStackItem const *)yyvsp)[YYFILL (-3)].yystate.yysemantics.yysval), (((yyGLRStackItem const *)yyvsp)[YYFILL (-1)].yystate.yysemantics.yysval));}
-#line 2435 "src/parser.cpp" // glr.c:816
-=======
-    {((*yyvalp)) = mkBinOpNode(Tok_Where, (((yyGLRStackItem const *)yyvsp)[YYFILL (-4)].yystate.yysemantics.yysval), mkLetBindingNode((char*)(((yyGLRStackItem const *)yyvsp)[YYFILL (-2)].yystate.yysemantics.yysval), 0, 0, (((yyGLRStackItem const *)yyvsp)[YYFILL (0)].yystate.yysemantics.yysval)));}
-#line 2408 "src/parser.cpp" // glr.c:816
->>>>>>> a037f794
+    {((*yyvalp)) = mkBinOpNode(';', (((yyGLRStackItem const *)yyvsp)[YYFILL (-3)].yystate.yysemantics.yysval), (((yyGLRStackItem const *)yyvsp)[YYFILL (0)].yystate.yysemantics.yysval));}
+#line 2453 "src/parser.cpp" // glr.c:816
     break;
 
   case 172:
 #line 413 "src/syntax.y" // glr.c:816
-<<<<<<< HEAD
-    {((*yyvalp)) = mkBinOpNode(Tok_Where, (((yyGLRStackItem const *)yyvsp)[YYFILL (-4)].yystate.yysemantics.yysval), mkLetBindingNode((char*)(((yyGLRStackItem const *)yyvsp)[YYFILL (-2)].yystate.yysemantics.yysval), 0, 0, (((yyGLRStackItem const *)yyvsp)[YYFILL (0)].yystate.yysemantics.yysval)));}
-#line 2441 "src/parser.cpp" // glr.c:816
-=======
-    {((*yyvalp)) = mkBinOpNode(Tok_Let, mkLetBindingNode((char*)(((yyGLRStackItem const *)yyvsp)[YYFILL (-4)].yystate.yysemantics.yysval), 0, 0, (((yyGLRStackItem const *)yyvsp)[YYFILL (-2)].yystate.yysemantics.yysval)), (((yyGLRStackItem const *)yyvsp)[YYFILL (0)].yystate.yysemantics.yysval));}
-#line 2414 "src/parser.cpp" // glr.c:816
->>>>>>> a037f794
+    {((*yyvalp)) = mkBinOpNode('[', (((yyGLRStackItem const *)yyvsp)[YYFILL (-3)].yystate.yysemantics.yysval), (((yyGLRStackItem const *)yyvsp)[YYFILL (-1)].yystate.yysemantics.yysval));}
+#line 2459 "src/parser.cpp" // glr.c:816
     break;
 
   case 173:
 #line 414 "src/syntax.y" // glr.c:816
-<<<<<<< HEAD
-    {((*yyvalp)) = mkBinOpNode(Tok_Let, mkLetBindingNode((char*)(((yyGLRStackItem const *)yyvsp)[YYFILL (-4)].yystate.yysemantics.yysval), 0, 0, (((yyGLRStackItem const *)yyvsp)[YYFILL (-2)].yystate.yysemantics.yysval)), (((yyGLRStackItem const *)yyvsp)[YYFILL (0)].yystate.yysemantics.yysval));}
-#line 2447 "src/parser.cpp" // glr.c:816
-=======
-    {((*yyvalp)) = mkBinOpNode(Tok_Eq, (((yyGLRStackItem const *)yyvsp)[YYFILL (-2)].yystate.yysemantics.yysval), (((yyGLRStackItem const *)yyvsp)[YYFILL (0)].yystate.yysemantics.yysval));}
-#line 2420 "src/parser.cpp" // glr.c:816
->>>>>>> a037f794
+    {((*yyvalp)) = mkBinOpNode(Tok_Where, (((yyGLRStackItem const *)yyvsp)[YYFILL (-4)].yystate.yysemantics.yysval), mkLetBindingNode((char*)(((yyGLRStackItem const *)yyvsp)[YYFILL (-2)].yystate.yysemantics.yysval), 0, 0, (((yyGLRStackItem const *)yyvsp)[YYFILL (0)].yystate.yysemantics.yysval)));}
+#line 2465 "src/parser.cpp" // glr.c:816
     break;
 
   case 174:
 #line 415 "src/syntax.y" // glr.c:816
-<<<<<<< HEAD
-    {((*yyvalp)) = mkBinOpNode(Tok_Eq, (((yyGLRStackItem const *)yyvsp)[YYFILL (-2)].yystate.yysemantics.yysval), (((yyGLRStackItem const *)yyvsp)[YYFILL (0)].yystate.yysemantics.yysval));}
-#line 2453 "src/parser.cpp" // glr.c:816
-=======
-    {((*yyvalp)) = mkBinOpNode(Tok_NotEq, (((yyGLRStackItem const *)yyvsp)[YYFILL (-2)].yystate.yysemantics.yysval), (((yyGLRStackItem const *)yyvsp)[YYFILL (0)].yystate.yysemantics.yysval));}
-#line 2426 "src/parser.cpp" // glr.c:816
->>>>>>> a037f794
+    {((*yyvalp)) = mkBinOpNode(Tok_Let, mkLetBindingNode((char*)(((yyGLRStackItem const *)yyvsp)[YYFILL (-4)].yystate.yysemantics.yysval), 0, 0, (((yyGLRStackItem const *)yyvsp)[YYFILL (-2)].yystate.yysemantics.yysval)), (((yyGLRStackItem const *)yyvsp)[YYFILL (0)].yystate.yysemantics.yysval));}
+#line 2471 "src/parser.cpp" // glr.c:816
     break;
 
   case 175:
 #line 416 "src/syntax.y" // glr.c:816
-<<<<<<< HEAD
-    {((*yyvalp)) = mkBinOpNode(Tok_NotEq, (((yyGLRStackItem const *)yyvsp)[YYFILL (-2)].yystate.yysemantics.yysval), (((yyGLRStackItem const *)yyvsp)[YYFILL (0)].yystate.yysemantics.yysval));}
-#line 2459 "src/parser.cpp" // glr.c:816
-=======
-    {((*yyvalp)) = mkBinOpNode(Tok_GrtrEq, (((yyGLRStackItem const *)yyvsp)[YYFILL (-2)].yystate.yysemantics.yysval), (((yyGLRStackItem const *)yyvsp)[YYFILL (0)].yystate.yysemantics.yysval));}
-#line 2432 "src/parser.cpp" // glr.c:816
->>>>>>> a037f794
+    {((*yyvalp)) = mkBinOpNode(Tok_Eq, (((yyGLRStackItem const *)yyvsp)[YYFILL (-2)].yystate.yysemantics.yysval), (((yyGLRStackItem const *)yyvsp)[YYFILL (0)].yystate.yysemantics.yysval));}
+#line 2477 "src/parser.cpp" // glr.c:816
     break;
 
   case 176:
 #line 417 "src/syntax.y" // glr.c:816
-<<<<<<< HEAD
-    {((*yyvalp)) = mkBinOpNode(Tok_GrtrEq, (((yyGLRStackItem const *)yyvsp)[YYFILL (-2)].yystate.yysemantics.yysval), (((yyGLRStackItem const *)yyvsp)[YYFILL (0)].yystate.yysemantics.yysval));}
-#line 2465 "src/parser.cpp" // glr.c:816
-=======
-    {((*yyvalp)) = mkBinOpNode(Tok_LesrEq, (((yyGLRStackItem const *)yyvsp)[YYFILL (-2)].yystate.yysemantics.yysval), (((yyGLRStackItem const *)yyvsp)[YYFILL (0)].yystate.yysemantics.yysval));}
-#line 2438 "src/parser.cpp" // glr.c:816
->>>>>>> a037f794
+    {((*yyvalp)) = mkBinOpNode(Tok_NotEq, (((yyGLRStackItem const *)yyvsp)[YYFILL (-2)].yystate.yysemantics.yysval), (((yyGLRStackItem const *)yyvsp)[YYFILL (0)].yystate.yysemantics.yysval));}
+#line 2483 "src/parser.cpp" // glr.c:816
     break;
 
   case 177:
 #line 418 "src/syntax.y" // glr.c:816
-<<<<<<< HEAD
-    {((*yyvalp)) = mkBinOpNode(Tok_LesrEq, (((yyGLRStackItem const *)yyvsp)[YYFILL (-2)].yystate.yysemantics.yysval), (((yyGLRStackItem const *)yyvsp)[YYFILL (0)].yystate.yysemantics.yysval));}
-#line 2471 "src/parser.cpp" // glr.c:816
-=======
-    {((*yyvalp)) = mkBinOpNode(Tok_Or, (((yyGLRStackItem const *)yyvsp)[YYFILL (-2)].yystate.yysemantics.yysval), (((yyGLRStackItem const *)yyvsp)[YYFILL (0)].yystate.yysemantics.yysval));}
-#line 2444 "src/parser.cpp" // glr.c:816
->>>>>>> a037f794
+    {((*yyvalp)) = mkBinOpNode(Tok_GrtrEq, (((yyGLRStackItem const *)yyvsp)[YYFILL (-2)].yystate.yysemantics.yysval), (((yyGLRStackItem const *)yyvsp)[YYFILL (0)].yystate.yysemantics.yysval));}
+#line 2489 "src/parser.cpp" // glr.c:816
     break;
 
   case 178:
 #line 419 "src/syntax.y" // glr.c:816
-<<<<<<< HEAD
-    {((*yyvalp)) = mkBinOpNode(Tok_Or, (((yyGLRStackItem const *)yyvsp)[YYFILL (-2)].yystate.yysemantics.yysval), (((yyGLRStackItem const *)yyvsp)[YYFILL (0)].yystate.yysemantics.yysval));}
-#line 2477 "src/parser.cpp" // glr.c:816
-    break;
-
-  case 180:
-#line 420 "src/syntax.y" // glr.c:816
-    {((*yyvalp)) = mkBinOpNode(Tok_And, (((yyGLRStackItem const *)yyvsp)[YYFILL (-2)].yystate.yysemantics.yysval), (((yyGLRStackItem const *)yyvsp)[YYFILL (0)].yystate.yysemantics.yysval));}
-#line 2483 "src/parser.cpp" // glr.c:816
-    break;
-
-  case 181:
-#line 421 "src/syntax.y" // glr.c:816
-    {((*yyvalp)) = (((yyGLRStackItem const *)yyvsp)[YYFILL (0)].yystate.yysemantics.yysval);}
-#line 2489 "src/parser.cpp" // glr.c:816
-    break;
-
-  case 182:
-#line 426 "src/syntax.y" // glr.c:816
-    {((*yyvalp)) = getRoot();}
+    {((*yyvalp)) = mkBinOpNode(Tok_LesrEq, (((yyGLRStackItem const *)yyvsp)[YYFILL (-2)].yystate.yysemantics.yysval), (((yyGLRStackItem const *)yyvsp)[YYFILL (0)].yystate.yysemantics.yysval));}
 #line 2495 "src/parser.cpp" // glr.c:816
-    break;
-
-  case 183:
-#line 429 "src/syntax.y" // glr.c:816
-    {((*yyvalp)) = setNext((((yyGLRStackItem const *)yyvsp)[YYFILL (-3)].yystate.yysemantics.yysval), (((yyGLRStackItem const *)yyvsp)[YYFILL (0)].yystate.yysemantics.yysval));}
-#line 2501 "src/parser.cpp" // glr.c:816
-    break;
-
-  case 184:
-#line 430 "src/syntax.y" // glr.c:816
-    {((*yyvalp)) = setRoot((((yyGLRStackItem const *)yyvsp)[YYFILL (0)].yystate.yysemantics.yysval));}
-#line 2507 "src/parser.cpp" // glr.c:816
-=======
-    {((*yyvalp)) = mkBinOpNode(Tok_And, (((yyGLRStackItem const *)yyvsp)[YYFILL (-2)].yystate.yysemantics.yysval), (((yyGLRStackItem const *)yyvsp)[YYFILL (0)].yystate.yysemantics.yysval));}
-#line 2450 "src/parser.cpp" // glr.c:816
     break;
 
   case 179:
 #line 420 "src/syntax.y" // glr.c:816
-    {((*yyvalp)) = mkBinOpNode(Tok_Range, (((yyGLRStackItem const *)yyvsp)[YYFILL (-2)].yystate.yysemantics.yysval), (((yyGLRStackItem const *)yyvsp)[YYFILL (0)].yystate.yysemantics.yysval));}
-#line 2456 "src/parser.cpp" // glr.c:816
+    {((*yyvalp)) = mkBinOpNode(Tok_Or, (((yyGLRStackItem const *)yyvsp)[YYFILL (-2)].yystate.yysemantics.yysval), (((yyGLRStackItem const *)yyvsp)[YYFILL (0)].yystate.yysemantics.yysval));}
+#line 2501 "src/parser.cpp" // glr.c:816
     break;
 
   case 180:
 #line 421 "src/syntax.y" // glr.c:816
+    {((*yyvalp)) = mkBinOpNode(Tok_And, (((yyGLRStackItem const *)yyvsp)[YYFILL (-2)].yystate.yysemantics.yysval), (((yyGLRStackItem const *)yyvsp)[YYFILL (0)].yystate.yysemantics.yysval));}
+#line 2507 "src/parser.cpp" // glr.c:816
+    break;
+
+  case 181:
+#line 422 "src/syntax.y" // glr.c:816
+    {((*yyvalp)) = mkBinOpNode(Tok_Range, (((yyGLRStackItem const *)yyvsp)[YYFILL (-2)].yystate.yysemantics.yysval), (((yyGLRStackItem const *)yyvsp)[YYFILL (0)].yystate.yysemantics.yysval));}
+#line 2513 "src/parser.cpp" // glr.c:816
+    break;
+
+  case 182:
+#line 423 "src/syntax.y" // glr.c:816
     {((*yyvalp)) = (((yyGLRStackItem const *)yyvsp)[YYFILL (0)].yystate.yysemantics.yysval);}
-#line 2462 "src/parser.cpp" // glr.c:816
-    break;
-
-  case 181:
-#line 426 "src/syntax.y" // glr.c:816
+#line 2519 "src/parser.cpp" // glr.c:816
+    break;
+
+  case 183:
+#line 428 "src/syntax.y" // glr.c:816
     {((*yyvalp)) = getRoot();}
-#line 2468 "src/parser.cpp" // glr.c:816
-    break;
-
-  case 182:
-#line 429 "src/syntax.y" // glr.c:816
+#line 2525 "src/parser.cpp" // glr.c:816
+    break;
+
+  case 184:
+#line 431 "src/syntax.y" // glr.c:816
     {((*yyvalp)) = setNext((((yyGLRStackItem const *)yyvsp)[YYFILL (-3)].yystate.yysemantics.yysval), (((yyGLRStackItem const *)yyvsp)[YYFILL (0)].yystate.yysemantics.yysval));}
-#line 2474 "src/parser.cpp" // glr.c:816
-    break;
-
-  case 183:
-#line 430 "src/syntax.y" // glr.c:816
+#line 2531 "src/parser.cpp" // glr.c:816
+    break;
+
+  case 185:
+#line 432 "src/syntax.y" // glr.c:816
     {((*yyvalp)) = setRoot((((yyGLRStackItem const *)yyvsp)[YYFILL (0)].yystate.yysemantics.yysval));}
-#line 2480 "src/parser.cpp" // glr.c:816
->>>>>>> a037f794
-    break;
-
-  case 184:
-#line 433 "src/syntax.y" // glr.c:816
-    {((*yyvalp)) = mkBinOpNode('+', (((yyGLRStackItem const *)yyvsp)[YYFILL (-3)].yystate.yysemantics.yysval), (((yyGLRStackItem const *)yyvsp)[YYFILL (0)].yystate.yysemantics.yysval));}
-<<<<<<< HEAD
-#line 2513 "src/parser.cpp" // glr.c:816
-=======
-#line 2486 "src/parser.cpp" // glr.c:816
->>>>>>> a037f794
-    break;
-
-  case 185:
-#line 434 "src/syntax.y" // glr.c:816
-    {((*yyvalp)) = mkBinOpNode('-', (((yyGLRStackItem const *)yyvsp)[YYFILL (-3)].yystate.yysemantics.yysval), (((yyGLRStackItem const *)yyvsp)[YYFILL (0)].yystate.yysemantics.yysval));}
-<<<<<<< HEAD
-#line 2519 "src/parser.cpp" // glr.c:816
-=======
-#line 2492 "src/parser.cpp" // glr.c:816
->>>>>>> a037f794
+#line 2537 "src/parser.cpp" // glr.c:816
     break;
 
   case 186:
 #line 435 "src/syntax.y" // glr.c:816
-    {((*yyvalp)) = mkBinOpNode('*', (((yyGLRStackItem const *)yyvsp)[YYFILL (-3)].yystate.yysemantics.yysval), (((yyGLRStackItem const *)yyvsp)[YYFILL (0)].yystate.yysemantics.yysval));}
-<<<<<<< HEAD
-#line 2525 "src/parser.cpp" // glr.c:816
-=======
-#line 2498 "src/parser.cpp" // glr.c:816
->>>>>>> a037f794
+    {((*yyvalp)) = mkBinOpNode('+', (((yyGLRStackItem const *)yyvsp)[YYFILL (-3)].yystate.yysemantics.yysval), (((yyGLRStackItem const *)yyvsp)[YYFILL (0)].yystate.yysemantics.yysval));}
+#line 2543 "src/parser.cpp" // glr.c:816
     break;
 
   case 187:
 #line 436 "src/syntax.y" // glr.c:816
-    {((*yyvalp)) = mkBinOpNode('/', (((yyGLRStackItem const *)yyvsp)[YYFILL (-3)].yystate.yysemantics.yysval), (((yyGLRStackItem const *)yyvsp)[YYFILL (0)].yystate.yysemantics.yysval));}
-<<<<<<< HEAD
-#line 2531 "src/parser.cpp" // glr.c:816
-=======
-#line 2504 "src/parser.cpp" // glr.c:816
->>>>>>> a037f794
+    {((*yyvalp)) = mkBinOpNode('-', (((yyGLRStackItem const *)yyvsp)[YYFILL (-3)].yystate.yysemantics.yysval), (((yyGLRStackItem const *)yyvsp)[YYFILL (0)].yystate.yysemantics.yysval));}
+#line 2549 "src/parser.cpp" // glr.c:816
     break;
 
   case 188:
 #line 437 "src/syntax.y" // glr.c:816
-    {((*yyvalp)) = mkBinOpNode('%', (((yyGLRStackItem const *)yyvsp)[YYFILL (-3)].yystate.yysemantics.yysval), (((yyGLRStackItem const *)yyvsp)[YYFILL (0)].yystate.yysemantics.yysval));}
-<<<<<<< HEAD
-#line 2537 "src/parser.cpp" // glr.c:816
-=======
-#line 2510 "src/parser.cpp" // glr.c:816
->>>>>>> a037f794
+    {((*yyvalp)) = mkBinOpNode('*', (((yyGLRStackItem const *)yyvsp)[YYFILL (-3)].yystate.yysemantics.yysval), (((yyGLRStackItem const *)yyvsp)[YYFILL (0)].yystate.yysemantics.yysval));}
+#line 2555 "src/parser.cpp" // glr.c:816
     break;
 
   case 189:
 #line 438 "src/syntax.y" // glr.c:816
-    {((*yyvalp)) = mkBinOpNode('<', (((yyGLRStackItem const *)yyvsp)[YYFILL (-3)].yystate.yysemantics.yysval), (((yyGLRStackItem const *)yyvsp)[YYFILL (0)].yystate.yysemantics.yysval));}
-<<<<<<< HEAD
-#line 2543 "src/parser.cpp" // glr.c:816
-=======
-#line 2516 "src/parser.cpp" // glr.c:816
->>>>>>> a037f794
+    {((*yyvalp)) = mkBinOpNode('/', (((yyGLRStackItem const *)yyvsp)[YYFILL (-3)].yystate.yysemantics.yysval), (((yyGLRStackItem const *)yyvsp)[YYFILL (0)].yystate.yysemantics.yysval));}
+#line 2561 "src/parser.cpp" // glr.c:816
     break;
 
   case 190:
 #line 439 "src/syntax.y" // glr.c:816
-    {((*yyvalp)) = mkBinOpNode('>', (((yyGLRStackItem const *)yyvsp)[YYFILL (-3)].yystate.yysemantics.yysval), (((yyGLRStackItem const *)yyvsp)[YYFILL (0)].yystate.yysemantics.yysval));}
-<<<<<<< HEAD
-#line 2549 "src/parser.cpp" // glr.c:816
-=======
-#line 2522 "src/parser.cpp" // glr.c:816
->>>>>>> a037f794
+    {((*yyvalp)) = mkBinOpNode('%', (((yyGLRStackItem const *)yyvsp)[YYFILL (-3)].yystate.yysemantics.yysval), (((yyGLRStackItem const *)yyvsp)[YYFILL (0)].yystate.yysemantics.yysval));}
+#line 2567 "src/parser.cpp" // glr.c:816
     break;
 
   case 191:
 #line 440 "src/syntax.y" // glr.c:816
-    {((*yyvalp)) = mkBinOpNode('^', (((yyGLRStackItem const *)yyvsp)[YYFILL (-3)].yystate.yysemantics.yysval), (((yyGLRStackItem const *)yyvsp)[YYFILL (0)].yystate.yysemantics.yysval));}
-<<<<<<< HEAD
-#line 2555 "src/parser.cpp" // glr.c:816
-=======
-#line 2528 "src/parser.cpp" // glr.c:816
->>>>>>> a037f794
+    {((*yyvalp)) = mkBinOpNode('<', (((yyGLRStackItem const *)yyvsp)[YYFILL (-3)].yystate.yysemantics.yysval), (((yyGLRStackItem const *)yyvsp)[YYFILL (0)].yystate.yysemantics.yysval));}
+#line 2573 "src/parser.cpp" // glr.c:816
     break;
 
   case 192:
 #line 441 "src/syntax.y" // glr.c:816
-    {((*yyvalp)) = mkBinOpNode('.', (((yyGLRStackItem const *)yyvsp)[YYFILL (-3)].yystate.yysemantics.yysval), (((yyGLRStackItem const *)yyvsp)[YYFILL (0)].yystate.yysemantics.yysval));}
-<<<<<<< HEAD
-#line 2561 "src/parser.cpp" // glr.c:816
-=======
-#line 2534 "src/parser.cpp" // glr.c:816
->>>>>>> a037f794
+    {((*yyvalp)) = mkBinOpNode('>', (((yyGLRStackItem const *)yyvsp)[YYFILL (-3)].yystate.yysemantics.yysval), (((yyGLRStackItem const *)yyvsp)[YYFILL (0)].yystate.yysemantics.yysval));}
+#line 2579 "src/parser.cpp" // glr.c:816
     break;
 
   case 193:
 #line 442 "src/syntax.y" // glr.c:816
-    {((*yyvalp)) = mkBinOpNode(';', (((yyGLRStackItem const *)yyvsp)[YYFILL (-3)].yystate.yysemantics.yysval), (((yyGLRStackItem const *)yyvsp)[YYFILL (0)].yystate.yysemantics.yysval));}
-<<<<<<< HEAD
-#line 2567 "src/parser.cpp" // glr.c:816
-=======
-#line 2540 "src/parser.cpp" // glr.c:816
->>>>>>> a037f794
+    {((*yyvalp)) = mkBinOpNode('^', (((yyGLRStackItem const *)yyvsp)[YYFILL (-3)].yystate.yysemantics.yysval), (((yyGLRStackItem const *)yyvsp)[YYFILL (0)].yystate.yysemantics.yysval));}
+#line 2585 "src/parser.cpp" // glr.c:816
     break;
 
   case 194:
 #line 443 "src/syntax.y" // glr.c:816
-    {((*yyvalp)) = mkBinOpNode('[', (((yyGLRStackItem const *)yyvsp)[YYFILL (-4)].yystate.yysemantics.yysval), (((yyGLRStackItem const *)yyvsp)[YYFILL (-2)].yystate.yysemantics.yysval));}
-<<<<<<< HEAD
-#line 2573 "src/parser.cpp" // glr.c:816
-=======
-#line 2546 "src/parser.cpp" // glr.c:816
->>>>>>> a037f794
+    {((*yyvalp)) = mkBinOpNode('.', (((yyGLRStackItem const *)yyvsp)[YYFILL (-3)].yystate.yysemantics.yysval), (((yyGLRStackItem const *)yyvsp)[YYFILL (0)].yystate.yysemantics.yysval));}
+#line 2591 "src/parser.cpp" // glr.c:816
     break;
 
   case 195:
 #line 444 "src/syntax.y" // glr.c:816
-    {((*yyvalp)) = mkBinOpNode(Tok_Where, (((yyGLRStackItem const *)yyvsp)[YYFILL (-5)].yystate.yysemantics.yysval), mkLetBindingNode((char*)(((yyGLRStackItem const *)yyvsp)[YYFILL (-3)].yystate.yysemantics.yysval), 0, 0, (((yyGLRStackItem const *)yyvsp)[YYFILL (0)].yystate.yysemantics.yysval)));}
-<<<<<<< HEAD
-#line 2579 "src/parser.cpp" // glr.c:816
-=======
-#line 2552 "src/parser.cpp" // glr.c:816
->>>>>>> a037f794
+    {((*yyvalp)) = mkBinOpNode(';', (((yyGLRStackItem const *)yyvsp)[YYFILL (-3)].yystate.yysemantics.yysval), (((yyGLRStackItem const *)yyvsp)[YYFILL (0)].yystate.yysemantics.yysval));}
+#line 2597 "src/parser.cpp" // glr.c:816
     break;
 
   case 196:
 #line 445 "src/syntax.y" // glr.c:816
-    {((*yyvalp)) = mkBinOpNode(Tok_Let, mkLetBindingNode((char*)(((yyGLRStackItem const *)yyvsp)[YYFILL (-5)].yystate.yysemantics.yysval), 0, 0, (((yyGLRStackItem const *)yyvsp)[YYFILL (-3)].yystate.yysemantics.yysval)), (((yyGLRStackItem const *)yyvsp)[YYFILL (0)].yystate.yysemantics.yysval));}
-<<<<<<< HEAD
-#line 2585 "src/parser.cpp" // glr.c:816
-=======
-#line 2558 "src/parser.cpp" // glr.c:816
->>>>>>> a037f794
+    {((*yyvalp)) = mkBinOpNode('[', (((yyGLRStackItem const *)yyvsp)[YYFILL (-4)].yystate.yysemantics.yysval), (((yyGLRStackItem const *)yyvsp)[YYFILL (-2)].yystate.yysemantics.yysval));}
+#line 2603 "src/parser.cpp" // glr.c:816
     break;
 
   case 197:
 #line 446 "src/syntax.y" // glr.c:816
-    {((*yyvalp)) = mkBinOpNode(Tok_Eq, (((yyGLRStackItem const *)yyvsp)[YYFILL (-3)].yystate.yysemantics.yysval), (((yyGLRStackItem const *)yyvsp)[YYFILL (0)].yystate.yysemantics.yysval));}
-<<<<<<< HEAD
-#line 2591 "src/parser.cpp" // glr.c:816
-=======
-#line 2564 "src/parser.cpp" // glr.c:816
->>>>>>> a037f794
+    {((*yyvalp)) = mkBinOpNode(Tok_Where, (((yyGLRStackItem const *)yyvsp)[YYFILL (-5)].yystate.yysemantics.yysval), mkLetBindingNode((char*)(((yyGLRStackItem const *)yyvsp)[YYFILL (-3)].yystate.yysemantics.yysval), 0, 0, (((yyGLRStackItem const *)yyvsp)[YYFILL (0)].yystate.yysemantics.yysval)));}
+#line 2609 "src/parser.cpp" // glr.c:816
     break;
 
   case 198:
 #line 447 "src/syntax.y" // glr.c:816
-    {((*yyvalp)) = mkBinOpNode(Tok_NotEq, (((yyGLRStackItem const *)yyvsp)[YYFILL (-3)].yystate.yysemantics.yysval), (((yyGLRStackItem const *)yyvsp)[YYFILL (0)].yystate.yysemantics.yysval));}
-<<<<<<< HEAD
-#line 2597 "src/parser.cpp" // glr.c:816
-=======
-#line 2570 "src/parser.cpp" // glr.c:816
->>>>>>> a037f794
+    {((*yyvalp)) = mkBinOpNode(Tok_Let, mkLetBindingNode((char*)(((yyGLRStackItem const *)yyvsp)[YYFILL (-5)].yystate.yysemantics.yysval), 0, 0, (((yyGLRStackItem const *)yyvsp)[YYFILL (-3)].yystate.yysemantics.yysval)), (((yyGLRStackItem const *)yyvsp)[YYFILL (0)].yystate.yysemantics.yysval));}
+#line 2615 "src/parser.cpp" // glr.c:816
     break;
 
   case 199:
 #line 448 "src/syntax.y" // glr.c:816
-    {((*yyvalp)) = mkBinOpNode(Tok_GrtrEq, (((yyGLRStackItem const *)yyvsp)[YYFILL (-3)].yystate.yysemantics.yysval), (((yyGLRStackItem const *)yyvsp)[YYFILL (0)].yystate.yysemantics.yysval));}
-<<<<<<< HEAD
-#line 2603 "src/parser.cpp" // glr.c:816
-=======
-#line 2576 "src/parser.cpp" // glr.c:816
->>>>>>> a037f794
+    {((*yyvalp)) = mkBinOpNode(Tok_Eq, (((yyGLRStackItem const *)yyvsp)[YYFILL (-3)].yystate.yysemantics.yysval), (((yyGLRStackItem const *)yyvsp)[YYFILL (0)].yystate.yysemantics.yysval));}
+#line 2621 "src/parser.cpp" // glr.c:816
     break;
 
   case 200:
 #line 449 "src/syntax.y" // glr.c:816
-    {((*yyvalp)) = mkBinOpNode(Tok_LesrEq, (((yyGLRStackItem const *)yyvsp)[YYFILL (-3)].yystate.yysemantics.yysval), (((yyGLRStackItem const *)yyvsp)[YYFILL (0)].yystate.yysemantics.yysval));}
-<<<<<<< HEAD
-#line 2609 "src/parser.cpp" // glr.c:816
-=======
-#line 2582 "src/parser.cpp" // glr.c:816
->>>>>>> a037f794
+    {((*yyvalp)) = mkBinOpNode(Tok_NotEq, (((yyGLRStackItem const *)yyvsp)[YYFILL (-3)].yystate.yysemantics.yysval), (((yyGLRStackItem const *)yyvsp)[YYFILL (0)].yystate.yysemantics.yysval));}
+#line 2627 "src/parser.cpp" // glr.c:816
     break;
 
   case 201:
 #line 450 "src/syntax.y" // glr.c:816
-    {((*yyvalp)) = mkBinOpNode(Tok_Or, (((yyGLRStackItem const *)yyvsp)[YYFILL (-3)].yystate.yysemantics.yysval), (((yyGLRStackItem const *)yyvsp)[YYFILL (0)].yystate.yysemantics.yysval));}
-<<<<<<< HEAD
-#line 2615 "src/parser.cpp" // glr.c:816
-    break;
-
-  case 203:
-#line 451 "src/syntax.y" // glr.c:816
-    {((*yyvalp)) = mkBinOpNode(Tok_And, (((yyGLRStackItem const *)yyvsp)[YYFILL (-3)].yystate.yysemantics.yysval), (((yyGLRStackItem const *)yyvsp)[YYFILL (0)].yystate.yysemantics.yysval));}
-#line 2621 "src/parser.cpp" // glr.c:816
-    break;
-
-  case 204:
-#line 452 "src/syntax.y" // glr.c:816
-    {((*yyvalp)) = (((yyGLRStackItem const *)yyvsp)[YYFILL (0)].yystate.yysemantics.yysval);}
-#line 2627 "src/parser.cpp" // glr.c:816
-=======
-#line 2588 "src/parser.cpp" // glr.c:816
->>>>>>> a037f794
+    {((*yyvalp)) = mkBinOpNode(Tok_GrtrEq, (((yyGLRStackItem const *)yyvsp)[YYFILL (-3)].yystate.yysemantics.yysval), (((yyGLRStackItem const *)yyvsp)[YYFILL (0)].yystate.yysemantics.yysval));}
+#line 2633 "src/parser.cpp" // glr.c:816
     break;
 
   case 202:
 #line 451 "src/syntax.y" // glr.c:816
-    {((*yyvalp)) = mkBinOpNode(Tok_And, (((yyGLRStackItem const *)yyvsp)[YYFILL (-3)].yystate.yysemantics.yysval), (((yyGLRStackItem const *)yyvsp)[YYFILL (0)].yystate.yysemantics.yysval));}
-#line 2594 "src/parser.cpp" // glr.c:816
+    {((*yyvalp)) = mkBinOpNode(Tok_LesrEq, (((yyGLRStackItem const *)yyvsp)[YYFILL (-3)].yystate.yysemantics.yysval), (((yyGLRStackItem const *)yyvsp)[YYFILL (0)].yystate.yysemantics.yysval));}
+#line 2639 "src/parser.cpp" // glr.c:816
     break;
 
   case 203:
 #line 452 "src/syntax.y" // glr.c:816
+    {((*yyvalp)) = mkBinOpNode(Tok_Or, (((yyGLRStackItem const *)yyvsp)[YYFILL (-3)].yystate.yysemantics.yysval), (((yyGLRStackItem const *)yyvsp)[YYFILL (0)].yystate.yysemantics.yysval));}
+#line 2645 "src/parser.cpp" // glr.c:816
+    break;
+
+  case 204:
+#line 453 "src/syntax.y" // glr.c:816
+    {((*yyvalp)) = mkBinOpNode(Tok_And, (((yyGLRStackItem const *)yyvsp)[YYFILL (-3)].yystate.yysemantics.yysval), (((yyGLRStackItem const *)yyvsp)[YYFILL (0)].yystate.yysemantics.yysval));}
+#line 2651 "src/parser.cpp" // glr.c:816
+    break;
+
+  case 205:
+#line 454 "src/syntax.y" // glr.c:816
     {((*yyvalp)) = (((yyGLRStackItem const *)yyvsp)[YYFILL (0)].yystate.yysemantics.yysval);}
-#line 2600 "src/parser.cpp" // glr.c:816
-    break;
-
-
-<<<<<<< HEAD
-#line 2631 "src/parser.cpp" // glr.c:816
-=======
-#line 2604 "src/parser.cpp" // glr.c:816
->>>>>>> a037f794
+#line 2657 "src/parser.cpp" // glr.c:816
+    break;
+
+
+#line 2661 "src/parser.cpp" // glr.c:816
       default: break;
     }
 
@@ -4143,11 +2752,7 @@
 }
 
 #define yypact_value_is_default(Yystate) \
-<<<<<<< HEAD
   (!!((Yystate) == (-188)))
-=======
-  (!!((Yystate) == (-171)))
->>>>>>> a037f794
 
 /** True iff LR state YYSTATE has only a default reduction (regardless
  *  of token).  */
@@ -5735,7 +4340,7 @@
 
 
 
-#line 454 "src/syntax.y" // glr.c:2584
+#line 456 "src/syntax.y" // glr.c:2584
 
 
 /* location parser error
@@ -5748,11 +4353,7 @@
 }
 
 #endif
-<<<<<<< HEAD
-#line 4327 "src/parser.cpp" // glr.c:2584
-=======
-#line 4300 "src/parser.cpp" // glr.c:2584
->>>>>>> a037f794
+#line 4357 "src/parser.cpp" // glr.c:2584
 
 /*------------------.
 | Report an error.  |
@@ -5768,11 +4369,7 @@
 
 
 namespace yy {
-<<<<<<< HEAD
-#line 4343 "src/parser.cpp" // glr.c:2584
-=======
-#line 4316 "src/parser.cpp" // glr.c:2584
->>>>>>> a037f794
+#line 4373 "src/parser.cpp" // glr.c:2584
   /// Build a parser object.
   parser::parser ()
 #if YYDEBUG
@@ -5847,8 +4444,4 @@
 #endif
 
 } // yy
-<<<<<<< HEAD
-#line 4418 "src/parser.cpp" // glr.c:2584
-=======
-#line 4391 "src/parser.cpp" // glr.c:2584
->>>>>>> a037f794
+#line 4448 "src/parser.cpp" // glr.c:2584